FROM amazonlinux:latest

WORKDIR /app
USER root
RUN yum update -y
RUN yum -y install wget make gcc openssl-devel bzip2-devel
RUN amazon-linux-extras install python3.8
RUN rm /usr/bin/python
RUN ln -s /usr/bin/python3.8 /usr/bin/python
RUN python -m pip install --upgrade pip && \
python -m pip install tornado==6.1 && \
python -m pip install mongoengine==0.23.1 && \
python -m pip install smart-config==0.1.3 && \
python -m pip install validators && \
python -m pip install rasa==2.8.15 && \
python -m pip install dnspython && \
python -m pip install pyjwt && \
python -m pip install elastic-apm
RUN python -m pip install pymongo==3.12.0
RUN python -m pip install fastapi>=0.68.1
RUN python -m pip install fastapi_sso
RUN python -m pip install pydantic~=1.8.2
RUN python -m pip install password-strength
RUN python -m pip install passlib[bcrypt]
RUN python -m pip install cryptography~=3.4.8
RUN python -m pip install websockets==9.1
RUN python -m pip install aiohttp==3.8.0
RUN python -m pip install json2html
RUN python -m pip install numpy==1.22.0
RUN python -m pip install ujson==5.1.0
RUN python -m pip install Pillow==9.0.0
RUN python -m pip install blinker
RUN python -m pip install google-api-python-client
RUN python -m pip install cryptography
RUN python -m pip install dramatiq
RUN python -m pip install dramatiq-mongodb==0.6.1
RUN python -m pip install google-cloud-translate
RUN python -m pip install keybert
RUN python -m pip install  bs4
RUN python -m pip install mongoengine==0.23.1
RUN python -m pip install pymongo==3.12.0
RUN python -m pip install protobuf==3.20.2
RUN python -m pip install pyjwt==2.6.0
RUN python -m pip install openpyxl
RUN python -m pip install pandas
RUN python -m pip install uuid6
<<<<<<< HEAD
RUN python -m pip install APScheduler
=======
RUN python -m pip install croniter
>>>>>>> 2f0f7666

RUN mkdir -p /home/cache
RUN chmod -R 777 /home/cache

ENV HF_HOME="/home/cache"

COPY kairon/ /app/kairon
COPY metadata /app/metadata
COPY system.yaml /app/
COPY email.yaml /app/
COPY augmentation /app/augmentation

USER 1001
EXPOSE 5056
CMD ["python","-m", "kairon.events.server", "--logging=debug"]<|MERGE_RESOLUTION|>--- conflicted
+++ resolved
@@ -44,11 +44,8 @@
 RUN python -m pip install openpyxl
 RUN python -m pip install pandas
 RUN python -m pip install uuid6
-<<<<<<< HEAD
 RUN python -m pip install APScheduler
-=======
 RUN python -m pip install croniter
->>>>>>> 2f0f7666
 
 RUN mkdir -p /home/cache
 RUN chmod -R 777 /home/cache
