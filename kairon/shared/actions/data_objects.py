from datetime import datetime

from mongoengine import (
    EmbeddedDocument,
    EmbeddedDocumentField,
    EmbeddedDocumentListField,
    StringField,
    DateTimeField,
    BooleanField,
    IntField,
    ListField,
    DictField,
    DynamicField,
    DynamicDocument,
    FloatField,
)
from mongoengine.errors import ValidationError
from validators import email
from validators import url
from validators.utils import ValidationError as ValidationFailure

from kairon.shared.actions.models import (
    ActionType,
    ActionParameterType,
    HttpRequestContentType,
    EvaluationType,
    DispatchType,
    DbQueryValueType,
    DbActionOperationType, UserMessageType
)
from kairon.shared.constants import SLOT_SET_TYPE, FORM_SLOT_SET_TYPE
from kairon.shared.data.audit.data_objects import Auditlog
from kairon.shared.data.constant import (
    KAIRON_TWO_STAGE_FALLBACK,
    FALLBACK_MESSAGE,
    DEFAULT_NLU_FALLBACK_RESPONSE,
    DEFAULT_LLM
)
from kairon.shared.data.signals import push_notification, auditlogger
from kairon.shared.models import LlmPromptType, LlmPromptSource
from kairon.shared.utils import Utility


class HttpActionRequestBody(EmbeddedDocument):
    key = StringField(required=True)
    value = StringField(default="")
    parameter_type = StringField(
        default=ActionParameterType.value,
        choices=[p_type.value for p_type in ActionParameterType],
    )
    encrypt = BooleanField(default=False)

    meta = {"allow_inheritance": True}

    def clean(self):
        from .utils import ActionUtility

        if (
                self.parameter_type == ActionParameterType.slot.value
                and not ActionUtility.is_empty(self.value)
        ):
            self.value = self.value.lower()

        if self.parameter_type == ActionParameterType.key_vault.value:
            self.encrypt = True

    def validate(self, clean=True):
        from .utils import ActionUtility

        if clean:
            self.clean()

        if ActionUtility.is_empty(self.key):
            raise ValidationError("key in http action parameters cannot be empty")
        if (
                self.parameter_type == ActionParameterType.slot.value
                and ActionUtility.is_empty(self.value)
        ):
            raise ValidationError("Provide name of the slot as value")
        if (
                self.parameter_type == ActionParameterType.key_vault.value
                and ActionUtility.is_empty(self.value)
        ):
            raise ValidationError("Provide key from key vault as value")

    def __eq__(self, other):
        return (
                isinstance(other, self.__class__)
                and self.key == other.key
                and self.parameter_type == other.parameter_type
                and self.value == other.value
        )


class SetSlotsFromResponse(EmbeddedDocument):
    name = StringField(required=True)
    value = StringField(required=True)
    evaluation_type = StringField(
        default=EvaluationType.expression.value,
        choices=[p_type.value for p_type in EvaluationType],
    )


class HttpActionResponse(EmbeddedDocument):
    value = StringField(default=None)
    dispatch = BooleanField(default=True)
    evaluation_type = StringField(
        default=EvaluationType.expression.value,
        choices=[p_type.value for p_type in EvaluationType],
    )
    dispatch_type = StringField(
        default=DispatchType.text.value,
        choices=[d_type.value for d_type in DispatchType],
    )

    def validate(self, clean=True):
        from .utils import ActionUtility

        if self.dispatch_type not in [DispatchType.text.value, DispatchType.json.value]:
            raise ValidationError("Invalid dispatch_type")
        if self.dispatch and ActionUtility.is_empty(self.value):
            raise ValidationError("response is required for dispatch")


@auditlogger.log
@push_notification.apply
class PyscriptActionConfig(Auditlog):
    name = StringField(required=True)
    source_code = StringField(required=True)
    dispatch_response = BooleanField(default=True)
    bot = StringField(required=True)
    user = StringField(required=True)
    timestamp = DateTimeField(default=datetime.utcnow)
    status = BooleanField(default=True)

    def validate(self, clean=True):
        if clean:
            self.clean()

        if Utility.check_empty_string(self.name):
            raise ValidationError("Action name cannot be empty")
        if Utility.check_empty_string(self.source_code):
            raise ValidationError("Source code cannot be empty")


@auditlogger.log
@push_notification.apply
class HttpActionConfig(Auditlog):
    action_name = StringField(required=True)
    http_url = StringField(required=True)
    request_method = StringField(required=True)
    content_type = StringField(
        default=HttpRequestContentType.json.value,
        choices=[c_type.value for c_type in HttpRequestContentType],
    )
    params_list = ListField(
        EmbeddedDocumentField(HttpActionRequestBody), required=False
    )
    dynamic_params = StringField(default=None)
    headers = ListField(EmbeddedDocumentField(HttpActionRequestBody), required=False)
    response = EmbeddedDocumentField(HttpActionResponse, default=HttpActionResponse())
    set_slots = ListField(EmbeddedDocumentField(SetSlotsFromResponse))
    bot = StringField(required=True)
    user = StringField(required=True)
    timestamp = DateTimeField(default=datetime.utcnow)
    status = BooleanField(default=True)

    meta = {"indexes": [{"fields": ["bot", ("bot", "status", "action_name")]}]}

    def validate(self, clean=True):
        from kairon.shared.actions.utils import ActionUtility

        if clean:
            self.clean()

        if self.action_name is None or not self.action_name.strip():
            raise ValidationError("Action name cannot be empty")
        if self.request_method.upper() not in ("GET", "POST", "PUT", "DELETE"):
            raise ValidationError("Invalid HTTP method")
        if ActionUtility.is_empty(self.http_url):
            raise ValidationError("URL cannot be empty")
        if isinstance(url(self.http_url, simple_host=True), ValidationFailure):
            raise ValidationError("URL is malformed")
        for param in self.headers:
            param.validate()
        for param in self.params_list:
            param.validate()
        self.response.validate()

    def clean(self):
        self.action_name = self.action_name.strip().lower()

    @classmethod
    def pre_save_post_validation(cls, sender, document, **kwargs):
        from kairon.shared.actions.utils import ActionUtility

        for param in document.headers:
            if (
                    param.encrypt is True
                    and param.parameter_type == ActionParameterType.value.value
            ):
                if not ActionUtility.is_empty(param.value):
                    param.value = Utility.encrypt_message(param.value)

        for param in document.params_list:
            if (
                    param.encrypt is True
                    and param.parameter_type == ActionParameterType.value.value
            ):
                if not ActionUtility.is_empty(param.value):
                    param.value = Utility.encrypt_message(param.value)


class DbQuery(EmbeddedDocument):
    type = StringField(
        required=True, choices=[op_type.value for op_type in DbQueryValueType]
    )
    value = DynamicField(default=None)
    query_type = StringField(
        required=True, choices=[op_type.value for op_type in DbActionOperationType]
    )

    def validate(self, clean=True):
        if Utility.check_empty_string(self.type):
            raise ValidationError("payload type is required")
        if not self.query_type or self.query_type is None:
            raise ValidationError("query type is required")


@auditlogger.log
@push_notification.apply
class DatabaseAction(Auditlog):
    name = StringField(required=True)
    collection = StringField(required=True)
    payload = ListField(EmbeddedDocumentField(DbQuery), required=True)
    response = EmbeddedDocumentField(HttpActionResponse, default=HttpActionResponse())
    set_slots = ListField(EmbeddedDocumentField(SetSlotsFromResponse))
    db_type = StringField(required=True, default="qdrant")
    failure_response = StringField(default="I have failed to process your request.")
    bot = StringField(required=True)
    user = StringField(required=True)
    timestamp = DateTimeField(default=datetime.utcnow)
    status = BooleanField(default=True)

    def validate(self, clean=True):
        if clean:
            self.clean()

        if self.name is None or not self.name.strip():
            raise ValidationError("Action name cannot be empty")
        self.response.validate()
        for item in self.payload:
            item.validate()


class ActionServerLogs(DynamicDocument):
    type = StringField()
    intent = StringField()
    action = StringField()
    sender = StringField()
    headers = DictField()
    url = StringField()
    request_method = StringField()
    request_params = DynamicField()
    api_response = StringField()
    bot_response = StringField()
    exception = StringField()
    messages = DynamicField()
    bot = StringField()
    timestamp = DateTimeField(default=datetime.utcnow)
    status = StringField(default="SUCCESS")

    meta = {"indexes": [{"fields": ["bot", ("bot", "-timestamp")]}]}


@auditlogger.log
@push_notification.apply
class Actions(Auditlog):
    name = StringField(required=True)
    type = StringField(choices=[type.value for type in ActionType], default=None)
    bot = StringField(required=True)
    user = StringField(required=True)
    timestamp = DateTimeField(default=datetime.utcnow)
    status = BooleanField(default=True)

    meta = {"indexes": [{"fields": ["bot", ("bot", "name", "status")]}]}

    def clean(self):
        self.name = self.name.strip().lower()

    def validate(self, clean=True):
        if clean:
            self.clean()

        from .utils import ActionUtility

        if ActionUtility.is_empty(self.name):
            raise ValidationError("Action name cannot be empty or blank spaces")

        if self.name.startswith("utter_"):
            raise ValidationError("Action name cannot start with utter_")


class SetSlots(EmbeddedDocument):
    name = StringField(required=True)
    type = StringField(required=True, choices=[type.value for type in SLOT_SET_TYPE])
    value = DynamicField()

    def validate(self, clean=True):
        if clean:
            self.clean()

    def clean(self):
        self.name = self.name.strip().lower()

    def __eq__(self, other):
        return (
                isinstance(other, self.__class__)
                and self.name == other.name
                and self.type == other.type
                and self.value == other.value
        )


@auditlogger.log
@push_notification.apply
class SlotSetAction(Auditlog):
    name = StringField(required=True)
    set_slots = ListField(EmbeddedDocumentField(SetSlots), required=True)
    bot = StringField(required=True)
    user = StringField(required=True)
    timestamp = DateTimeField(default=datetime.utcnow)
    status = BooleanField(default=True)

    meta = {"indexes": [{"fields": ["bot", ("bot", "name", "status")]}]}

    def validate(self, clean=True):
        if clean:
            self.clean()

    def clean(self):
        self.name = self.name.strip().lower()
        for slot_to_set in self.set_slots:
            slot_to_set.validate()


class FormSlotSet(EmbeddedDocument):
    type = StringField(
        default=FORM_SLOT_SET_TYPE.current.value,
        choices=[type.value for type in FORM_SLOT_SET_TYPE],
    )
    value = DynamicField()

    def validate(self, clean=True):
        if self.type not in [
            FORM_SLOT_SET_TYPE.current.value,
            FORM_SLOT_SET_TYPE.custom.value,
            FORM_SLOT_SET_TYPE.slot.value,
        ]:
            raise ValidationError("Invalid form_slot_set_type")


@auditlogger.log
@push_notification.apply
class FormValidationAction(Auditlog):
    name = StringField(required=True)
    slot = StringField(required=True)
    is_required = BooleanField(default=True)
    validation_semantic = StringField(default=None)
    valid_response = StringField(default=None)
    invalid_response = StringField(default=None)
    bot = StringField(required=True)
    user = StringField(required=True)
    timestamp = DateTimeField(default=datetime.utcnow)
    status = BooleanField(default=True)
    slot_set = EmbeddedDocumentField(FormSlotSet, default=FormSlotSet())

    meta = {"indexes": [{"fields": ["bot", ("bot", "name", "status")]}]}

    def clean(self):
        self.name = self.name.strip().lower()
        self.slot = self.slot.strip().lower()

    def validate(self, clean=True):
        if clean:
            self.clean()


class CustomActionRequestParameters(HttpActionRequestBody):
    value = StringField(required=True)
    parameter_type = StringField(
        default=ActionParameterType.value,
        choices=[
            ActionParameterType.value,
            ActionParameterType.slot,
            ActionParameterType.key_vault,
            ActionParameterType.sender_id,
        ],
    )


class CustomActionParameters(HttpActionRequestBody):
    value = DynamicField(required=True)
    parameter_type = StringField(default=ActionParameterType.value,
                                 choices=[ActionParameterType.value, ActionParameterType.slot])


@auditlogger.log
@push_notification.apply
class EmailActionConfig(Auditlog):
    action_name = StringField(required=True)
    smtp_url = StringField(required=True)
    smtp_port = IntField(required=True)
    smtp_userid = EmbeddedDocumentField(CustomActionRequestParameters)
    smtp_password = EmbeddedDocumentField(CustomActionRequestParameters, required=True)
    from_email = EmbeddedDocumentField(CustomActionRequestParameters)
    subject = StringField(required=True)
    to_email = EmbeddedDocumentField(CustomActionParameters)
    response = StringField(required=True)
    custom_text = EmbeddedDocumentField(CustomActionRequestParameters)
    tls = BooleanField(default=False)
    bot = StringField(required=True)
    user = StringField(required=True)
    timestamp = DateTimeField(default=datetime.utcnow)
    status = BooleanField(default=True)

    meta = {"indexes": [{"fields": ["bot", ("bot", "action_name", "status")]}]}

    def validate(self, clean=True):
        from kairon.shared.actions.utils import ActionUtility

        if clean:
            self.clean()

        if ActionUtility.is_empty(self.action_name):
            raise ValidationError("Action name cannot be empty")
        if ActionUtility.is_empty(self.smtp_url):
            raise ValidationError("URL cannot be empty")
        if not Utility.validate_smtp(self.smtp_url, self.smtp_port):
            raise ValidationError("Invalid SMTP url")
        elif isinstance(email(self.from_email.value), ValidationFailure) and self.from_email.parameter_type == "value":
            raise ValidationError("Invalid From or To email address")
        elif self.from_email.parameter_type == "slot" and ActionUtility.is_empty(self.from_email.value):
            raise ValidationError("Provide name of the slot as value")
        elif self.to_email.parameter_type == "value":
            if not isinstance(self.to_email.value, list):
                raise ValidationError("Provide list of emails as value")
            for to_email in self.to_email.value:
                if isinstance(email(to_email), ValidationFailure):
                    raise ValidationError("Invalid From or To email address")
        elif self.to_email.parameter_type == "slot" and ActionUtility.is_empty(self.to_email.value):
            raise ValidationError("Provide name of the slot as value")

        if self.custom_text and self.custom_text.parameter_type not in {ActionParameterType.value,
                                                                        ActionParameterType.slot}:
            raise ValidationError("custom_text can only be of type value or slot!")

    def clean(self):
        self.action_name = self.action_name.strip().lower()
        if self.smtp_userid:
            self.smtp_userid.key = "smtp_userid"
        if self.smtp_password:
            self.smtp_password.key = "smtp_password"
        if self.custom_text:
            self.custom_text.key = "custom_text"


@auditlogger.log
@push_notification.apply
class GoogleSearchAction(Auditlog):
    name = StringField(required=True)
    api_key = EmbeddedDocumentField(CustomActionRequestParameters, default=None)
    search_engine_id = StringField(default=None)
    website = StringField(default=None)
    failure_response = StringField(default="I have failed to process your request.")
    num_results = IntField(default=1)
    dispatch_response = BooleanField(default=True)
    set_slot = StringField()
    bot = StringField(required=True)
    user = StringField(required=True)
    timestamp = DateTimeField(default=datetime.utcnow)
    status = BooleanField(default=True)

    meta = {"indexes": [{"fields": ["bot", ("bot", "name", "status")]}]}

    def validate(self, clean=True):
        if clean:
            self.clean()

    def clean(self):
        self.name = self.name.strip().lower()
        if self.api_key:
            self.api_key.key = "api_key"
        if Utility.check_empty_string(self.failure_response):
            self.failure_response = "I have failed to process your request."
        try:
            self.num_results = int(self.num_results)
        except ValueError:
            self.num_results = 1


@auditlogger.log
@push_notification.apply
class WebSearchAction(Auditlog):
    name = StringField(required=True)
    website = StringField(default=None)
    failure_response = StringField(default='I have failed to process your request.')
    topn = IntField(default=1)
    dispatch_response = BooleanField(default=True)
    set_slot = StringField()
    bot = StringField(required=True)
    user = StringField(required=True)
    timestamp = DateTimeField(default=datetime.utcnow)
    status = BooleanField(default=True)

    meta = {"indexes": [{"fields": ["bot", ("bot", "name", "status")]}]}

    def validate(self, clean=True):
        if clean:
            self.clean()
        if Utility.check_empty_string(self.name):
            raise ValidationError("Action name cannot be empty")
        if self.topn < 1:
            raise ValidationError("topn must be greater than or equal to 1!")

    def clean(self):
        self.name = self.name.strip().lower()
        if Utility.check_empty_string(self.failure_response):
            self.failure_response = 'I have failed to process your request.'


@auditlogger.log
@push_notification.apply
class JiraAction(Auditlog):
    name = StringField(required=True)
    url = StringField(required=True)
    user_name = StringField(required=True)
    api_token = EmbeddedDocumentField(CustomActionRequestParameters, required=True)
    project_key = StringField(required=True)
    issue_type = StringField(required=True)
    parent_key = StringField(default=None)
    summary = StringField(required=True)
    response = StringField(required=True)
    bot = StringField(required=True)
    user = StringField(required=True)
    timestamp = DateTimeField(default=datetime.utcnow)
    status = BooleanField(default=True)

    meta = {"indexes": [{"fields": ["bot", ("bot", "name", "status")]}]}

    def validate(self, clean=True):
        from kairon.shared.actions.utils import ActionUtility

        if clean:
            self.clean()
        try:
            param_type = self.api_token.parameter_type
            if param_type in {ActionParameterType.value, ActionParameterType.key_vault}:
                api_token = self.api_token.value
                if ActionParameterType.key_vault == param_type:
                    api_token = ActionUtility.get_secret_from_key_vault(
                        api_token, self.bot
                    )
                ActionUtility.get_jira_client(self.url, self.user_name, api_token)
                ActionUtility.validate_jira_action(
                    self.url,
                    self.user_name,
                    api_token,
                    self.project_key,
                    self.issue_type,
                    self.parent_key,
                )
        except Exception as e:
            raise ValidationError(e)

    def clean(self):
        self.name = self.name.strip().lower()
        if self.api_token:
            self.api_token.key = "api_token"


@auditlogger.log
@push_notification.apply
class ZendeskAction(Auditlog):
    name = StringField(required=True)
    subdomain = StringField(required=True)
    user_name = StringField(required=True)
    api_token = EmbeddedDocumentField(CustomActionRequestParameters, required=True)
    subject = StringField(required=True)
    response = StringField(required=True)
    bot = StringField(required=True)
    user = StringField(required=True)
    timestamp = DateTimeField(default=datetime.utcnow)
    status = BooleanField(default=True)

    meta = {"indexes": [{"fields": ["bot", ("bot", "name", "status")]}]}

    def validate(self, clean=True):
        from kairon.shared.actions.utils import ActionUtility

        if clean:
            self.clean()
        try:
            param_type = self.api_token.parameter_type
            if param_type in {ActionParameterType.value, ActionParameterType.key_vault}:
                api_token = self.api_token.value
                if ActionParameterType.key_vault == param_type:
                    api_token = ActionUtility.get_secret_from_key_vault(
                        api_token, self.bot
                    )
                ActionUtility.validate_zendesk_credentials(
                    self.subdomain, self.user_name, api_token
                )
        except Exception as e:
            raise ValidationError(e)

    def clean(self):
        self.name = self.name.strip().lower()
        if self.api_token:
            self.api_token.key = "api_token"


@auditlogger.log
@push_notification.apply
class PipedriveLeadsAction(Auditlog):
    name = StringField(required=True)
    domain = StringField(required=True)
    api_token = EmbeddedDocumentField(CustomActionRequestParameters, required=True)
    title = StringField(required=True)
    metadata = DictField(required=True)
    response = StringField(required=True)
    bot = StringField(required=True)
    user = StringField(required=True)
    timestamp = DateTimeField(default=datetime.utcnow)
    status = BooleanField(default=True)

    meta = {"indexes": [{"fields": ["bot", ("bot", "name", "status")]}]}

    def validate(self, clean=True):
        from kairon.shared.actions.utils import ActionUtility

        if clean:
            self.clean()
        try:
            param_type = self.api_token.parameter_type
            if param_type in {ActionParameterType.value, ActionParameterType.key_vault}:
                api_token = self.api_token.value
                if ActionParameterType.key_vault == param_type:
                    api_token = ActionUtility.get_secret_from_key_vault(
                        api_token, self.bot
                    )
                ActionUtility.validate_pipedrive_credentials(self.domain, api_token)
            if Utility.check_empty_string(self.metadata.get("name")):
                raise ValidationError("metadata: name is required")
        except Exception as e:
            raise ValidationError(e)

    def clean(self):
        self.name = self.name.strip().lower()
        if self.api_token:
            self.api_token.key = "api_token"


@auditlogger.log
@push_notification.apply
class HubspotFormsAction(Auditlog):
    name = StringField(required=True)
    portal_id = StringField(required=True)
    form_guid = StringField(required=True)
    fields = ListField(EmbeddedDocumentField(HttpActionRequestBody), required=True)
    response = StringField(required=True)
    bot = StringField(required=True)
    user = StringField(required=True)
    timestamp = DateTimeField(default=datetime.utcnow)
    status = BooleanField(default=True)

    meta = {"indexes": [{"fields": ["bot", ("bot", "name", "status")]}]}

    def validate(self, clean=True):
        if clean:
            self.clean()

    def clean(self):
        self.name = self.name.strip().lower()


class QuickReplies(EmbeddedDocument):
    text = StringField(required=True)
    payload = StringField(required=True)
    message = StringField()
    is_dynamic_msg = BooleanField(default=False)


class TwoStageFallbackTextualRecommendations(EmbeddedDocument):
    count = IntField(default=0)
    use_intent_ranking = BooleanField(default=False)


@auditlogger.log
@push_notification.apply
class KaironTwoStageFallbackAction(Auditlog):
    name = StringField(default=KAIRON_TWO_STAGE_FALLBACK)
    text_recommendations = EmbeddedDocumentField(
        TwoStageFallbackTextualRecommendations, default=None
    )
    trigger_rules = ListField(EmbeddedDocumentField(QuickReplies, default=None))
    bot = StringField(required=True)
    fallback_message = StringField(default=FALLBACK_MESSAGE)
    user = StringField(required=True)
    timestamp = DateTimeField(default=datetime.utcnow)
    status = BooleanField(default=True)

    meta = {"indexes": [{"fields": ["bot", ("bot", "name", "status")]}]}

    def validate(self, clean=True):
        if clean:
            self.clean()

        if not self.text_recommendations and not self.trigger_rules:
            raise ValidationError(
                "One of text_recommendations or trigger_rules should be defined"
            )

    def clean(self):
        self.name = self.name.strip().lower()


class PromptHyperparameter(EmbeddedDocument):
    top_results = IntField(default=10)
    similarity_threshold = FloatField(default=0.70)

    def validate(self, clean=True):
        if not 0.3 <= self.similarity_threshold <= 1:
            raise ValidationError("similarity_threshold should be within 0.3 and 1")
        if self.top_results > 30:
            raise ValidationError("top_results should not be greater than 30")


class LlmPrompt(EmbeddedDocument):
    name = StringField(required=True)
    hyperparameters = EmbeddedDocumentField(PromptHyperparameter)
    data = StringField()
    instructions = StringField()
    type = StringField(
        required=True,
        choices=[
            LlmPromptType.user.value,
            LlmPromptType.system.value,
            LlmPromptType.query.value,
        ],
    )
    source = StringField(
        choices=[
            LlmPromptSource.static.value,
            LlmPromptSource.history.value,
            LlmPromptSource.bot_content.value,
            LlmPromptSource.action.value,
            LlmPromptSource.slot.value,
        ],
        default=LlmPromptSource.static.value,
    )
    is_enabled = BooleanField(default=True)

    def validate(self, clean=True):
        if (
                self.type == LlmPromptType.system.value
                and self.source != LlmPromptSource.static.value
        ):
            raise ValidationError("System prompt must have static source!")
        if self.hyperparameters:
            self.hyperparameters.validate()
        if self.source == LlmPromptSource.bot_content.value and Utility.check_empty_string(self.data):
            self.data = "default"


class UserQuestion(EmbeddedDocument):
    type = StringField(default=UserMessageType.from_user_message.value,
                       choices=[p_type.value for p_type in UserMessageType])
    value = StringField(default=None)


@auditlogger.log
@push_notification.apply
class PromptAction(Auditlog):
    name = StringField(required=True)
    num_bot_responses = IntField(default=5)
    failure_message = StringField(default=DEFAULT_NLU_FALLBACK_RESPONSE)
    user_question = EmbeddedDocumentField(UserQuestion, default=UserQuestion())
    bot = StringField(required=True)
    user = StringField(required=True)
    timestamp = DateTimeField(default=datetime.utcnow)
    llm_type = StringField(default=DEFAULT_LLM, choices=Utility.get_llms())
    hyperparameters = DictField(default=Utility.get_default_llm_hyperparameters)
    llm_prompts = EmbeddedDocumentListField(LlmPrompt, required=True)
    instructions = ListField(StringField())
    set_slots = EmbeddedDocumentListField(SetSlotsFromResponse)
    dispatch_response = BooleanField(default=True)
    status = BooleanField(default=True)

    meta = {"indexes": [{"fields": ["bot", ("bot", "name", "status")]}]}

    def clean(self):
        for key, value in Utility.get_llm_hyperparameters(self.llm_type).items():
            if key not in self.hyperparameters:
                self.hyperparameters.update({key: value})

    def validate(self, clean=True):
        if clean:
            self.clean()
        if self.num_bot_responses > 5:
            raise ValidationError("num_bot_responses should not be greater than 5")
        if not self.llm_prompts:
            raise ValidationError("llm_prompts are required!")
        for prompts in self.llm_prompts:
            prompts.validate()
        dict_data = self.to_mongo().to_dict()
        Utility.validate_kairon_faq_llm_prompts(
            dict_data["llm_prompts"], ValidationError
        )
        Utility.validate_llm_hyperparameters(
            dict_data["hyperparameters"], self.llm_type, self.bot, ValidationError
        )


@auditlogger.log
@push_notification.apply
class RazorpayAction(Auditlog):
    name = StringField(required=True)
    api_key = EmbeddedDocumentField(CustomActionRequestParameters, required=True)
    api_secret = EmbeddedDocumentField(CustomActionRequestParameters, required=True)
    amount = EmbeddedDocumentField(CustomActionRequestParameters, required=True)
    currency = EmbeddedDocumentField(CustomActionRequestParameters, required=True)
    username = EmbeddedDocumentField(CustomActionRequestParameters)
    email = EmbeddedDocumentField(CustomActionRequestParameters)
    contact = EmbeddedDocumentField(CustomActionRequestParameters)
    bot = StringField(required=True)
    user = StringField(required=True)
    timestamp = DateTimeField(default=datetime.utcnow)
    status = BooleanField(default=True)

    meta = {"indexes": [{"fields": ["bot", ("bot", "name", "status")]}]}

    def validate(self, clean=True):
        if clean:
            self.clean()

        if not (self.api_key and self.api_secret and self.amount and self.currency):
            raise ValidationError(
                "Fields api_key, api_secret, amount, currency are required!"
            )

    def clean(self):
        self.name = self.name.strip().lower()
        if self.api_key:
            self.api_key.key = "api_key"
        if self.api_secret:
            self.api_secret.key = "api_secret"
        if self.amount:
            self.amount.key = "amount"
        if self.currency:
            self.currency.key = "currency"
        if self.username:
            self.username.key = "username"
        if self.email:
            self.email.key = "email"
        if self.contact:
            self.contact.key = "contact"


from mongoengine import signals

signals.pre_save_post_validation.connect(
    HttpActionConfig.pre_save_post_validation, sender=HttpActionConfig
)


@auditlogger.log
@push_notification.apply
class LiveAgentActionConfig(Auditlog):
    name = StringField(default='live_agent_action')
    bot_response = StringField(default='Connecting to live agent')
    agent_connect_response = StringField(default='Connected to live agent')
    agent_disconnect_response = StringField(default='Disconnected from live agent')
    agent_not_available_response = StringField(default='No agents available')
    dispatch_bot_response = BooleanField(default=True)
    dispatch_agent_connect_response = BooleanField(default=True)
    dispatch_agent_disconnect_response = BooleanField(default=True)
    dispatch_agent_not_available_response = BooleanField(default=True)
    bot = StringField(required=True)
    user = StringField(required=True)
    timestamp = DateTimeField(default=datetime.utcnow)
    status = BooleanField(default=True)

    meta = {"indexes": [{"fields": ["bot", ("bot", "action_name", "status")]}]}

    def validate(self, clean=True):
        if clean:
            self.clean()

    def clean(self):
        self.name = self.name.strip().lower()
        if Utility.check_empty_string(self.name):
            raise ValidationError("Action name cannot be empty or blank spaces")
        if self.name.startswith("utter_"):
            raise ValidationError("Action name cannot start with utter_")


@auditlogger.log
@push_notification.apply
class CallbackActionConfig(Auditlog):
    name = StringField(required=True)
    callback_name = StringField(required=True)
    dynamic_url_slot_name = StringField(default='callback_url')
    metadata_list = ListField(EmbeddedDocumentField(HttpActionRequestBody), required=True)
    bot_response = StringField(default='Async callback Action Executed')
    dispatch_bot_response = BooleanField(default=True)
    bot = StringField(required=True)
    user = StringField(required=True)
    timestamp = DateTimeField(default=datetime.utcnow)
    status = BooleanField(default=True)

    meta = {"indexes": [{"fields": ["bot", ("bot", "action_name", "status"), "callback_name"]}]}

    def validate(self, clean=True):
        if clean:
            self.clean()

    def clean(self):
        self.name = self.name.strip().lower()
        if Utility.check_empty_string(self.name):
            raise ValidationError("Action name cannot be empty or blank spaces")
        if self.name.startswith("utter_"):
            raise ValidationError("Action name cannot start with utter_")


@auditlogger.log
@push_notification.apply
class ScheduleAction(Auditlog):
    name = StringField(required=True)
    bot = StringField(required=True)
    user = StringField(required=True)
    schedule_time = EmbeddedDocumentField(CustomActionParameters, required=True)
    schedule_action = StringField(default=ActionType.pyscript_action, required=True)
<<<<<<< HEAD
=======
    timezone = StringField(required=True)
>>>>>>> c4f787ff
    response_text = StringField(required=False)
    params_list = ListField(
        EmbeddedDocumentField(CustomActionRequestParameters), required=False
    )
    dispatch_bot_response = BooleanField(default=True)
    timestamp = DateTimeField(default=datetime.utcnow)
    status = BooleanField(default=True)<|MERGE_RESOLUTION|>--- conflicted
+++ resolved
@@ -941,10 +941,7 @@
     user = StringField(required=True)
     schedule_time = EmbeddedDocumentField(CustomActionParameters, required=True)
     schedule_action = StringField(default=ActionType.pyscript_action, required=True)
-<<<<<<< HEAD
-=======
     timezone = StringField(required=True)
->>>>>>> c4f787ff
     response_text = StringField(required=False)
     params_list = ListField(
         EmbeddedDocumentField(CustomActionRequestParameters), required=False
