import json
from json import JSONDecodeError
from typing import Text, Dict, Any

from loguru import logger
from mongoengine import DoesNotExist
from rasa_sdk import Tracker
from rasa_sdk.executor import CollectingDispatcher

from kairon.actions.definitions.base import ActionsBase
from kairon.shared.actions.data_objects import ActionServerLogs, HttpActionConfig
from kairon.shared.actions.exception import ActionFailure
from kairon.shared.actions.models import ActionType, DispatchType
from kairon.shared.actions.utils import ActionUtility
from kairon.shared.constants import KaironSystemSlots


class ActionHTTP(ActionsBase):

    def __init__(self, bot: Text, name: Text):
        """
        Initialize HTTP action.

        @param bot: bot id
        @param name: action name
        """
        self.bot = bot
        self.name = name
        self.__response = None
        self.__is_success = False

    def retrieve_config(self):
        """
        Fetch HTTP action configuration parameters from the database

        :return: HttpActionConfig containing configuration for the action as a dict.
        """
        try:
            http_config_dict = HttpActionConfig.objects().get(bot=self.bot,
                                                              action_name=self.name, status=True).to_mongo().to_dict()
            logger.debug("http_action_config: " + str(http_config_dict))
            return http_config_dict
        except DoesNotExist as e:
            logger.exception(e)
            raise ActionFailure("No HTTP action found for given action and bot")

    async def execute(self, dispatcher: CollectingDispatcher, tracker: Tracker, domain: Dict[Text, Any]):
        """
        Retrieves action config and executes it.
        Information regarding the execution is logged in ActionServerLogs.

        @param dispatcher: Client to send messages back to the user.
        @param tracker: Tracker object to retrieve slots, events, messages and other contextual information.
        @param domain: Bot domain
        :return: Dict containing slot name as keys and their values.
        """
        bot_response = None
        http_response = None
        exception = None
        body_log = None
        status = "SUCCESS"
        http_url = None
        request_method = None
        header_log = None
        filled_slots = {}
        dispatch_bot_response = True
        dispatch_type = DispatchType.text.value
        msg_logger = []
        try:
            http_action_config = self.retrieve_config()
            dispatch_bot_response = http_action_config['response']['dispatch']
            dispatch_type = http_action_config['response']['dispatch_type']
            tracker_data = ActionUtility.build_context(tracker, True)
            tracker_data.update({'bot': self.bot})
            headers, header_log = ActionUtility.prepare_request(tracker_data, http_action_config.get('headers'), self.bot)
            logger.info("headers: " + str(header_log))
            dynamic_params = http_action_config.get('dynamic_params')
            if not ActionUtility.is_empty(dynamic_params):
                body, body_log = ActionUtility.evaluate_script(dynamic_params, tracker_data)
                msg_logger.extend(body_log)
                body_log = ActionUtility.encrypt_secrets(body, tracker_data)
            else:
                body, body_log = ActionUtility.prepare_request(tracker_data, http_action_config['params_list'], self.bot)
            logger.info("request_body: " + str(body_log))
            request_method = http_action_config['request_method']
            http_url = ActionUtility.prepare_url(http_url=http_action_config['http_url'], tracker_data=tracker_data)
            http_response = ActionUtility.execute_http_request(headers=headers, http_url=http_url,
                                                               request_method=request_method, request_body=body,
                                                               content_type=http_action_config['content_type'])
            logger.info("http response: " + str(http_response))
<<<<<<< HEAD
            bot_response, bot_resp_log = ActionUtility.compose_response(http_action_config['response'], http_response)
            msg_logger.extend(bot_resp_log)
=======
            response_context = self.__add_user_context_to_http_response(http_response, tracker_data)
            bot_response, bot_resp_log = ActionUtility.compose_response(http_action_config['response'],
                                                                        response_context)
            msg_logger.append(bot_resp_log)
>>>>>>> 9de3f33a
            self.__response = bot_response
            self.__is_success = True
            slot_values, slot_eval_log = ActionUtility.fill_slots_from_response(http_action_config.get('set_slots', []),
                                                                                response_context)
            msg_logger.extend(slot_eval_log)
            filled_slots.update(slot_values)
            logger.info("response: " + str(bot_response))
        except Exception as e:
            exception = str(e)
            logger.exception(e)
            status = "FAILURE"
            bot_response = "I have failed to process your request"
        finally:
            if dispatch_bot_response:
                if dispatch_type == DispatchType.json.value:
                    try:
                        if isinstance(bot_response, str):
                            bot_response = json.loads(bot_response)
                        dispatcher.utter_message(json_message=bot_response)
                    except JSONDecodeError as e:
                        msg_logger.append(f'Failed to convert http response to json: {str(e)}')
                        logger.exception(e)
                        dispatcher.utter_message(bot_response)
                else:
                    dispatcher.utter_message(bot_response)
            ActionServerLogs(
                type=ActionType.http_action.value,
                intent=tracker.get_intent_of_latest_message(skip_fallback_intent=False),
                action=self.name,
                sender=tracker.sender_id,
                headers=header_log,
                url=http_url,
                request_method=request_method,
                request_params=body_log,
                api_response=str(http_response) if http_response else None,
                bot_response=str(bot_response) if bot_response else None,
                messages=msg_logger,
                exception=exception,
                bot=self.bot,
                status=status,
                user_msg=tracker.latest_message.get('text')
            ).save()
        filled_slots.update({KaironSystemSlots.kairon_action_response.value: bot_response})
        return filled_slots

    @staticmethod
    def __add_user_context_to_http_response(http_response, tracker_data):
        response_context = {"data": http_response, 'context': tracker_data}
        return response_context

    @property
    def is_success(self):
        return self.__is_success

    @property
    def response(self):
        return self.__response<|MERGE_RESOLUTION|>--- conflicted
+++ resolved
@@ -88,15 +88,10 @@
                                                                request_method=request_method, request_body=body,
                                                                content_type=http_action_config['content_type'])
             logger.info("http response: " + str(http_response))
-<<<<<<< HEAD
-            bot_response, bot_resp_log = ActionUtility.compose_response(http_action_config['response'], http_response)
-            msg_logger.extend(bot_resp_log)
-=======
             response_context = self.__add_user_context_to_http_response(http_response, tracker_data)
             bot_response, bot_resp_log = ActionUtility.compose_response(http_action_config['response'],
                                                                         response_context)
-            msg_logger.append(bot_resp_log)
->>>>>>> 9de3f33a
+            msg_logger.extend(bot_resp_log)
             self.__response = bot_response
             self.__is_success = True
             slot_values, slot_eval_log = ActionUtility.fill_slots_from_response(http_action_config.get('set_slots', []),
