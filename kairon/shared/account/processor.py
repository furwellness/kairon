--- conflicted
+++ resolved
@@ -925,7 +925,6 @@
         return json.loads(auditlog_data)
 
     @staticmethod
-<<<<<<< HEAD
     def get_accessible_multilingual_bots(bot: Text, email: Text):
         accessible_bots = BotAccess.objects(accessor_email=email, status=ACTIVITY_STATUS.ACTIVE.value).values_list("bot")
         multilingual_bots = list(AccountProcessor.get_multilingual_bots(bot))
@@ -942,7 +941,8 @@
             yield {
                 "id": bot_id, "name": bot_info["name"], "language": bot_info['metadata']['language']
             }
-=======
+
+    @staticmethod
     def upsert_organization(user, org_name):
         try:
             org = Organization.objects(account=user.account).get()
@@ -972,5 +972,4 @@
             data.pop("_id")
             return data
         except DoesNotExist:
-            return {}
->>>>>>> d151cf6e
+            return {}