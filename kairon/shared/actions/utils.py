import ujson as json
import logging
import re
from datetime import datetime
from typing import Any, List, Text, Dict

import requests
from aiohttp import ContentTypeError
from loguru import logger
from mongoengine import DoesNotExist
from rasa.shared.constants import UTTER_PREFIX
from rasa_sdk import Tracker
from rasa_sdk.executor import CollectingDispatcher

from .data_objects import HttpActionRequestBody, Actions
from .exception import ActionFailure
from .models import ActionParameterType, HttpRequestContentType, EvaluationType, ActionType, DispatchType, \
    DbQueryValueType
from ..admin.constants import BotSecretType
from ..admin.processor import Sysadmin
from ..cloud.utils import CloudUtility
from ..constants import KAIRON_USER_MSG_ENTITY, PluginTypes, EventClass
from ..data.constant import REQUEST_TIMESTAMP_HEADER, DEFAULT_NLU_FALLBACK_RESPONSE
from ..data.data_objects import Slots, KeyVault
from ..plugins.factory import PluginFactory
from ..rest_client import AioRestClient
from ..utils import Utility
from ...exceptions import AppException


class ActionUtility:

    """
    Utility class to assist executing actions
    """

    @staticmethod
    async def execute_request_async(http_url: str, request_method: str, request_body=None, headers=None,
                                    content_type: str = HttpRequestContentType.json.value):
        """
        Executes http urls provided in asynchronous fashion.

        @param http_url: HTTP url to be executed
        @param request_method: One of GET, PUT, POST, DELETE
        @param request_body: Request body to be sent with the request
        @param headers: header for the HTTP request
        @param content_type: request content type HTTP request
        :return: JSON/string response
        """
        timeout = Utility.environment['action'].get('request_timeout', 1)
        headers = headers if headers else {}
        headers.update({
            REQUEST_TIMESTAMP_HEADER: datetime.utcnow().strftime('%Y-%m-%d %H:%M:%S')
        })
        kwargs = {"content_type": content_type, "timeout": timeout, "return_json": False}
        client = AioRestClient()
        response = await client.request(request_method, http_url, request_body, headers, **kwargs)
        if response.status not in [200, 202, 201, 204]:
            raise ActionFailure(f"Got non-200 status code: {response.status_code} {response.text}")
        try:
            http_response = await response.json()
        except (ContentTypeError, ValueError) as e:
            logging.error(str(e))
            http_response = await response.text()

        return http_response

    @staticmethod
    def execute_http_request(http_url: str, request_method: str, request_body=None, headers=None,
                             content_type: str = HttpRequestContentType.json.value):
        """Executes http urls provided.

        @param http_url: HTTP url to be executed
        @param request_method: One of GET, PUT, POST, DELETE
        @param request_body: Request body to be sent with the request
        @param headers: header for the HTTP request
        @param content_type: request content type HTTP request
        :return: JSON/string response
        """
        timeout = Utility.environment['action'].get('request_timeout', 1)
        if not headers:
            headers = {}
        headers.update({
            REQUEST_TIMESTAMP_HEADER: datetime.utcnow().strftime('%Y-%m-%d %H:%M:%S')
        })

        try:
            if request_method.lower() == 'get':
                response = requests.request(
                    request_method.upper(), http_url, headers=headers, timeout=timeout, params=request_body
                )
            elif request_method.lower() in {'post', 'put', 'delete'}:
                response = requests.request(
                    request_method.upper(), http_url, headers=headers, timeout=timeout, **{content_type: request_body}
                )
            else:
                raise ActionFailure("Invalid request method!")
            logger.debug("raw response: " + str(response.text))
            logger.debug("status " + str(response.status_code))

            if response.status_code not in [200, 202, 201, 204]:
                raise ActionFailure(f"Got non-200 status code: {response.status_code} {response.text}")
        except Exception as e:
            logger.error(str(e))
            raise ActionFailure("Failed to execute the url: " + str(e))

        try:
            http_response_as_json = response.json()
        except ValueError as e:
            logging.error(str(e))
            http_response_as_json = response.text

        return http_response_as_json

    @staticmethod
    def encrypt_secrets(request_body: dict, tracker_data: dict):
        def mask_nested_json_values(json_dict: dict):
            encrypted_dict = {}
            for key, value in json_dict.items():
                if isinstance(value, dict):
                    encrypted_dict[key] = mask_nested_json_values(value)
                elif isinstance(value, str) and value in tracker_data['key_vault'].values():
                    encrypted_dict[key] = Utility.get_masked_value(value)
                else:
                    encrypted_dict[key] = value
            return encrypted_dict

        if isinstance(request_body, dict):
            return mask_nested_json_values(request_body)

    @staticmethod
    def prepare_request(tracker_data: dict, http_action_config_params: List[HttpActionRequestBody], bot: Text):
        """
        Prepares request body:
        1. Fetches value of parameter from slot(Tracker) if parameter_type is slot and adds to request body
        2. Adds value of parameter directly if parameter_type is value
        3. Adds value of parameter as the sender_id.
        4. Adds value of parameter as user_message.
        @param tracker_data: Tracker data for the Http Action
        @param http_action_config_params: User defined request body parameters <key, value, parameter_type>
        @param bot: bot id
        :return: Request body for the HTTP request
        """
        request_body = {}
        request_body_log = {}

        for param in http_action_config_params or []:
            if param['parameter_type'] == ActionParameterType.sender_id.value:
                value = tracker_data.get(ActionParameterType.sender_id.value)
            elif param['parameter_type'] == ActionParameterType.slot.value:
                value = tracker_data.get(ActionParameterType.slot.value, {}).get(param['value'])
            elif param['parameter_type'] == ActionParameterType.user_message.value:
                value = tracker_data.get(ActionParameterType.user_message.value)
                if not ActionUtility.is_empty(value) and value.startswith("/"):
                    user_msg = tracker_data.get(KAIRON_USER_MSG_ENTITY)
                    if not ActionUtility.is_empty(user_msg):
                        value = user_msg
            elif param['parameter_type'] == ActionParameterType.intent.value:
                value = tracker_data.get(ActionParameterType.intent.value)
            elif param['parameter_type'] == ActionParameterType.chat_log.value:
                value = {
                    'sender_id': tracker_data.get(ActionParameterType.sender_id.value),
                    'session_started': tracker_data['session_started'],
                    'conversation': tracker_data.get(ActionParameterType.chat_log.value)
                }
            elif param['parameter_type'] == ActionParameterType.key_vault.value:
                value = ActionUtility.get_secret_from_key_vault(param['value'], bot, False)
            else:
                value = param['value']
            log_value = value
            if param['encrypt'] is True and param['parameter_type'] != ActionParameterType.chat_log.value:
                if not ActionUtility.is_empty(value) and param['parameter_type'] == ActionParameterType.value.value:
                    value = Utility.decrypt_message(value)

                if not ActionUtility.is_empty(value):
                    log_value = Utility.get_masked_value(value)

            request_body[param['key']] = value
            request_body_log[param['key']] = log_value

        return request_body, request_body_log

    @staticmethod
    def retrieve_value_for_custom_action_parameter(tracker_data: dict, action_config_param: dict, bot: Text):
        value = None
        if action_config_param:
            request_body, _ = ActionUtility.prepare_request(tracker_data, [action_config_param], bot)
            value = request_body[action_config_param['key']]
        return value

    @staticmethod
    def get_bot_settings(bot: Text):
        from kairon.shared.data.data_objects import BotSettings
        try:
            bot_settings = BotSettings.objects(bot=bot, status=True).get()
        except DoesNotExist as e:
            logger.exception(e)
            bot_settings = BotSettings(bot=bot, status=True)
        bot_settings = bot_settings.to_mongo().to_dict()
        return bot_settings

    @staticmethod
    def get_faq_action_config(bot: Text, name: Text):
        from kairon.shared.actions.data_objects import PromptAction
        try:
            k_faq_action_config = PromptAction.objects(bot=bot, name=name, status=True).get()
        except DoesNotExist as e:
            logger.exception(e)
            raise AppException("No action found for given bot and name")
        k_faq_action_config = k_faq_action_config.to_mongo().to_dict()
        k_faq_action_config.pop('_id', None)
        return k_faq_action_config

    @staticmethod
    def prepare_bot_responses(tracker: Tracker, last_n):
        """
        Retrieve user question and bot responses from tracker events and formats them
        as required for GPT3 messages.
        """
        message_trail = []
        for event in reversed(tracker.events):
            if event.get('event') == 'bot' and event.get("text"):
                message_trail.insert(0, {"role": "assistant", "content": event.get('text')})
                last_n -= 1
            elif event.get('event') == 'user':
                if message_trail and message_trail[0].get("role") == "user":
                    message_trail.pop(0)
                message_trail.insert(0, {"role": "user", "content": event.get('text')})
                if last_n <= 0:
                    break
            elif event.get('event') == 'session_started':
                break
        return message_trail

    @staticmethod
    def build_context(tracker: Tracker, extract_keyvault: bool = False):
        """
        Creates a dict of tracker object that contains contextual information
        required for filling parameter values based on its type or using it to
        format response using evaluation engine.

        @tracker: Tracker object
        :return: dict of required parameters.
        """
        iat, msg_trail = ActionUtility.prepare_message_trail(tracker.events)
        key_vault = {}
        if extract_keyvault:
            bot = tracker.get_slot('bot')
            key_vault = ActionUtility.get_all_secrets_from_keyvault(bot)
        return {
            ActionParameterType.sender_id.value: tracker.sender_id,
            ActionParameterType.user_message.value: tracker.latest_message.get('text'),
            ActionParameterType.slot.value: tracker.current_slot_values(),
            ActionParameterType.intent.value: tracker.get_intent_of_latest_message(),
            ActionParameterType.chat_log.value: msg_trail,
            ActionParameterType.key_vault.value: key_vault,
            KAIRON_USER_MSG_ENTITY: next(tracker.get_latest_entity_values(KAIRON_USER_MSG_ENTITY), None),
            "session_started": iat
        }

    @staticmethod
    def get_secret_from_key_vault(key: Text, bot: Text, raise_err: bool = True):
        """
        Get secret value for key from key vault.

        :param key: key to be added
        :param raise_err: raise error if key does not exists
        :param bot: bot id
        """
        if not Utility.is_exist(KeyVault, raise_error=False, key=key, bot=bot):
            if raise_err:
                raise AppException(f"key '{key}' does not exists!")
            else:
                return None
        key_value = KeyVault.objects(key=key, bot=bot).get().to_mongo().to_dict()
        value = key_value.get("value")
        if not Utility.check_empty_string(value):
            value = Utility.decrypt_message(value)
        return value

    @staticmethod
    def get_all_secrets_from_keyvault(bot: Text):
        """
        Get secret value for key from key vault.

        :param key: key to be added
        :param raise_err: raise error if key does not exists
        :param bot: bot id
        """
        secrets = {}
        for keyvault in KeyVault.objects(bot=bot):
            value = keyvault.value
            if not Utility.check_empty_string(value):
                value = Utility.decrypt_message(value)
            secrets.update({keyvault.key: value})
        return secrets

    @staticmethod
    def prepare_message_trail(tracker_events):
        """
        Prepare a conversation trail from tracker events.
        """
        message_trail = []
        initiated_at = None
        for event in tracker_events:
            if event.get('event') == 'session_started' and event.get('timestamp'):
                initiated_at = datetime.utcfromtimestamp(event['timestamp']).strftime('%Y-%m-%d %H:%M:%S')
            elif event.get('event') == 'bot':
                data = {"text": event.get('text')}
                data.update(event.get('data'))
                message_trail.append({event['event']: data})
            elif event.get('event') == 'user':
                message_trail.append({event['event']: event.get('text')})

        return initiated_at, message_trail

    @staticmethod
    def prepare_message_trail_as_str(tracker_events):
        """
        Prepare a conversation trail from tracker events in the form of string.
        """
        message_trail_as_str = ''
        initiated_at = None
        for event in tracker_events:
            if event.get('event') == 'session_started' and event.get('timestamp'):
                initiated_at = datetime.utcfromtimestamp(event['timestamp']).strftime('%Y-%m-%d %H:%M:%S')
            elif event.get('event') == 'user' or event.get('event') == 'bot':
                message_trail_as_str = f"{message_trail_as_str}{event['event']}: {event.get('text')}\n"

        return initiated_at, message_trail_as_str

    @staticmethod
    def prepare_url(http_url: str, tracker_data: dict):
        """
        Forms URL by replacing placeholders in it with values from tracker.
        Supports substitution of sender_id, intent, user message, key_vault and slot in the URL.

        @param http_url: HTTP Url
        @param tracker_data: tracker containing contextual info.
        :return: Prepared URL.
        """
        user_msg = tracker_data.get(ActionParameterType.user_message.value, "")
        if not ActionUtility.is_empty(user_msg) and user_msg.startswith("/"):
            previous_user_msg = tracker_data.get(KAIRON_USER_MSG_ENTITY)
            if not ActionUtility.is_empty(previous_user_msg):
                user_msg = previous_user_msg
        http_url = http_url.replace("$SENDER_ID", tracker_data.get(ActionParameterType.sender_id.value, ""))
        http_url = http_url.replace("$INTENT", tracker_data.get(ActionParameterType.intent.value, ""))
        http_url = http_url.replace("$USER_MESSAGE", user_msg)

        pattern_keyvault = r'\$\$\w+'
        key_vault_params = re.findall(pattern_keyvault, http_url)
        for param in key_vault_params:
            name = param.replace("$$", "")
            value = tracker_data.get(ActionParameterType.key_vault.value, {}).get(name, "")
            http_url = http_url.replace(param, value)

        pattern_slot = r'\$\w+'
        slot_params = re.findall(pattern_slot, http_url)
        for param in slot_params:
            name = param.replace("$", "")
            value = tracker_data.get(ActionParameterType.slot.value, {}).get(name, "")
            http_url = http_url.replace(param, value)
        return http_url

    @staticmethod
    def is_empty(value: str):
        """
        checks for null or empty string

        :param value: string value
        :return: boolean
        """
        if not value:
            return True
        return bool(not value.strip())

    @staticmethod
    def get_action_type(bot: str, name: str):
        """
        Retrieves action type.
        @param bot: bot id
        @param name: action name
        """
        if name.startswith(UTTER_PREFIX):
            action_type = ActionType.kairon_bot_response
        else:
            action = ActionUtility.get_action(bot=bot, name=name)
            action_type = action.get('type')
        return action_type

    @staticmethod
    def get_action(bot: str, name: str):
        """
        Retrieves action from database.
        @param bot: bot id
        @param name: action name
        """
        try:
            return Actions.objects(bot=bot, name=name, status=True).get().to_mongo().to_dict()
        except DoesNotExist as e:
            logger.exception(e)
            raise ActionFailure("No action found for given bot and name")

    @staticmethod
    def get_slot_type(bot: str, slot: str):
        try:
            slot_info = Slots.objects(name=slot, bot=bot, status=True).get()
            return slot_info.type
        except DoesNotExist as e:
            logger.exception(e)
            raise ActionFailure(f'Slot not found in database: {slot}')

    @staticmethod
    def perform_google_search(api_key: str, search_engine_id: str, search_term: str, **kwargs):
        from googleapiclient.discovery import build
        from googlesearch import search

        results = []
        website = kwargs.pop("website", None)

        try:
            if ActionUtility.is_empty(api_key):
                num_results = kwargs.pop('num')
                search_term = f"{search_term} site: {website}" if website else search_term
                search_results = search(search_term, num_results=num_results, advanced=True)
                for item in search_results or []:
                    results.append({'title': item.title, 'text': item.description, 'link': item.url})
            else:
                service = build("customsearch", "v1", developerKey=api_key)
                search_results = service.cse().list(q=search_term, cx=search_engine_id, **kwargs).execute()
                for item in search_results.get('items') or []:
                    results.append({'title': item['title'], 'text': item['snippet'], 'link': item['link']})
        except Exception as e:
            logger.exception(e)
            raise ActionFailure(e)
        return results

    @staticmethod
    def perform_web_search(search_term: str, **kwargs):
        trigger_task = Utility.environment['web_search']['trigger_task']
        search_engine_url = Utility.environment['web_search']['url']
        website = kwargs.get('website') if kwargs.get('website') else ''
        request_body = {"text": search_term, "site": website, "topn": kwargs.get("topn")}
        results = []
        try:
            if trigger_task:
                lambda_response = CloudUtility.trigger_lambda(EventClass.web_search, request_body)
                if CloudUtility.lambda_execution_failed(lambda_response):
                    err = lambda_response['Payload'].get('body') or lambda_response
                    raise ActionFailure(f"{err}")
                search_results = lambda_response["Payload"].get('body')
            else:
                response = ActionUtility.execute_http_request(search_engine_url, 'POST', request_body)
                if response.get('error_code') != 0:
                    raise ActionFailure(f"{response}")
                search_results = response.get('data')

            if not search_results:
                raise ActionFailure("No response retrieved!")
            for item in search_results:
                results.append({'title': item['title'], 'text': item['description'], 'link': item['url']})
        except Exception as e:
            logger.exception(e)
            raise ActionFailure(e)
        return results

    @staticmethod
    def format_search_result(results: list):
        formatted_result = ""
        for result in results:
            link = f'<a href = "{result["link"]}" target="_blank" >{result["title"]}</a>'
            formatted_result = f'{formatted_result}{result["text"]}\nTo know more, please visit: {link}\n\n'
        return formatted_result.strip()

    @staticmethod
    def retrieve_value_from_response(grouped_keys: List[str], http_response: Any):
        """
        Retrieves values for user defined placeholders
        :param grouped_keys: List of user defined keys
        :param http_response: Response received from executing Http URL
        :return: A dictionary of user defined placeholder and value from json
        """
        value_mapping = {}
        try:
            for punctuation_separated_key in grouped_keys:
                keys = punctuation_separated_key.split(".")
                json_search_region = http_response
                for key in keys:
                    if isinstance(json_search_region, dict):
                        json_search_region = json_search_region[key]
                    else:
                        json_search_region = json_search_region[int(key)]

                value_mapping['${' + punctuation_separated_key + '}'] = json_search_region
        except Exception as e:
            raise ActionFailure("Unable to retrieve value for key from HTTP response: " + str(e))
        return value_mapping

    @staticmethod
    def attach_response(template, http_response):
        """
        Substitutes ${RESPONSE} placeholder with the response received from executing Http URL.
        :param template: A string with placeholders. It is basically the user expected output.
        :param http_response: Response received after executing Http URL.
        :return: Http response added to the user defined output string.
        """
        parsed_output = template
        data = http_response
        if isinstance(http_response, dict):
            data = http_response['data']
        if template.__contains__('${RESPONSE}'):
            parsed_output = template.replace('${RESPONSE}', json.dumps(data))
        return parsed_output

    @staticmethod
    def prepare_response(response_template: str, http_response: Any):
        """
        Prepares the user defined response.
        :param response_template: A string that may contain placeholders. It is basically the user expected output.
        :param http_response: Response received after executing Http URL.
        :return: Returns a response curated from user defined template and Http response.
        """
        value_mapping = {}
        parsed_output = ActionUtility.attach_response(response_template, http_response)
        keys_with_placeholders = re.findall(r'\${(.+?)}', parsed_output)
        if not keys_with_placeholders:
            if ActionUtility.is_empty(response_template):
                return http_response
            return parsed_output

        if type(http_response) not in [dict, list]:
            if keys_with_placeholders is not None:
                raise ActionFailure("Could not find value for keys in response")

        value_mapping = ActionUtility.retrieve_value_from_response(keys_with_placeholders, http_response)
        for key in value_mapping:
            value_for_placeholder = value_mapping[key]
            if isinstance(value_for_placeholder, dict):
                parsed_output = parsed_output.replace(key, json.dumps(value_for_placeholder))
            else:
                parsed_output = parsed_output.replace(key, str(value_mapping[key]))

        return parsed_output

    @staticmethod
    def handle_utter_bot_response(dispatcher: CollectingDispatcher, dispatch_type: str, bot_response: Any):
        message = None
        if bot_response:
            if dispatch_type == DispatchType.json.value:
<<<<<<< HEAD
                try:
                    if isinstance(bot_response, str):
                        bot_response = json.loads(bot_response)
                    dispatcher.utter_message(json_message=bot_response)
                except json.JSONDecodeError as e:
                    message = f'Failed to convert http response to json: {str(e)}'
                    logger.error(e)
                    dispatcher.utter_message(str(bot_response))
=======
                message, bot_response = ActionUtility.handle_json_response(dispatcher, bot_response)
>>>>>>> ba7c6482
            else:
                ActionUtility.handle_text_response(dispatcher, bot_response)
        return bot_response, message

    @staticmethod
    def set_dispatcher_response(dispatcher: CollectingDispatcher, response: Any, dispatch_type: DispatchType):
        if dispatch_type == DispatchType.json.value:
            dispatcher.utter_message(json_message=response)
        else:
            dispatcher.utter_message(text=str(response))

    @staticmethod
    def handle_text_response(dispatcher: CollectingDispatcher, bot_response: Any):
        if isinstance(bot_response, list):
            for message in bot_response:
                if isinstance(message, dict):
                    ActionUtility.set_dispatcher_response(dispatcher, message, DispatchType.json.value)
                else:
                    ActionUtility.set_dispatcher_response(dispatcher, message, DispatchType.text.value)
        else:
            ActionUtility.set_dispatcher_response(dispatcher, bot_response, DispatchType.text.value)

    @staticmethod
    def handle_json_response(dispatcher: CollectingDispatcher, bot_response: Any):
        from json import JSONDecodeError

        message = None
        try:
            bot_response = json.loads(bot_response) if isinstance(bot_response, str) else bot_response
            ActionUtility.set_dispatcher_response(dispatcher, bot_response, DispatchType.json.value)
        except JSONDecodeError as e:
            message = f'Failed to convert http response to json: {str(e)}'
            logger.exception(e)
            ActionUtility.set_dispatcher_response(dispatcher, bot_response, DispatchType.text.value)
        return message, bot_response

    @staticmethod
    def filter_out_kairon_system_slots(slots: dict):
        from kairon.shared.constants import KaironSystemSlots

        slots = {} if not isinstance(slots, dict) else slots
        slot_values = {slot: value for slot, value in slots.items() if slot not in {KaironSystemSlots.bot.value}}
        return slot_values

    @staticmethod
    def get_payload(payload: Dict, tracker: Tracker):
        if payload.get('type') == DbQueryValueType.from_slot.value:
            rqst_payload = tracker.get_slot(payload.get('value'))
        else:
            rqst_payload = payload.get('value')

        try:
            if isinstance(rqst_payload, str):
                rqst_payload = json.loads(rqst_payload)
        except json.JSONDecodeError as e:
            logger.debug(e)
            raise ActionFailure(f"Error converting payload to JSON: {rqst_payload}")
        return rqst_payload

    @staticmethod
    def run_pyscript(source_code: Text, context: dict):
        trigger_task = Utility.environment['evaluator']['pyscript']['trigger_task']
        pyscript_evaluator_url = Utility.environment['evaluator']['pyscript']['url']
        request_body = {"source_code": source_code, "predefined_objects": context}
        if trigger_task:
            lambda_response = CloudUtility.trigger_lambda(EventClass.pyscript_evaluator, request_body)
            if CloudUtility.lambda_execution_failed(lambda_response):
                err = lambda_response['Payload'].get('body') or lambda_response
                raise ActionFailure(f"{err}")
            result = lambda_response["Payload"].get('body')
        else:
            resp = ActionUtility.execute_http_request(pyscript_evaluator_url, "POST", request_body)
            if resp.get('error_code') != 0:
                raise ActionFailure(f'Pyscript evaluation failed: {resp}')
            result = resp.get('data')

        return result

    @staticmethod
    def compose_response(response_config: dict, http_response: Any):
        log = []
        response = response_config.get('value')
        evaluation_type = response_config.get('evaluation_type', EvaluationType.expression.value)
        if Utility.check_empty_string(response):
            result = None
            log.extend([
                f"evaluation_type: {evaluation_type}", f"data: {http_response}",
                f"Skipping evaluation as value is empty"
            ])
        elif evaluation_type == EvaluationType.script.value:
            result, log = ActionUtility.evaluate_script(response, http_response)
        else:
            result = ActionUtility.prepare_response(response, http_response)
            log.extend([f"evaluation_type: {evaluation_type}", f"expression: {response}", f"data: {http_response}",
                        f"response: {result}"])
        return result, log

    @staticmethod
    def fill_slots_from_response(set_slots: list, http_response: Any):
        evaluated_slot_values = {}
        response_log = ["initiating slot evaluation"]
        for slot in set_slots:
            try:
                response_log.append(f"Slot: {slot['name']}")
                value, log = ActionUtility.compose_response(slot, http_response)
                response_log.extend(log)
            except Exception as e:
                logger.exception(e)
                value = None
                response_log.append(f"Evaluation error for {slot['name']}: {str(e)}")
                response_log.append(f"Slot {slot['name']} eventually set to None.")
            evaluated_slot_values[slot['name']] = value
        return evaluated_slot_values, response_log

    @staticmethod
    def prepare_email_body(tracker_events, subject: str, user_email: str = None):
        html_output = ""
        conversation_mail_template = Utility.email_conf['email']['templates']['conversation']
        bot_msg_template = Utility.email_conf['email']['templates']['bot_msg_conversation']
        user_msg_template = Utility.email_conf['email']['templates']['user_msg_conversation']
        for event in tracker_events:
            msg = ""
            if list(event.keys())[0] == 'bot':
                bot_reply = ActionUtility.__format_bot_reply(event.get('bot'))
                msg = bot_msg_template.replace('BOT_MESSAGE', bot_reply)
            elif list(event.keys())[0] == 'user':
                msg = user_msg_template.replace('USER_MESSAGE', event.get('user', ""))
            html_output = f"{html_output}{msg}"
        conversation_mail_template = conversation_mail_template.replace('SUBJECT', subject)
        if not ActionUtility.is_empty(user_email):
            conversation_mail_template = conversation_mail_template.replace('USER_EMAIL', user_email)
        conversation_mail_template.replace('This email was sent to USER_EMAIL', '')
        conversation_mail_template = conversation_mail_template.replace('CONVERSATION_REPLACE', html_output)
        return conversation_mail_template

    @staticmethod
    def prepare_email_text(custom_text_mail: Dict, subject: str, user_email: str = None):
        custom_text_mail_template = Utility.email_conf['email']['templates']['custom_text_mail']
        custom_text_mail_template = custom_text_mail_template.replace('SUBJECT', subject)
        if not ActionUtility.is_empty(user_email):
            custom_text_mail_template = custom_text_mail_template.replace('USER_EMAIL', user_email)
        custom_text_mail_template.replace('This email was sent to USER_EMAIL', '')
        custom_text_mail_template = custom_text_mail_template.replace('CUSTOM_TEXT', custom_text_mail)
        return custom_text_mail_template

    @staticmethod
    def __format_bot_reply(reply: dict):
        bot_reply = ""
        button_template = Utility.email_conf['email']['templates']['button_template']

        if reply.get('text'):
            bot_reply = reply['text']
        elif reply.get('buttons'):
            for btn in reply['buttons']:
                btn_reply = """
                <div style="font-size: 14px; color: #000000; font-weight: 400; padding: 12px; overflow: hidden; word-wrap: break-word;
                            border: 2px solid #ffffff; margin: 8px 0px 0px 0px; text-align: center; border-radius: 20px; background: transparent;
                            background-color: inherit; color: #000; max-width: 250px; box-sizing: border-box;">
                    BUTTON_TEXT
                </div>
                """.replace('BUTTON_TEXT', btn.get('text', ''))
                bot_reply = f"{bot_reply}\n{btn_reply}"
            bot_reply = button_template.replace('ALL_BUTTONS', bot_reply)
        elif reply.get("custom"):
            if reply["custom"].get('data'):
                custom_data = reply["custom"]['data']
                bot_reply = list(map(lambda x: ActionUtility.__format_custom_bot_reply(x), custom_data))
                bot_reply = "".join(bot_reply)
            else:
                bot_reply = str(reply["custom"])
        return bot_reply

    @staticmethod
    def __format_custom_bot_reply(data):
        if data.get('text') is not None:
            return data['text']

        reply = list(map(lambda x: ActionUtility.__format_custom_bot_reply(x), data['children']))
        reply = "".join(reply)

        if data.get('type') == "image":
            reply = f'<span><img src="{data.get("src")}" alt="{data.get("alt")}" width="150" height="150"/><br/><p>{data.get("alt")}</p></span>'
        elif data.get('type') == "paragraph":
            reply = f'<p>{reply}</p>'
        elif data.get('type') == "link":
            reply = f'<a target="_blank" href="{data.get("href")}">{reply}</a>'
        elif data.get('type') == "video":
            reply = f'<a target="_blank" href="{data.get("url")}">{data.get("url")}</a>'

        return reply

    @staticmethod
    def get_jira_client(url: str, username: str, api_token: str):
        from jira import JIRA

        try:
            return JIRA(
                server=url,
                basic_auth=(username, api_token),
            )
        except Exception as e:
            raise ActionFailure(f'Could not connect to url: {e}')
        except:
            raise ActionFailure(f"Could not connect to url: '{url}' using given credentials")

    @staticmethod
    def validate_jira_action(url: str, username: str, api_token: str, project_key: str, issue_type: str, parent_key: str = None):
        try:
            jira = ActionUtility.get_jira_client(url, username, api_token)
            project_meta = jira.project(project_key)
            if not project_meta:
                raise ActionFailure('Invalid project key')
            issue_types = project_meta.issueTypes
            issue_types = {i_type.name for i_type in issue_types}
            if issue_type not in issue_types:
                raise ActionFailure(f"No issue type '{issue_type}' exists")
            if issue_type == 'Subtask' and parent_key is None:
                raise ActionFailure("parent key is required for issues of type 'Subtask'")
        except Exception as e:
            raise ActionFailure(e)
        except:
            raise ActionFailure('Run time error while trying to validate configuration')

    @staticmethod
    def create_jira_issue(
            url: str, username: str, api_token: str, project_key: str, issue_type: str, summary: str,
            description, parent_key: str = None
    ):
        try:
            jira = ActionUtility.get_jira_client(url, username, api_token)
            fields = {
                "project": {'key': project_key},
                'issuetype': {"name": issue_type},
                "summary": summary,
                "description": description
            }
            if parent_key:
                fields.update({'parent': {'key': parent_key}})
            jira.create_issue(fields)
        except Exception as e:
            logger.exception(e)
            raise ActionFailure(e)
        except:
            raise ActionFailure('Run time error while trying to create JIRA issue')

    @staticmethod
    def validate_zendesk_credentials(subdomain: str, user_name: str, api_token: str):
        from zenpy import Zenpy
        from zenpy.lib.exception import APIException

        try:
            zendesk_client = Zenpy(subdomain=subdomain, email=user_name, token=api_token)
            list(zendesk_client.search(assignee='test'))
        except APIException as e:
            raise ActionFailure(e)

    @staticmethod
    def create_zendesk_ticket(
            subdomain: str, user_name: str, api_token: str, subject: str, description: str = None,
            comment: str = None, tags: list = None
    ):
        from zenpy import Zenpy
        from zenpy.lib.exception import APIException
        from zenpy.lib.api_objects import Comment
        from zenpy.lib.api_objects import Ticket

        try:
            zendesk_client = Zenpy(subdomain=subdomain, email=user_name, token=api_token)
            comment = Comment(html_body=comment)
            zendesk_client.tickets.create(Ticket(subject=subject, description=description, tags=tags, comment=comment))
        except APIException as e:
            raise ActionFailure(e)

    @staticmethod
    def prepare_pipedrive_metadata(tracker: Tracker, action_config: dict):
        metadata = {}
        for key, slot in action_config.get('metadata', {}).items():
            metadata[key] = tracker.get_slot(slot)
        return metadata

    @staticmethod
    def validate_pipedrive_credentials(domain: str, api_token: str):
        from pipedrive.client import Client
        from pipedrive.exceptions import UnauthorizedError

        try:
            client = Client(domain=domain)
            client.set_api_token(api_token)
            client.leads.get_all_leads()
        except UnauthorizedError as e:
            raise ActionFailure(e)

    @staticmethod
    def create_pipedrive_lead(domain: str, api_token: str, title: str, conversation: str, **kwargs):
        from pipedrive.client import Client

        client = Client(domain=domain)
        client.set_api_token(api_token)
        if kwargs.get('org_name'):
            organization = ActionUtility.create_pipedrive_organization(domain, api_token, **kwargs)
            kwargs['org_id'] = organization['id']
        person = ActionUtility.create_pipedrive_person(domain, api_token, **kwargs)
        payload = {'title': title, 'person_id': person['id'], 'organization_id': kwargs.get('org_id')}
        response = client.leads.create_lead(payload)
        if response.get("success") is not True:
            raise ActionFailure(f'Failed to create lead: {response}')
        kwargs['lead_id'] = response['data']['id']
        ActionUtility.create_pipedrive_note(domain, api_token, conversation, **kwargs)

    @staticmethod
    def create_pipedrive_organization(domain: str, api_token: str, **kwargs):
        from pipedrive.client import Client

        client = Client(domain=domain)
        client.set_api_token(api_token)
        payload = {'name': kwargs.get('org_name')}
        response = client.organizations.create_organization(payload)
        if response.get("success") is not True:
            raise ActionFailure(f'Failed to create organization: {response}')
        return response['data']

    @staticmethod
    def create_pipedrive_person(domain: str, api_token: str, **kwargs):
        from pipedrive.client import Client

        client = Client(domain=domain)
        client.set_api_token(api_token)
        email = [kwargs['email']] if kwargs.get('email') else None
        phone = [kwargs['phone']] if kwargs.get('phone') else None
        payload = {'name': kwargs.get('name'), 'org_id': kwargs.get('org_id'), 'email': email, 'phone': phone}
        response = client.persons.create_person(payload)
        if response.get("success") is not True:
            raise ActionFailure(f'Failed to create person: {response}')
        return response['data']

    @staticmethod
    def create_pipedrive_note(domain: str, api_token: str, conversation: str, **kwargs):
        from pipedrive.client import Client

        client = Client(domain=domain)
        client.set_api_token(api_token)
        payload = {'content': conversation, 'lead_id': kwargs.get('lead_id')}
        response = client.notes.create_note(payload)
        if response.get("success") is not True:
            raise ActionFailure(f'Failed to attach note: {response}')
        return response['data']

    @staticmethod
    def prepare_hubspot_form_request(tracker, fields: list, bot: Text):
        request = []
        for field in fields:
            parameter_value, _ = ActionUtility.prepare_request(tracker, [field], bot)
            request.append({"name": field['key'], "value": parameter_value[field['key']]})
        return {"fields": request}

    @staticmethod
    def get_basic_auth_str(username: Text, password: Text):
        return requests.auth._basic_auth_str(username, password)

    @staticmethod
    def evaluate_script(script: Text, data: Any, raise_err_on_failure: bool = True):
        log = [f"evaluation_type: script", f"script: {script}", f"data: {data}", f"raise_err_on_failure: {raise_err_on_failure}"]
        endpoint = Utility.environment['evaluator']['url']
        request_body = {
            "script": script,
            "data": data
        }
        resp = ActionUtility.execute_http_request(endpoint, "POST", request_body)
        log.append(f"Evaluator response: {resp}")
        if not resp.get('success') and raise_err_on_failure:
            raise ActionFailure(f'Expression evaluation failed: {resp}')
        result = resp.get('data')
        return result, log

    @staticmethod
    def trigger_rephrase(bot: Text, text_response: Text):
        rephrased_message = None
        raw_resp = None
        prompt = open('./template/rephrase-prompt.txt').read()
        gpt_key = Sysadmin.get_bot_secret(bot, BotSecretType.gpt_key.value, raise_err=False)
        if not Utility.check_empty_string(gpt_key):
            prompt = f"{prompt}{text_response}\noutput:"
            logger.debug(f"gpt3_prompt: {prompt}")
            raw_resp = PluginFactory.get_instance(PluginTypes.gpt).execute(key=gpt_key, prompt=prompt)
            rephrased_message = Utility.retrieve_gpt_response(raw_resp)
        return raw_resp, rephrased_message<|MERGE_RESOLUTION|>--- conflicted
+++ resolved
@@ -548,18 +548,7 @@
         message = None
         if bot_response:
             if dispatch_type == DispatchType.json.value:
-<<<<<<< HEAD
-                try:
-                    if isinstance(bot_response, str):
-                        bot_response = json.loads(bot_response)
-                    dispatcher.utter_message(json_message=bot_response)
-                except json.JSONDecodeError as e:
-                    message = f'Failed to convert http response to json: {str(e)}'
-                    logger.error(e)
-                    dispatcher.utter_message(str(bot_response))
-=======
                 message, bot_response = ActionUtility.handle_json_response(dispatcher, bot_response)
->>>>>>> ba7c6482
             else:
                 ActionUtility.handle_text_response(dispatcher, bot_response)
         return bot_response, message
@@ -590,9 +579,9 @@
         try:
             bot_response = json.loads(bot_response) if isinstance(bot_response, str) else bot_response
             ActionUtility.set_dispatcher_response(dispatcher, bot_response, DispatchType.json.value)
-        except JSONDecodeError as e:
+        except json.JSONDecodeError as e:
             message = f'Failed to convert http response to json: {str(e)}'
-            logger.exception(e)
+            logger.error(e)
             ActionUtility.set_dispatcher_response(dispatcher, bot_response, DispatchType.text.value)
         return message, bot_response
 
