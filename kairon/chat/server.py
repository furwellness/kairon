from time import time

from elasticapm.contrib.starlette import ElasticAPM
from fastapi import FastAPI, Request
from fastapi.exceptions import RequestValidationError
from fastapi.middleware.cors import CORSMiddleware
from fastapi.middleware.gzip import GZipMiddleware
from fastapi.responses import JSONResponse
from jwt import PyJWTError
from loguru import logger
from mongoengine import connect, disconnect
from mongoengine.errors import (
    DoesNotExist,
    ValidationError,
    OperationError,
    NotRegistered,
    InvalidDocumentError,
    LookUpError,
    MultipleObjectsReturned,
    InvalidQueryError,
)
from pymongo.errors import PyMongoError
from secure import StrictTransportSecurity, ReferrerPolicy, ContentSecurityPolicy, XContentTypeOptions, Server, \
    CacheControl, Secure, PermissionsPolicy
from starlette.exceptions import HTTPException as StarletteHTTPException

from kairon.api.models import Response
from kairon.exceptions import AppException
from kairon.shared.utils import Utility
from contextlib import asynccontextmanager

<<<<<<< HEAD
=======
Utility.load_environment()


from kairon.chat.routers import web_client, channels

logging.basicConfig(level="DEBUG")
>>>>>>> 6a60039f
hsts = StrictTransportSecurity().include_subdomains().preload().max_age(31536000)
referrer = ReferrerPolicy().no_referrer()
csp = (
    ContentSecurityPolicy()
    .default_src("'self'")
    .frame_ancestors("'self'")
    .form_action("'self'")
    .base_uri("'self'")
    .connect_src("'self'")
    .frame_src("'self'")
    .style_src("'self'", "https:", "'unsafe-inline'")
    .img_src("'self'", "https:")
    .script_src("'self'", "https:", "'unsafe-inline'")
)
cache_value = CacheControl().must_revalidate()
content = XContentTypeOptions()
server = Server().set("Secure")
permissions_value = (
    PermissionsPolicy().accelerometer().autoplay().camera().document_domain().encrypted_media().fullscreen().vibrate()
    .geolocation().gyroscope().magnetometer().microphone().midi().payment().picture_in_picture().sync_xhr().usb()
)
secure_headers = Secure(
    server=server,
    csp=csp,
    hsts=hsts,
    referrer=referrer,
    permissions=permissions_value,
    cache=cache_value,
    content=content
)

<<<<<<< HEAD

@asynccontextmanager
async def lifespan(app: FastAPI):
    """ MongoDB is connected on the bot trainer startup """
    config: dict = Utility.mongoengine_connection(Utility.environment['database']["url"])
    connect(**config)
    yield
    disconnect()

app = FastAPI(lifespan=lifespan)
Utility.load_environment()
=======
app = FastAPI()
>>>>>>> 6a60039f
allowed_origins = Utility.environment['cors']['origin']
app.add_middleware(
    CORSMiddleware,
    allow_origins=allowed_origins,
    allow_credentials=True,
    allow_methods=["*"],
    allow_headers=["*"],
    expose_headers=["content-disposition"],
)
app.add_middleware(GZipMiddleware)
apm_client = Utility.initiate_fastapi_apm_client()
if apm_client:
    app.add_middleware(ElasticAPM, client=apm_client)


@app.middleware("http")
async def add_secure_headers(request: Request, call_next):
    """add security headers"""
    start_time = time()
    response = await call_next(request)
    process_time = (time() - start_time) * 1000

    secure_headers.framework.fastapi(response)
    response.headers['Cross-Origin-Embedder-Policy'] = 'require-corp'
    response.headers['Cross-Origin-Opener-Policy'] = 'same-origin'
    response.headers['Cross-Origin-Resource-Policy'] = 'same-origin'
    requested_origin = request.headers.get("origin")
    response.headers["Access-Control-Allow-Origin"] = requested_origin if requested_origin else allowed_origins[0]
    response.headers['Cross-Origin-Resource-Policy'] = 'same-origin'
    response.headers['Content-Type'] = 'application/json'
    formatted_process_time = "{0:.2f}".format(process_time)
    logger.info(
        f"request path={request.url.path} completed_in={formatted_process_time}ms status_code={response.status_code}"
    )
    return response


@app.exception_handler(StarletteHTTPException)
async def startlette_exception_handler(request, exc):
    """ This function logs the Starlette HTTP error detected and returns the
        appropriate message and details of the error """
    logger.info(exc)

    return JSONResponse(
        Response(
            success=False, error_code=exc.status_code, message=str(exc.detail)
        ).dict()
    )


@app.exception_handler(AssertionError)
async def http_exception_handler(request, exc):
    """ This function logs the Assertion error detected and returns the
        appropriate message and details of the error """
    logger.exception(exc)
    return JSONResponse(
        Response(success=False, error_code=422, message=str(exc)).dict()
    )


@app.exception_handler(RequestValidationError)
async def validation_exception_handler(request, exc: RequestValidationError):
    """ logs the RequestValidationError detected and returns the
        appropriate message and details of the error """
    logger.exception(exc)
    return JSONResponse(
        Response(success=False, error_code=422, message=exc.errors()).dict()
    )


@app.exception_handler(DoesNotExist)
async def app_does_not_exist_exception_handler(request, exc):
    """ logs the DoesNotExist error detected and returns the
        appropriate message and details of the error """
    logger.exception(exc)
    return JSONResponse(
        Response(success=False, error_code=422, message=str(exc)).dict()
    )


@app.exception_handler(PyMongoError)
async def pymongo_exception_handler(request, exc):
    """ logs the PyMongoError detected and returns the
        appropriate message and details of the error """
    logger.exception(exc)
    return JSONResponse(
        Response(success=False, error_code=422, message=str(exc)).dict()
    )


@app.exception_handler(ValidationError)
async def app_validation_exception_handler(request, exc):
    """ logs the ValidationError detected and returns the
        appropriate message and details of the error """
    logger.exception(exc)
    return JSONResponse(
        Response(success=False, error_code=422, message=str(exc)).dict()
    )


@app.exception_handler(OperationError)
async def mongoengine_operation_exception_handler(request, exc):
    """ logs the OperationError detected and returns the
            appropriate message and details of the error """
    logger.exception(exc)
    return JSONResponse(
        Response(success=False, error_code=422, message=str(exc)).dict()
    )


@app.exception_handler(NotRegistered)
async def mongoengine_notregistered_exception_handler(request, exc):
    """ logs the NotRegistered error detected and returns the
            appropriate message and details of the error """
    logger.exception(exc)
    return JSONResponse(
        Response(success=False, error_code=422, message=str(exc)).dict()
    )


@app.exception_handler(InvalidDocumentError)
async def mongoengine_invalid_document_exception_handler(request, exc):
    """ logs the InvalidDocumentError detected and returns the
            appropriate message and details of the error """
    logger.exception(exc)
    return JSONResponse(
        Response(success=False, error_code=422, message=str(exc)).dict()
    )


@app.exception_handler(LookUpError)
async def mongoengine_lookup_exception_handler(request, exc):
    """ logs the LookUpError detected and returns the
            appropriate message and details of the error """
    logger.exception(exc)
    return JSONResponse(
        Response(success=False, error_code=422, message=str(exc)).dict()
    )


@app.exception_handler(MultipleObjectsReturned)
async def mongoengine_multiple_objects_exception_handler(request, exc):
    """ logs the MultipleObjectsReturned error detected and returns the
            appropriate message and details of the error """
    logger.exception(exc)
    return JSONResponse(
        Response(success=False, error_code=422, message=str(exc)).dict()
    )


@app.exception_handler(InvalidQueryError)
async def mongoengine_invalid_query_exception_handler(request, exc):
    """ logs the InvalidQueryError detected and returns the
            appropriate message and details of the error """
    logger.exception(exc)
    return JSONResponse(
        Response(success=False, error_code=422, message=str(exc)).dict()
    )


@app.exception_handler(PyJWTError)
async def pyjwt_exception_handler(request, exc):
    """ logs the PyJWTError error detected and returns the
            appropriate message and details of the error """
    logger.exception(exc)
    return JSONResponse(
        Response(success=False, error_code=422, message=str(exc)).dict()
    )


@app.exception_handler(AppException)
async def app_exception_handler(request, exc):
    """ logs the AppException error detected and returns the
            appropriate message and details of the error """
    logger.exception(exc)
    return JSONResponse(
        Response(success=False, error_code=422, message=str(exc)).dict()
    )


@app.get("/", response_model=Response)
def index():
    return {"message": "Chat server running!"}


app.include_router(web_client.router, prefix="/api/bot/{bot}", tags=["Web client"])
app.include_router(channels.router, prefix="/api/bot", tags=["Channels"])


async def main(scope, receive, send):
    await app.__call__(scope=scope, receive=receive, send=send)<|MERGE_RESOLUTION|>--- conflicted
+++ resolved
@@ -29,15 +29,12 @@
 from kairon.shared.utils import Utility
 from contextlib import asynccontextmanager
 
-<<<<<<< HEAD
-=======
 Utility.load_environment()
 
 
 from kairon.chat.routers import web_client, channels
 
 logging.basicConfig(level="DEBUG")
->>>>>>> 6a60039f
 hsts = StrictTransportSecurity().include_subdomains().preload().max_age(31536000)
 referrer = ReferrerPolicy().no_referrer()
 csp = (
@@ -69,7 +66,6 @@
     content=content
 )
 
-<<<<<<< HEAD
 
 @asynccontextmanager
 async def lifespan(app: FastAPI):
@@ -80,10 +76,6 @@
     disconnect()
 
 app = FastAPI(lifespan=lifespan)
-Utility.load_environment()
-=======
-app = FastAPI()
->>>>>>> 6a60039f
 allowed_origins = Utility.environment['cors']['origin']
 app.add_middleware(
     CORSMiddleware,
