--- conflicted
+++ resolved
@@ -886,7 +886,6 @@
         return json.loads(auditlog_data)
 
     @staticmethod
-<<<<<<< HEAD
     def get_accessible_multilingual_bots(bot: Text, email: Text):
         accessible_bots = BotAccess.objects(accessor_email=email, status=ACTIVITY_STATUS.ACTIVE.value).values_list("bot")
         multilingual_bots = list(AccountProcessor.get_multilingual_bots(bot))
@@ -903,7 +902,8 @@
             yield {
                 "id": bot_id, "name": bot_info["name"], "language": bot_info['metadata']['language']
             }
-=======
+
+    @staticmethod
     def upsert_organization(user, org_name):
         try:
             org = Organization.objects(account=user.account).get()
@@ -933,5 +933,4 @@
             data.pop("_id")
             return data
         except DoesNotExist:
-            return {}
->>>>>>> ccb4aa1a
+            return {}