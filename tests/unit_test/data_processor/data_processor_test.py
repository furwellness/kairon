import os
from typing import List

import pytest
import responses
from mongoengine import connect, DoesNotExist
from mongoengine.errors import ValidationError
from rasa.core.agent import Agent
from rasa.shared.core.training_data.structures import StoryGraph
from rasa.shared.importers.rasa import Domain
from rasa.shared.nlu.training_data.training_data import TrainingData

from kairon.action_server.data_objects import HttpActionConfig
from kairon.api import models
from kairon.api.models import StoryEventType, HttpActionParameters, HttpActionConfigRequest, StoryEventRequest
from kairon.data_processor.constant import UTTERANCE_TYPE, CUSTOM_ACTIONS, TRAINING_DATA_GENERATOR_STATUS
from kairon.data_processor.data_objects import (TrainingExamples,
                                                Slots,
                                                Entities,
                                                Intents,
                                                Actions,
                                                Responses,
                                                ModelTraining, StoryEvents, Stories, ResponseCustom, ResponseText,
                                                TrainingDataGenerator, TrainingDataGeneratorResponse
                                                )
from kairon.data_processor.processor import MongoProcessor, AgentProcessor, ModelProcessor, \
    TrainingDataGenerationProcessor
from kairon.exceptions import AppException
from kairon.train import train_model_for_bot, start_training, train_model_from_mongo
from kairon.utils import Utility


class TestMongoProcessor:

    @pytest.fixture(autouse=True)
    def init_connection(self):
        os.environ["system_file"] = "./tests/testing_d" \
                                    "ata/system.yaml"
        Utility.load_evironment()
        connect(host=Utility.environment["database"]['url'])

    @pytest.mark.asyncio
    async def test_load_from_path(self):
        processor = MongoProcessor()
        result = await (
            processor.save_from_path(
                "./tests/testing_data/initial", bot="tests", user="testUser"
            )
        )
        assert result is None

    @pytest.mark.asyncio
    async def test_load_from_path_error(self):
        processor = MongoProcessor()
        with pytest.raises(Exception):
            await (
                processor.save_from_path(
                    "./tests/testing_data/error", bot="tests", user="testUser"
                )
            )

    @pytest.mark.asyncio
    async def test_load_from_path_all_scenario(self):
        processor = MongoProcessor()
        await (
            processor.save_from_path("./tests/testing_data/all", bot="all", user="testUser")
        )
        training_data = processor.load_nlu("all")
        assert isinstance(training_data, TrainingData)
        assert training_data.training_examples.__len__() == 283
        assert training_data.entity_synonyms.__len__() == 3
        assert training_data.regex_features.__len__() == 5
        assert training_data.lookup_tables.__len__() == 1
        story_graph = processor.load_stories("all")
        assert isinstance(story_graph, StoryGraph) is True
        assert story_graph.story_steps.__len__() == 14
        domain = processor.load_domain("all")
        assert isinstance(domain, Domain)
        assert domain.slots.__len__() == 8
        assert domain.templates.keys().__len__() == 21
        assert domain.entities.__len__() == 7
        assert domain.form_names.__len__() == 2
        assert domain.user_actions.__len__() == 34
        assert domain.intents.__len__() == 27
        assert not Utility.check_empty_string(
            domain.templates["utter_cheer_up"][0]["image"]
        )
        assert domain.templates["utter_did_that_help"][0]["buttons"].__len__() == 2
        assert domain.templates["utter_offer_help"][0]["custom"]
        assert domain.slots[0].type_name == "unfeaturized"

    @pytest.mark.asyncio
    async def test_load_from_path_all_scenario_append(self):
        processor = MongoProcessor()
        await (
            processor.save_from_path("./tests/testing_data/all",
                                     "all",
                                     overwrite=False,
                                     user="testUser")
        )
        training_data = processor.load_nlu("all")
        assert isinstance(training_data, TrainingData)
        assert training_data.training_examples.__len__() == 283
        assert training_data.entity_synonyms.__len__() == 3
        assert training_data.regex_features.__len__() == 5
        assert training_data.lookup_tables.__len__() == 1
        story_graph = processor.load_stories("all")
        assert isinstance(story_graph, StoryGraph) is True
        assert story_graph.story_steps.__len__() == 14
        domain = processor.load_domain("all")
        assert isinstance(domain, Domain)
        assert domain.slots.__len__() == 8
        assert domain.templates.keys().__len__() == 21
        assert domain.entities.__len__() == 7
        assert domain.form_names.__len__() == 2
        assert domain.user_actions.__len__() == 34
        assert domain.intents.__len__() == 27
        assert not Utility.check_empty_string(
            domain.templates["utter_cheer_up"][0]["image"]
        )
        assert domain.templates["utter_did_that_help"][0]["buttons"].__len__() == 2
        assert domain.templates["utter_offer_help"][0]["custom"]
        assert domain.slots[0].type_name == "unfeaturized"

    def test_load_nlu(self):
        processor = MongoProcessor()
        training_data = processor.load_nlu("tests")
        assert isinstance(training_data, TrainingData)
        assert training_data.training_examples.__len__() == 43
        assert training_data.entity_synonyms.__len__() == 0
        assert training_data.regex_features.__len__() == 0
        assert training_data.lookup_tables.__len__() == 0

    def test_load_domain(self):
        processor = MongoProcessor()
        domain = processor.load_domain("tests")
        assert isinstance(domain, Domain)
        assert domain.slots.__len__() == 0
        assert domain.templates.keys().__len__() == 6
        assert domain.entities.__len__() == 0
        assert domain.form_names.__len__() == 0
        assert domain.user_actions.__len__() == 6
        assert domain.intents.__len__() == 12

    def test_load_stories(self):
        processor = MongoProcessor()
        story_graph = processor.load_stories("tests")
        assert isinstance(story_graph, StoryGraph)
        assert story_graph.story_steps.__len__() == 5

    def test_add_intent(self):
        processor = MongoProcessor()
        assert processor.add_intent("greeting", "tests", "testUser", is_integration=False)
        intent = Intents.objects(bot="tests").get(name="greeting")
        assert intent.name == "greeting"

    def test_get_intents(self):
        processor = MongoProcessor()
        actual = processor.get_intents("tests")
        assert actual.__len__() == 13

    def test_add_intent_with_underscore(self):
        processor = MongoProcessor()
        assert processor.add_intent("greeting_examples", "tests", "testUser", is_integration=False)
        intent = Intents.objects(bot="tests").get(name="greeting_examples")
        assert intent.name == "greeting_examples"

    def test_add_intent_duplicate(self):
        processor = MongoProcessor()
        with pytest.raises(Exception):
            processor.add_intent("greeting", "tests", "testUser", is_integration=False)

    def test_add_intent_duplicate_case_insensitive(self):
        processor = MongoProcessor()
        with pytest.raises(Exception):
            processor.add_intent("Greeting", "tests", "testUser", is_integration=False)

    def test_add_none_intent(self):
        processor = MongoProcessor()
        with pytest.raises(AppException):
            processor.add_intent(None, "tests", "testUser", is_integration=False)

    def test_add_empty_intent(self):
        processor = MongoProcessor()
        with pytest.raises(AppException):
            processor.add_intent("", "tests", "testUser", is_integration=False)

    def test_add_blank_intent(self):
        processor = MongoProcessor()
        with pytest.raises(AppException):
            processor.add_intent("  ", "tests", "testUser", is_integration=False)

    def test_add_training_example(self):
        processor = MongoProcessor()
        results = list(
            processor.add_training_example(["Hi, How are you?"], "greeting", "tests", "testUser", is_integration=False)
        )
        assert results[0]["_id"]
        assert results[0]["text"] == "Hi, How are you?"
        assert results[0]["message"] == "Training Example added successfully!"

    def test_add_same_training_example(self):
        processor = MongoProcessor()
        results = list(
            processor.add_training_example(["Hi"], "greeting", "tests", "testUser", is_integration=False)
        )
        assert results[0]["_id"] is None
        assert results[0]["text"] == "Hi"
        assert results[0]["message"] == "Training Example already exists!"

    def test_add_training_example_duplicate_case_insensitive(self):
        processor = MongoProcessor()
        results = list(
            processor.add_training_example(["hi"], "greeting", "tests", "testUser", is_integration=False)
        )
        assert results[0]["_id"] is None
        assert results[0]["text"] == "hi"
        assert results[0]["message"] == "Training Example already exists!"

    def test_add_training_example_none_text(self):
        processor = MongoProcessor()
        results = list(
            processor.add_training_example([None], "greeting", "tests", "testUser", is_integration=False)
        )
        assert results[0]["_id"] is None
        assert results[0]["text"] is None
        assert (
                results[0]["message"]
                == "Training Example cannot be empty or blank spaces"
        )

    def test_add_training_example_empty_text(self):
        processor = MongoProcessor()
        results = list(
            processor.add_training_example([""], "greeting", "tests", "testUser", is_integration=False)
        )
        assert results[0]["_id"] is None
        assert results[0]["text"] == ""
        assert (
                results[0]["message"]
                == "Training Example cannot be empty or blank spaces"
        )

    def test_add_training_example_blank_text(self):
        processor = MongoProcessor()
        results = list(
            processor.add_training_example(["  "], "greeting", "tests", "testUser", is_integration=False)
        )
        assert results[0]["_id"] is None
        assert results[0]["text"] == "  "
        assert (
                results[0]["message"]
                == "Training Example cannot be empty or blank spaces"
        )

    def test_add_training_example_none_intent(self):
        processor = MongoProcessor()
        with pytest.raises(AppException):
            results = list(
                processor.add_training_example(
                    ["Hi! How are you"], None, "tests", "testUser", is_integration=False
                )
            )
            assert results[0]["_id"] is None
            assert results[0]["text"] == "Hi! How are you"
            assert (
                    results[0]["message"]
                    == "Intent cannot be empty or blank spaces"
            )

    def test_add_training_example_empty_intent(self):
        processor = MongoProcessor()
        with pytest.raises(AppException):
            results = list(
                processor.add_training_example(
                    ["Hi! How are you"], "", "tests", "testUser", is_integration=False
                )
            )
            assert results[0]["_id"] is None
            assert results[0]["text"] == "Hi! How are you"
            assert (
                    results[0]["message"]
                    == "Intent cannot be empty or blank spaces"
            )

    def test_add_training_example_blank_intent(self):
        processor = MongoProcessor()
        with pytest.raises(AppException):
            results = list(
                processor.add_training_example(
                    ["Hi! How are you"], "  ", "tests", "testUser", is_integration=False
                )
            )
            assert results[0]["_id"] is None
            assert results[0]["text"] == "Hi! How are you"
            assert (
                    results[0]["message"]
                    == "Intent cannot be empty or blank spaces"
            )

    def test_add_empty_training_example(self):
        processor = MongoProcessor()
        with pytest.raises(AppException):
            results = list(
                processor.add_training_example([""], None, "tests", "testUser", is_integration=False)
            )
            assert results[0]["_id"] is None
            assert results[0]["text"] == "Hi! How are you"
            assert (
                    results[0]["message"]
                    == "Training Example cannot be empty or blank spaces"
            )

    def test_get_training_examples(self):
        processor = MongoProcessor()
        expected = ["hey", "hello", "hi", "good morning", "good evening", "hey there"]
        actual = list(processor.get_training_examples("greet", "tests"))
        assert actual.__len__() == expected.__len__()
        assert all(a_val["text"] in expected for a_val in actual)

    def test_get_training_examples_empty(self):
        processor = MongoProcessor()
        actual = list(processor.get_training_examples("greets", "tests"))
        assert actual.__len__() == 0

    def test_get_all_training_examples(self):
        processor = MongoProcessor()
        training_examples, ids = processor.get_all_training_examples("tests")
        assert training_examples
        assert ids

    def test_add_training_example_with_entity(self):
        processor = MongoProcessor()
        results = list(
            processor.add_training_example(
                ["Log a [critical issue](priority)"],
                "get_priority",
                "tests",
                "testUser",
                is_integration=False
            )
        )
        assert results[0]["_id"]
        assert results[0]["text"] == "Log a [critical issue](priority)"
        assert results[0]["message"] == "Training Example added successfully!"
        intents = processor.get_intents("tests")
        assert any("get_priority" == intent["name"] for intent in intents)
        entities = processor.get_entities("tests")
        assert any("priority" == entity["name"] for entity in entities)
        new_training_example = TrainingExamples.objects(bot="tests").get(
            text="Log a critical issue"
        )
        slots = Slots.objects(bot="tests")
        new_slot = slots.get(name="priority")
        assert slots.__len__() == 1
        assert new_slot.name == "priority"
        assert new_slot.type == "text"
        assert new_training_example.text == "Log a critical issue"

    def test_get_training_examples_with_entities(self):
        processor = MongoProcessor()
        results = list(
            processor.add_training_example(
                ["Make [TKT456](ticketID) a [critical issue](priority)"],
                "get_priority",
                "tests",
                "testUser",
                is_integration=False
            )
        )
        assert results[0]["_id"]
        assert (
                results[0]["text"] == "Make [TKT456](ticketID) a [critical issue](priority)"
        )
        assert results[0]["message"] == "Training Example added successfully!"
        actual = list(processor.get_training_examples("get_priority", "tests"))
        slots = Slots.objects(bot="tests")
        new_slot = slots.get(name="ticketID")
        assert any(
            [value["text"] == "Log a [critical issue](priority)" for value in actual]
        )
        assert any(
            [
                value["text"] == "Make [TKT456](ticketID) a [critical issue](priority)"
                for value in actual
            ]
        )
        assert slots.__len__() == 2
        assert new_slot.name == "ticketID"
        assert new_slot.type == "text"
        expected = ["hey", "hello", "hi", "good morning", "good evening", "hey there"]
        actual = list(processor.get_training_examples("greet", "tests"))
        assert actual.__len__() == expected.__len__()
        assert all(a_val["text"] in expected for a_val in actual)

    def test_delete_training_example(self):
        processor = MongoProcessor()
        training_examples = list(processor.get_training_examples(intent="get_priority", bot="tests"))
        expected_length = training_examples.__len__() - 1
        training_example = training_examples[0]
        expected_text = training_example['text']
        processor.remove_document(
            TrainingExamples, training_example['_id'], "tests", "testUser"
        )
        new_training_examples = list(
            processor.get_training_examples(intent="get_priority", bot="tests")
        )
        assert new_training_examples.__len__() == expected_length
        assert any(
            expected_text != example["text"] for example in new_training_examples
        )

    def test_add_training_example_multiple(self):
        processor = MongoProcessor()
        actual = list(processor.add_training_example(["Log a [critical issue](priority)",
                                                      "Make [TKT456](ticketID) a [high issue](priority)"],
                                                     intent="get_priority",
                                                     bot="tests", user="testUser", is_integration=False))
        assert actual[0]['message'] == "Training Example already exists!"
        assert actual[1]['message'] == "Training Example added successfully!"

    def test_add_entity(self):
        processor = MongoProcessor()
        assert processor.add_entity("file_text", "tests", "testUser")
        slots = Slots.objects(bot="tests")
        new_slot = slots.get(name="file_text")
        enitity = Entities.objects(bot="tests").get(name="file_text")
        assert slots.__len__() == 3
        assert new_slot.name == "file_text"
        assert new_slot.type == "text"
        assert enitity.name == "file_text"

    def test_get_entities(self):
        processor = MongoProcessor()
        expected = ["priority", "file_text", "ticketID"]
        actual = processor.get_entities("tests")
        assert actual.__len__() == expected.__len__()
        assert all(item["name"] in expected for item in actual)

    def test_add_entity_duplicate(self):
        processor = MongoProcessor()
        with pytest.raises(Exception):
            assert processor.add_entity("file_text", "tests", "testUser")

    def test_add_entity_duplicate_caseinsentive(self):
        processor = MongoProcessor()
        with pytest.raises(Exception):
            assert processor.add_entity("File_Text", "tests", "testUser")

    def test_add_none_entity(self):
        processor = MongoProcessor()
        with pytest.raises(AppException):
            processor.add_entity(None, "tests", "testUser")

    def test_add_empty_entity(self):
        processor = MongoProcessor()
        with pytest.raises(AppException):
            processor.add_entity("", "tests", "testUser")

    def test_add_blank_entity(self):
        processor = MongoProcessor()
        with pytest.raises(AppException):
            processor.add_entity("  ", "tests", "testUser")

    def test_add_action(self):
        processor = MongoProcessor()
        assert processor.add_action("utter_priority", "tests", "testUser")
        action = Actions.objects(bot="tests").get(name="utter_priority")
        assert action.name == "utter_priority"

    def test_get_actions(self):
        processor = MongoProcessor()
        expected = [
            "utter_greet",
            "utter_cheer_up",
            "utter_happy",
            "utter_goodbye",
            "utter_priority",
            "utter_did_that_help",
            "utter_iamabot",
        ]
        actual = processor.get_actions("tests")
        assert actual.__len__() == expected.__len__()
        assert all(item["name"] in expected for item in actual)

    def test_add_action_duplicate(self):
        processor = MongoProcessor()
        with pytest.raises(Exception):
            assert processor.add_action("utter_priority", "tests", "testUser") is None

    def test_add_action_duplicate_caseinsentive(self):
        processor = MongoProcessor()
        with pytest.raises(Exception):
            assert processor.add_action("Utter_Priority", "tests", "testUser") is None

    def test_add_none_action(self):
        processor = MongoProcessor()
        with pytest.raises(AppException):
            processor.add_action(None, "tests", "testUser")

    def test_add_empty_action(self):
        processor = MongoProcessor()
        with pytest.raises(AppException):
            processor.add_action("", "tests", "testUser")

    def test_add_blank_action(self):
        processor = MongoProcessor()
        with pytest.raises(AppException):
            processor.add_action("  ", "tests", "testUser")

    def test_add_text_response(self):
        processor = MongoProcessor()
        assert processor.add_text_response("Great", "utter_happy", "tests", "testUser")
        response = Responses.objects(
            bot="tests", name="utter_happy", text__text="Great"
        ).get()
        assert response.name == "utter_happy"
        assert response.text.text == "Great"

    def test_add_text_response_duplicate(self):
        processor = MongoProcessor()
        with pytest.raises(Exception):
            processor.add_text_response("Great", "utter_happy", "tests", "testUser")

    def test_get_text_response(self):
        processor = MongoProcessor()
        expected = ["Great, carry on!", "Great"]
        actual = list(processor.get_response("utter_happy", "tests"))
        assert actual.__len__() == expected.__len__()
        assert all(
            item["value"]["text"] in expected
            for item in actual
            if "text" in item["value"]
        )

    def test_delete_text_response(self):
        processor = MongoProcessor()
        responses = list(processor.get_response(name="utter_happy", bot="tests"))
        expected_length = responses.__len__() - 1
        response = responses[0]
        expected_text = response['value']['text']
        processor.remove_document(Responses, response['_id'], "tests", "testUser")
        actual = list(processor.get_response("utter_happy", "tests"))
        assert actual.__len__() == expected_length
        assert all(
            expected_text != item["value"]["text"]
            for item in actual
            if "text" in item["value"]
        )

    def test_add_none_text_response(self):
        processor = MongoProcessor()
        with pytest.raises(AppException):
            processor.add_text_response(None, "utter_happy", "tests", "testUser")

    def test_add_empty_text_Response(self):
        processor = MongoProcessor()
        with pytest.raises(AppException):
            processor.add_text_response("", "utter_happy", "tests", "testUser")

    def test_add_blank_text_response(self):
        processor = MongoProcessor()
        with pytest.raises(AppException):
            processor.add_text_response("", "utter_happy", "tests", "testUser")

    def test_add_none_response_name(self):
        processor = MongoProcessor()
        with pytest.raises(AppException):
            processor.add_text_response("Greet", None, "tests", "testUser")

    def test_add_empty_response_name(self):
        processor = MongoProcessor()
        with pytest.raises(AppException):
            processor.add_text_response("Welcome", "", "tests", "testUser")

    def test_add_blank_response_name(self):
        processor = MongoProcessor()
        with pytest.raises(AppException):
            processor.add_text_response("Welcome", " ", "tests", "testUser")

    def test_add_story(self):
        processor = MongoProcessor()
        events = [
            {"name": "greet", "type": "user"},
            {"name": "utter_greet", "type": "action"},
            {"name": "mood_great", "type": "user"},
            {"name": "utter_greet", "type": "action"},
        ]
        processor.add_story("happy path", events, "tests", "testUser")

    def test_add_duplicate_story(self):
        processor = MongoProcessor()
        events = [
            {"name": "greet", "type": "user"},
            {"name": "utter_greet", "type": "action"},
            {"name": "mood_great", "type": "user"},
            {"name": "utter_greet", "type": "action"},
        ]
        with pytest.raises(Exception):
            processor.add_story("happy path", events, "tests", "testUser")

    def test_add_none_story_name(self):
        processor = MongoProcessor()
        events = [
            {"name": "greeting", "type": "user"},
            {"name": "utter_greet", "type": "action"},
            {"name": "mood_great", "type": "user"},
            {"name": "utter_greet", "type": "action"},
        ]
        with pytest.raises(AppException):
            processor.add_story(None, events, "tests", "testUser")

    def test_add_empty_story_name(self):
        processor = MongoProcessor()
        events = [
            {"name": "greeting", "type": "user"},
            {"name": "utter_greet", "type": "action"},
            {"name": "mood_great", "type": "user"},
            {"name": "utter_greet", "type": "action"},
        ]
        with pytest.raises(AppException):
            processor.add_story("", events, "tests", "testUser")

    def test_add_blank_story_name(self):
        processor = MongoProcessor()
        events = [
            {"name": "greeting", "type": "user"},
            {"name": "utter_greet", "type": "action"},
            {"name": "mood_great", "type": "user"},
            {"name": "utter_greet", "type": "action"},
        ]
        with pytest.raises(AppException):
            processor.add_story("  ", events, "tests", "testUser")

    def test_add_empty_story_event(self):
        processor = MongoProcessor()
        with pytest.raises(ValidationError):
            processor.add_story("happy path", [], "tests", "testUser")

    def test_get_session_config(self):
        processor = MongoProcessor()
        session_config = processor.get_session_config("tests")
        assert session_config
        assert all(
            session_config[key] for key in ["sesssionExpirationTime", "carryOverSlots"]
        )

    def test_update_session_config(self):
        processor = MongoProcessor()
        session_config = processor.get_session_config("tests")
        assert session_config
        assert all(
            session_config[key] for key in ["sesssionExpirationTime", "carryOverSlots"]
        )
        id_updated = processor.add_session_config(
            id=session_config["_id"],
            sesssionExpirationTime=30,
            carryOverSlots=False,
            bot="tests",
            user="testUser",
        )
        assert id_updated == session_config["_id"]
        session_config = processor.get_session_config("tests")
        assert session_config["sesssionExpirationTime"] == 30
        assert session_config["carryOverSlots"] is False

    def test_add_session_config_duplicate(self):
        processor = MongoProcessor()
        with pytest.raises(AppException):
            processor.add_session_config(
                sesssionExpirationTime=30,
                carryOverSlots=False,
                bot="tests",
                user="testUser",
            )

    def test_add_session_config_empty_id(self):
        processor = MongoProcessor()
        with pytest.raises(AppException):
            processor.add_session_config(
                id="",
                sesssionExpirationTime=30,
                carryOverSlots=False,
                bot="tests",
                user="testUser",
            )

    def test_add_session_config(self):
        processor = MongoProcessor()
        id_add = processor.add_session_config(
            sesssionExpirationTime=30, carryOverSlots=False, bot="test", user="testUser"
        )
        assert id_add

    async def test_train_model(self):
        model = train_model_for_bot("tests")
        assert model

    @pytest.mark.asyncio
    async def test_train_model_empty_data(self):
        with pytest.raises(AppException):
            model = await (train_model_from_mongo("test"))
            assert model

    def test_start_training_done(self, monkeypatch):
        def mongo_store(*arge, **kwargs):
            return None

        monkeypatch.setattr(Utility, "get_local_mongo_store", mongo_store)
        model_path = start_training("tests", "testUser")
        assert model_path
        model_training = ModelTraining.objects(bot="tests", status="Done")
        assert model_training.__len__() == 1
        assert model_training.first().model_path == model_path

    def test_start_training_fail(self):
        start_training("test", "testUser")
        model_training = ModelTraining.objects(bot="test", status="Fail")
        assert model_training.__len__() == 1
        assert model_training.first().exception in str("Training data does not exists!")

    def test_add_endpoints(self):
        processor = MongoProcessor()
        config = {}
        processor.add_endpoints(config, bot="tests", user="testUser")
        endpoint = processor.get_endpoints("tests")
        assert endpoint.get("bot_endpoint") is None
        assert endpoint.get("action_endpoint") is None
        assert endpoint.get("tracker") is None

    def test_add_endpoints_add_bot_endpoint_empty_url(self):
        processor = MongoProcessor()
        config = {"bot_endpoint": {"url": ""}}
        with pytest.raises(AppException):
            processor.add_endpoints(config, bot="tests1", user="testUser")
            endpoint = processor.get_endpoints("tests1")
            assert endpoint.get("bot_endpoint") is None
            assert endpoint.get("action_endpoint") is None
            assert endpoint.get("tracker") is None

    def test_add_endpoints_add_bot_endpoint(self):
        processor = MongoProcessor()
        config = {"bot_endpoint": {"url": "http://localhost:5000/"}}
        processor.add_endpoints(config, bot="tests1", user="testUser")
        endpoint = processor.get_endpoints("tests1")
        assert endpoint["bot_endpoint"].get("url") == "http://localhost:5000/"
        assert endpoint.get("action_endpoint") is None
        assert endpoint.get("tracker") is None

    def test_add_endpoints_add_action_endpoint_empty_url(self):
        processor = MongoProcessor()
        config = {"action_endpoint": {"url": ""}}
        with pytest.raises(AppException):
            processor.add_endpoints(config, bot="tests2", user="testUser")
            endpoint = processor.get_endpoints("tests2")
            assert endpoint.get("bot_endpoint") is None
            assert endpoint.get("action_endpoint") is None
            assert endpoint.get("tracker") is None

    def test_add_endpoints_add_action_endpoint(self):
        processor = MongoProcessor()
        config = {"action_endpoint": {"url": "http://localhost:5000/"}}
        processor.add_endpoints(config, bot="tests2", user="testUser")
        endpoint = processor.get_endpoints("tests2")
        assert endpoint.get("bot_endpoint") is None
        assert endpoint.get("action_endpoint").get("url") == "http://localhost:5000/"
        assert endpoint.get("tracker") is None

    def test_add_endpoints_add_tracker_endpoint_missing_db(self):
        processor = MongoProcessor()
        config = {"tracker_endpoint": {"url": "mongodb://localhost:27017"}}
        with pytest.raises(ValidationError):
            processor.add_endpoints(config, bot="tests3", user="testUser")
            endpoint = processor.get_endpoints("tests3")
            assert endpoint.get("bot_endpoint") is None
            assert endpoint.get("action_endpoint") is None
            assert endpoint.get("tracker_endpoint") is None

    def test_add_endpoints_add_tracker_endpoint_invalid_url(self):
        processor = MongoProcessor()
        config = {
            "tracker_endpoint": {
                "url": "mongo://localhost:27017",
                "db": "conversations",
            }
        }
        with pytest.raises(AppException):
            processor.add_endpoints(config, bot="tests3", user="testUser")
            endpoint = processor.get_endpoints("tests3")
            assert endpoint.get("bot_endpoint") is None
            assert endpoint.get("action_endpoint") is None
            assert endpoint.get("tracker") is None

    def test_add_endpoints_add_tracker_endpoint(self):
        processor = MongoProcessor()
        config = {
            "tracker_endpoint": {
                "url": "mongodb://localhost:27017/",
                "db": "conversations",
            }
        }
        processor.add_endpoints(config, bot="tests3", user="testUser")
        endpoint = processor.get_endpoints("tests3")
        assert endpoint.get("bot_endpoint") is None
        assert endpoint.get("action_endpoint") is None
        assert (
                endpoint.get("tracker_endpoint").get("url") == "mongodb://localhost:27017/"
        )
        assert endpoint.get("tracker_endpoint").get("db") == "conversations"
        assert endpoint.get("tracker_endpoint").get("type") == "mongo"

    def test_update_endpoints(self):
        processor = MongoProcessor()
        config = {
            "action_endpoint": {"url": "http://localhost:8000/"},
            "bot_endpoint": {"url": "http://localhost:5000/"},
            "tracker_endpoint": {
                "url": "mongodb://localhost:27017/",
                "db": "conversations",
            },
        }
        processor.add_endpoints(config, bot="tests", user="testUser")
        endpoint = processor.get_endpoints("tests")
        assert endpoint.get("bot_endpoint").get("url") == "http://localhost:5000/"
        assert endpoint.get("action_endpoint").get("url") == "http://localhost:8000/"
        assert (
                endpoint.get("tracker_endpoint").get("url") == "mongodb://localhost:27017/"
        )
        assert endpoint.get("tracker_endpoint").get("db") == "conversations"
        assert endpoint.get("tracker_endpoint").get("type") == "mongo"

    def test_update_endpoints_any(self):
        processor = MongoProcessor()
        config = {
            "action_endpoint": {"url": "http://127.0.0.1:8000/"},
            "bot_endpoint": {"url": "http://127.0.0.1:5000/"},
        }
        processor.add_endpoints(config, bot="tests", user="testUser")
        endpoint = processor.get_endpoints("tests")
        assert endpoint.get("bot_endpoint").get("url") == "http://127.0.0.1:5000/"
        assert endpoint.get("action_endpoint").get("url") == "http://127.0.0.1:8000/"
        assert (
                endpoint.get("tracker_endpoint").get("url") == "mongodb://localhost:27017/"
        )
        assert endpoint.get("tracker_endpoint").get("db") == "conversations"
        assert endpoint.get("tracker_endpoint").get("type") == "mongo"

    def test_download_data_files(self):
        processor = MongoProcessor()
        file = processor.download_files("tests")
        assert file.endswith(".zip")

    def test_get_utterance_from_intent(self):
        processor = MongoProcessor()
        response = processor.get_utterance_from_intent("deny", "tests")
        assert response[0] == "utter_goodbye"
        assert response[1] == UTTERANCE_TYPE.BOT

    def test_get_utterance_from_empty_intent(self):
        processor = MongoProcessor()
        with pytest.raises(AppException):
            response = processor.get_utterance_from_intent("", "tests")

    def test_get_stories(self):
        processor = MongoProcessor()
        stories = list(processor.get_stories("tests"))
        assert stories.__len__() == 6

    def test_edit_training_example_duplicate(self):
        processor = MongoProcessor()
        examples = list(processor.get_training_examples("greet", "tests"))
        with pytest.raises(AppException):
            processor.edit_training_example(examples[0]["_id"], example="hey there", intent="greet", bot="tests",
                                            user="testUser")

    def test_edit_training_example_does_not_exists(self):
        processor = MongoProcessor()
        examples = list(processor.get_training_examples("greet", "tests"))
        with pytest.raises(AppException):
            processor.edit_training_example(examples[0]["_id"], example="hey there", intent="happy", bot="tests",
                                            user="testUser")

    def test_edit_training_example(self):
        processor = MongoProcessor()
        examples = list(processor.get_training_examples("greet", "tests"))
        processor.edit_training_example(examples[0]["_id"], example="hey, there", intent="greet", bot="tests",
                                        user="testUser")
        examples = list(processor.get_training_examples("greet", "tests"))
        assert any(example['text'] == "hey, there" for example in examples)

    def test_edit_training_example_with_entities(self):
        processor = MongoProcessor()
        examples = list(processor.get_training_examples("greet", "tests"))
        processor.edit_training_example(examples[0]["_id"], example="[Meghalaya](Location) India", intent="greet",
                                        bot="tests", user="testUser")
        examples = list(processor.get_training_examples("greet", "tests"))
        assert any(example['text'] == "Meghalaya India" for example in examples)

    def test_edit_responses_duplicate(self):
        processor = MongoProcessor()
        responses = list(processor.get_response("utter_happy", "tests"))
        with pytest.raises(AppException):
            processor.edit_text_response(responses[0]["_id"], "Great, carry on!", name="utter_happy", bot="tests",
                                         user="testUser")

    def test_edit_responses_does_not_exist(self):
        processor = MongoProcessor()
        responses = list(processor.get_response("utter_happy", "tests"))
        with pytest.raises(AppException):
            processor.edit_text_response(responses[0]["_id"], "Great, carry on!", name="utter_greet", bot="tests",
                                         user="testUser")

    def test_edit_responses(self):
        processor = MongoProcessor()
        responses = list(processor.get_response("utter_happy", "tests"))
        processor.edit_text_response(responses[0]["_id"], "Great!", name="utter_happy", bot="tests", user="testUser")
        responses = list(processor.get_response("utter_happy", "tests"))
        assert any(response['value']['text'] == "Great!" for response in responses if "text" in response['value'])

    @responses.activate
    def test_start_training_done_using_event(self, monkeypatch):
        responses.add(
            responses.POST,
            "http://localhost/train",
            status=200
        )
        monkeypatch.setitem(Utility.environment['model']['train'], "event_url", "http://localhost/train")
        model_path = start_training("tests", "testUser")
        assert model_path is None

    @responses.activate
    def test_start_training_done_reload_event(self, monkeypatch):
        responses.add(
            responses.GET,
            "http://localhost/api/bot/model/reload",
            json={"message": "Reloading Model!"},
            status=200
        )
        monkeypatch.setitem(Utility.environment['model']['train'], "agent_url", "http://localhost/")
        model_path = start_training("tests", "testUser")
        assert model_path

    def test_add_training_data(self):
        training_data = [
            models.TrainingData(intent="intent1",
                                training_examples=["example1", "example2"],
                                response="response1"),
            models.TrainingData(intent="intent2",
                                training_examples=["example3", "example4"],
                                response="response2")
        ]
        processor = MongoProcessor()
        processor.add_training_data(training_data, "training_bot", "training_user", False)
        assert Intents.objects(name="intent1").get() is not None
        assert Intents.objects(name="intent2").get() is not None
        training_examples = list(TrainingExamples.objects(intent="intent1"))
        assert training_examples is not None
        assert len(training_examples) == 2
        training_examples = list(TrainingExamples.objects(intent="intent2"))
        assert len(training_examples) == 2
        assert Responses.objects(name="utter_intent1") is not None
        assert Responses.objects(name="utter_intent2") is not None
        story = Stories.objects(block_name="path_intent1").get()
        assert story is not None
        assert story['events'][0]['name'] == 'intent1'
        assert story['events'][0]['type'] == StoryEventType.user
        assert story['events'][1]['name'] == "utter_intent1"
        assert story['events'][1]['type'] == StoryEventType.action
        story = Stories.objects(block_name="path_intent2").get()
        assert story is not None

    def test_add_training_data_with_invalid_training_example(self):
        training_data = [
            models.TrainingData(intent="intent3",
                                training_examples=[" ", "example"],
                                response="response3")]
        processor = MongoProcessor()
        processor.add_training_data(training_data, "training_bot", "training_user", False)
        assert Intents.objects(name="intent3").get() is not None
        training_examples = list(TrainingExamples.objects(intent="intent3"))
        assert training_examples is not None
        assert len(training_examples) == 1
        assert Responses.objects(name="utter_intent3") is not None
        story = Stories.objects(block_name="path_intent3").get()
        assert story is not None
        assert story['events'][0]['name'] == 'intent3'
        assert story['events'][0]['type'] == StoryEventType.user
        assert story['events'][1]['name'] == "utter_intent3"
        assert story['events'][1]['type'] == StoryEventType.action
        story = Stories.objects(block_name="path_intent3").get()
        assert story is not None

    def test_add_training_data_with_intent_exists(self):
        training_data = [
            models.TrainingData(intent="intent3",
                                training_examples=["example for intent3"],
                                response="response3")]
        processor = MongoProcessor()
        processor.add_training_data(training_data, "training_bot", "training_user", False)
        assert Intents.objects(name="intent3").get() is not None
        training_examples = list(TrainingExamples.objects(intent="intent3"))
        assert training_examples is not None
        assert len(training_examples) == 2
        assert Responses.objects(name="utter_intent3") is not None
        story = Stories.objects(block_name="path_intent3").get()
        assert story is not None
        assert story['events'][0]['name'] == 'intent3'
        assert story['events'][0]['type'] == StoryEventType.user
        assert story['events'][1]['name'] == "utter_intent3"
        assert story['events'][1]['type'] == StoryEventType.action
        story = Stories.objects(block_name="path_intent3").get()
        assert story is not None

    def test_delete_response_with_story(self):
        processor = MongoProcessor()
        intent = "test_delete_response_with_story"
        utterance = "utter_" + intent
        story = "path_" + intent
        bot = "testBot"
        user = "testUser"
        story_events = [{"name": intent, "type": "user"}, {"name": utterance, "type": "action"}]
        processor.add_story(story, story_events, bot, user)
        utter_intentA_1_id = processor.add_response({"text": "demo_response"}, utterance, bot, user)
        utter_intentA_2_id = processor.add_response({"text": "demo_response2"}, utterance, bot, user)
        resp = processor.get_response(utterance, bot)
        assert len(list(resp)) == 2
        processor.delete_response(utter_intentA_1_id, bot, user)
        resp = processor.get_response(utterance, bot)
        assert len(list(resp)) == 1
        stories = Stories.objects(bot=bot, status=True, events__name__iexact=utterance)
        assert len(list(resp)) == 0
        assert len(list(stories)) == 1
        processor.delete_response(utter_intentA_2_id, bot, user)
        resp = processor.get_response(utterance, bot)
        stories = Stories.objects(bot=bot, status=True, events__name__iexact=utterance)
        assert len(list(resp)) == 0
        assert len(list(stories)) == 0

    def test_delete_response_with_story_exception_1(self):
        processor = MongoProcessor()
        with pytest.raises(AppException):
            processor.delete_response("0123456789ab0123456789ab", "testBot",
                                      "testUser")

    def test_delete_response_with_story_exception_2(self):
        processor = MongoProcessor()
        utterance = "test_delete_response_with_story_exception_2"
        bot = "testBot"
        user = "testUser"
        utter_intentA_1_id = processor.add_response({"text": "demo_response"}, utterance, bot, user)
        with pytest.raises(AppException):
            processor.delete_response(utter_intentA_1_id, "testBot", "testUser")

    def test_delete_response_with_story_http_action(self):
        processor = MongoProcessor()
        intent = "test_delete_response_with_story_http_action"
        utterance = "utter_test_delete_response_with_story_http_action"
        story = "path_test_delete_response_with_story_http_action"
        bot = 'test_bot'
        http_url = 'http://www.google.com'
        action = 'test_delete_response_with_story_http_action'
        auth_token = "bearer dhdshghfhzxfgadfhdhdhshdshsdfhsdhsdhnxngfgxngf"
        user = 'test_user'
        response = "json"
        request_method = 'GET'
        http_params_list: List[HttpActionParameters] = [
            HttpActionParameters(key="param1", value="param1", parameter_type="slot"),
            HttpActionParameters(key="param2", value="value2", parameter_type="value")]
        http_action_config = HttpActionConfigRequest(
            intent=intent,
            auth_token=auth_token,
            action_name=action,
            response=response,
            http_url=http_url,
            request_method=request_method,
            http_params_list=http_params_list
        )

        story_events = [{"name": intent, "type": "user"},
                        {"name": utterance, "type": "action"}]
        processor.add_story(story, story_events, bot, user)
        utter_intentA_1_id = processor.add_response({"text": "demo_response"}, utterance, bot, user)
        resp = processor.get_response(utterance, bot)
        assert len(list(resp)) == 1
<<<<<<< HEAD
        processor.delete_response(utter_intentA_1_id, bot, user)
=======
        processor.delete_response(utter_intentA_1_id,bot, user)
>>>>>>> e04b6c1c
        resp = processor.get_response(utterance, bot)
        assert len(list(resp)) == 0
        stories = Stories.objects(bot=bot, status=True, events__name__iexact=intent)
        assert len(list(stories)) == 0
        processor.add_http_action_with_story(http_action_config, user, bot)
        actual_http_action = HttpActionConfig.objects(action_name=action, bot=bot, user=user, status=True).get(
            action_name__iexact=action)
        assert actual_http_action is not None


# pylint: disable=R0201
class TestAgentProcessor:

    def test_get_agent(self, monkeypatch):
        def mongo_store(*arge, **kwargs):
            return None

        monkeypatch.setattr(Utility, "get_local_mongo_store", mongo_store)
        agent = AgentProcessor.get_agent("tests")
        assert isinstance(agent, Agent)

    def test_get_agent_from_cache(self):
        agent = AgentProcessor.get_agent("tests")
        assert isinstance(agent, Agent)

    def test_get_agent_from_cache_does_not_exists(self):
        with pytest.raises(AppException):
            agent = AgentProcessor.get_agent("test")
            assert isinstance(agent, Agent)


class TestModelProcessor:
    @pytest.fixture(autouse=True)
    def init_connection(self):
        os.environ["system_file"] = "./tests/testing_data/system.yaml"
        Utility.load_evironment()
        connect(host=Utility.environment['database']["url"])

    @pytest.fixture
    def test_set_training_status_inprogress(self):
        ModelProcessor.set_training_status("tests", "testUser", "Inprogress")
        model_training = ModelTraining.objects(bot="tests", status="Inprogress")
        return model_training

    def test_set_training_status_Done(self, test_set_training_status_inprogress):
        assert test_set_training_status_inprogress.__len__() == 1
        assert test_set_training_status_inprogress.first().bot == "tests"
        assert test_set_training_status_inprogress.first().user == "testUser"
        assert test_set_training_status_inprogress.first().status == "Inprogress"
        training_status_inprogress_id = test_set_training_status_inprogress.first().id

        ModelProcessor.set_training_status(bot="tests",
                                           user="testUser",
                                           status="Done",
                                           model_path="model_path"
                                           )
        model_training = ModelTraining.objects(bot="tests", status="Done")
        ids = [model.to_mongo().to_dict()['_id'] for model in model_training]
        index = ids.index(training_status_inprogress_id)
        assert model_training.count() == 3
        assert training_status_inprogress_id in ids
        assert model_training[index].bot == "tests"
        assert model_training[index].user == "testUser"
        assert model_training[index].status == "Done"
        assert model_training[index].model_path == "model_path"
        assert ModelTraining.objects(bot="tests", status="Inprogress").__len__() == 0

    def test_set_training_status_Fail(self, test_set_training_status_inprogress):
        assert test_set_training_status_inprogress.__len__() == 1
        assert test_set_training_status_inprogress.first().bot == "tests"
        assert test_set_training_status_inprogress.first().user == "testUser"
        assert test_set_training_status_inprogress.first().status == "Inprogress"
        training_status_inprogress_id = test_set_training_status_inprogress.first().id

        ModelProcessor.set_training_status(bot="tests",
                                           user="testUser",
                                           status="Fail",
                                           model_path=None,
                                           exception="exception occurred while training model."
                                           )
        model_training = ModelTraining.objects(bot="tests", status="Fail")

        assert model_training.__len__() == 1
        assert model_training.first().id == training_status_inprogress_id
        assert model_training.first().bot == "tests"
        assert model_training.first().user == "testUser"
        assert model_training.first().status == "Fail"
        assert model_training.first().model_path is None
        assert model_training.first().exception == "exception occurred while training model."
        assert ModelTraining.objects(bot="tests", status="Inprogress").__len__() == 0

    def test_is_training_inprogress_False(self):
        actual_response = ModelProcessor.is_training_inprogress("tests")
        assert actual_response is False

    def test_is_training_inprogress_True(self, test_set_training_status_inprogress):
        assert test_set_training_status_inprogress.__len__() == 1
        assert test_set_training_status_inprogress.first().bot == "tests"
        assert test_set_training_status_inprogress.first().user == "testUser"
        assert test_set_training_status_inprogress.first().status == "Inprogress"

        actual_response = ModelProcessor.is_training_inprogress("tests", False)
        assert actual_response is True

    def test_is_training_inprogress_exception(self, test_set_training_status_inprogress):
        with pytest.raises(AppException) as exp:
            assert ModelProcessor.is_training_inprogress("tests")

        assert str(exp.value) == "Previous model training in progress."

    def test_is_daily_training_limit_exceeded_False(self, monkeypatch):
        monkeypatch.setitem(Utility.environment['model']['train'], "limit_per_day", 6)
        actual_response = ModelProcessor.is_daily_training_limit_exceeded("tests")
        assert actual_response is False

    def test_is_daily_training_limit_exceeded_True(self, monkeypatch):
        monkeypatch.setitem(Utility.environment['model']['train'], "limit_per_day", 1)
        actual_response = ModelProcessor.is_daily_training_limit_exceeded("tests", False)
        assert actual_response is True

    def test_is_daily_training_limit_exceeded_exception(self, monkeypatch):
        monkeypatch.setitem(Utility.environment['model']['train'], "limit_per_day", 1)
        with pytest.raises(AppException) as exp:
            assert ModelProcessor.is_daily_training_limit_exceeded("tests")

        assert str(exp.value) == "Daily model training limit exceeded."

    def test_get_training_history(self):
        actual_response = ModelProcessor.get_training_history("tests")
        assert actual_response

    def test_delete_valid_intent_only(self):
        processor = MongoProcessor()
        processor.add_intent("TestingDelGreeting", "tests", "testUser", is_integration=False)
        processor.delete_intent("TestingDelGreeting", "tests", "testUser", is_integration=False,
                                delete_dependencies=False)
        with pytest.raises(Exception):
            intent = Intents.objects(bot="tests", status=True).get(name="TestingDelGreeting")

    def test_delete_invalid_intent(self):
        processor = MongoProcessor()
        with pytest.raises(Exception):
            processor.delete_intent("TestingDelGreetingInvalid", "tests", "testUser", is_integration=False)

    def test_delete_empty_Intent(self):
        processor = MongoProcessor()
        with pytest.raises(AssertionError):
            processor.delete_intent("", "tests", "testUser", is_integration=False)

    def test_delete_valid_intent(self):
        processor = MongoProcessor()
        processor.add_intent("TestingDelGreeting", "tests", "testUser", is_integration=False)
        processor.delete_intent("TestingDelGreeting", "tests", "testUser", is_integration=False)

    def test_intent_no_stories(self):
        processor = MongoProcessor()
        processor.add_intent("TestingDelGreeting", "tests", "testUser", is_integration=False)
        processor.add_training_example(["Hows You Doing!"], "TestingDelGreeting", "tests", "testUser",
                                       is_integration=False)
        processor.delete_intent("TestingDelGreeting", "tests", "testUser", is_integration=False)
        actual = processor.get_intents("tests")
        assert not any(intent['name'] == 'TestingDelGreeting' for intent in actual)
        actual = len(list(processor.get_training_examples("TestingDelGreeting", "tests")))
        assert not actual

    def test_delete_intent_no_trainingExamples(self):
        processor = MongoProcessor()
        processor.add_intent("TestingDelGreeting", "tests", "testUser", is_integration=False)
        processor.add_story("path_TestingDelGreeting", [{"name": "TestingDelGreeting", "type": "user"},
                                                        {"name": "utter_TestingDelGreeting", "type": "action"}],
                            "tests", "testUser")
        processor.add_text_response("Hello!", "utter_TestingDelGreeting", "tests", "testUser")
        processor.delete_intent("TestingDelGreeting", "tests", "testUser", is_integration=False)
        actual = processor.get_intents("tests")
        assert not any(intent['name'] == 'TestingDelGreeting' for intent in actual)
        actual = list(processor.get_stories("tests"))
        assert not any(story['block_name'] == 'TestingDelGreeting' for story in actual)
        actual = processor.get_utterance_from_intent("TestingDelGreeting", "tests")
        assert not actual[0]
        assert not actual[1]

    def test_delete_intent_no_utterance(self):
        processor = MongoProcessor()
        processor.add_intent("TestingDelGreeting", "tests", "testUser", is_integration=False)
        processor.add_story("path_TestingDelGreeting", [{"name": "TestingDelGreeting", "type": "user"},
                                                        {"name": "utter_TestingDelGreeting", "type": "action"}],
                            "tests", "testUser")
        processor.delete_intent("TestingDelGreeting", "tests", "testUser", is_integration=False)
        actual = processor.get_intents("tests")
        assert not any(intent['name'] == 'TestingDelGreeting' for intent in actual)
        actual = list(processor.get_stories("tests"))
        assert not any(story['block_name'] == 'TestingDelGreeting' for story in actual)

    def test_delete_intent_with_examples_stories_utterance(self):
        processor = MongoProcessor()
        processor.add_intent("TestingDelGreeting", "tests", "testUser", is_integration=False)
        processor.add_story("path_TestingDelGreeting", [{"name": "TestingDelGreeting", "type": "user"},
                                                        {"name": "utter_TestingDelGreeting", "type": "action"}],
                            "tests", "testUser")
        processor.add_text_response("Hello!", "utter_TestingDelGreeting", "tests", "testUser")
        processor.delete_intent("TestingDelGreeting", "tests", "testUser", is_integration=False)
        actual = processor.get_intents("tests")
        assert not any(intent['name'] == 'TestingDelGreeting' for intent in actual)
        actual = list(processor.get_stories("tests"))
        assert not any(story['block_name'] == 'TestingDelGreeting' for story in actual)
        actual = processor.get_utterance_from_intent("TestingDelGreeting", "tests")
        assert not actual[0]
        assert not actual[1]

    def test_prepare_and_add_story(self):
        processor = MongoProcessor()
        bot = 'test_bot'
        action = 'test_action'
        user = 'test_user'
        intent = "greet_http_action"
        processor.prepare_and_add_story(story=action, intent=intent, bot=bot, user=user)
        story = Stories.objects(block_name=action, bot=bot, status=True).get(block_name__iexact=action)

        assert story['events'] is not None
        assert story['events'][0] is not None
        assert story['events'][0]['name'] == intent
        assert story['events'][0]['type'] == StoryEventType.user
        assert story['events'][1]['name'] == "bot"
        assert story['events'][1]['type'] == StoryEventType.slot
        assert story['events'][1]['value'] == bot
        assert story['events'][2]['name'] == "http_action_config"
        assert story['events'][2]['type'] == StoryEventType.slot
        assert story['events'][2]['value'] == action
        assert story['events'][3]['name'] == "kairon_http_action"
        assert story['events'][3]['type'] == StoryEventType.action

    def test_prepare_and_add_story_no_bot(self):
        processor = MongoProcessor()
        bot = None
        action = 'test_action'
        user = 'test_user'
        event_name = "greet_http_action"
        intent = "test"
        try:
            processor.prepare_and_add_story(story=action, intent=intent, bot=bot, user=user)
            assert False
        except AppException as e:
            assert str(e).__contains__("Story, bot and user are required")

    def test_prepare_and_add_story_no_user(self):
        processor = MongoProcessor()
        bot = "bot"
        action = 'test_action'
        user = None
        intent = "greet_http_action"
        try:
            processor.prepare_and_add_story(story=action, intent=intent, bot=bot, user=user)
            assert False
        except AppException as e:
            assert str(e).__contains__("Story, bot and user are required")

    def test_prepare_and_add_story_no_story(self):
        processor = MongoProcessor()
        bot = "bot"
        story = None
        user = "test_user"
        event_name = "greet_http_action"
        intent = "test"
        try:
            processor.prepare_and_add_story(story=story, intent=intent, bot=bot, user=user)
            assert False
        except AppException as e:
            assert str(e).__contains__("Story, bot and user are required")

    def test_delete_story(self):
        processor = MongoProcessor()
        bot = 'test_bot'
        action = 'test_action'
        user = 'test_user'
        event_name = "greet_http_action"
        story_event = [StoryEvents(name=event_name, type="user")]
        Stories(
            block_name=action,
            events=story_event,
            bot=bot,
            user=user,
        ).save().to_mongo()
        processor.delete_story(story=action, user=user, bot=bot)
        try:
            Stories.objects(bot=bot, status=True).get(block_name__iexact=action)
            assert False
        except DoesNotExist:
            assert True

    def test_delete_story_non_existing(self):
        processor = MongoProcessor()
        bot = 'test_bot'
        action = 'test_action'
        user = 'test_user'
        event_name = "greet_http_action"
        story_event = [StoryEvents(name=event_name, type="user")]
        Stories(
            block_name=action,
            events=story_event,
            bot=bot,
            user=user,
        ).save().to_mongo()
        try:
            processor.delete_story(story='test_action1', user=user, bot=bot)
        except AppException:
            assert True

    def test_add_http_action_config(self):
        processor = MongoProcessor()
        intent = "greet"
        bot = 'test_bot'
        http_url = 'http://www.google.com'
        action = 'test_action'
        # file deepcode ignore HardcodedNonCryptoSecret: Random string for testing
        auth_token = "bearer dhdshghfhzxfgadfhdhdhshdshsdfhsdhsdhnxngfgxngf"
        user = 'test_user'
        response = "json"
        request_method = 'GET'
        http_params_list: List[HttpActionParameters] = [
            HttpActionParameters(key="param1", value="param1", parameter_type="slot"),
            HttpActionParameters(key="param2", value="value2", parameter_type="value")]
        http_action_config = HttpActionConfigRequest(
            intent=intent,
            auth_token=auth_token,
            action_name=action,
            response=response,
            http_url=http_url,
            request_method=request_method,
            http_params_list=http_params_list
        )
        processor.add_http_action_config(http_action_config, user, bot)
        actual_http_action = HttpActionConfig.objects(action_name=action, bot=bot, user=user, status=True).get(
            action_name__iexact=action)
        assert actual_http_action is not None
        assert actual_http_action['action_name'] == action
        assert actual_http_action['http_url'] == http_url
        assert actual_http_action['auth_token'] == auth_token
        assert actual_http_action['response'] == response
        assert actual_http_action['request_method'] == request_method
        assert actual_http_action['params_list'] is not None
        assert actual_http_action['params_list'][0]['key'] == "param1"
        assert actual_http_action['params_list'][0]['value'] == "param1"
        assert actual_http_action['params_list'][0]['parameter_type'] == "slot"
        assert actual_http_action['params_list'][1]['key'] == "param2"
        assert actual_http_action['params_list'][1]['value'] == "value2"
        assert actual_http_action['params_list'][1]['parameter_type'] == "value"
        assert Utility.is_exist(Slots, raise_error=False, name__iexact="bot")
        assert Utility.is_exist(Slots, raise_error=False, name__iexact="bot")
        assert Utility.is_exist(Actions, raise_error=False, name__iexact=CUSTOM_ACTIONS.HTTP_ACTION_NAME)

    def test_add_http_action_delete_story_on_add_failure(self):
        processor = MongoProcessor()
        intent = "greet"
        bot = 'test_bot'
        http_url = 'http://www.google.com'
        action = 'test_add_http_action_delete_story_on_add_failure'
        auth_token = "bearer dhdshghfhzxfgadfhdhdhshdshsdfhsdhsdhnxngfgxngf"
        user = 'test_user'
        response = "json"
        request_method = 'GET'
        http_params_list: List[HttpActionParameters] = [
            HttpActionParameters(key="param1", value="param1", parameter_type="slot"),
            HttpActionParameters(key="param2", value="value2", parameter_type="value")]
        http_action_config = HttpActionConfigRequest(
            intent=intent,
            auth_token=auth_token,
            action_name=action,
            response=response,
            http_url=http_url,
            request_method=request_method,
            http_params_list=http_params_list
        )

        HttpActionConfig(
            auth_token=auth_token,
            action_name=action,
            response=response,
            http_url=http_url,
            request_method=request_method,
            bot=bot,
            user=user
        ).save()

        try:
            processor.add_http_action_with_story(http_action_config, user, bot)
        except AppException as e:
            assert str(e) == "Action exists"
        try:
            Stories.objects(bot=bot, user=user, status=True).get(block_name__iexact=action)
            assert False
        except DoesNotExist:
            assert True

    def test_add_http_action_config_existing(self):
        processor = MongoProcessor()
        intent = "greet"
        story_event = StoryEventRequest(name=intent, type="user")
        bot = 'test_bot'
        http_url = 'http://www.google.com'
        action = 'test_add_http_action_config_existing'
        auth_token = "bearer dhdshghfhzxfgadfhdhdhshdshsdfhsdhsdhnxngfgxngf"
        user = 'test_user'
        response = "json"
        request_method = 'GET'
        params = [HttpActionParameters(key="key", value="value", parameter_type="slot")]

        HttpActionConfig(
            auth_token=auth_token,
            action_name=action,
            response=response,
            http_url=http_url,
            request_method=request_method,
            bot=bot,
            user=user
        ).save().to_mongo().to_dict()["_id"].__str__()

        http_action_config = HttpActionConfigRequest(
            intent=intent,
            auth_token=auth_token,
            action_name=action,
            response=response,
            http_url=http_url,
            request_method=request_method,
            http_params_list=params
        )
        try:
            processor.add_http_action_config(http_action_config, user, bot)
            assert False
        except AppException as ex:
            assert str(ex).__contains__("Action exists")

    def test_add_http_action_wrapper(self):
        processor = MongoProcessor()
        intent = "greet"
        bot = 'test_bot'
        http_url = 'http://www.google.com'
        action = 'test_add_http_action_wrapper'
        auth_token = "bearer dhdshghfhzxfgadfhdhdhshdshsdfhsdhsdhnxngfgxngf"
        user = 'test_user'
        response = "json"
        request_method = 'GET'
        http_params_list: List[HttpActionParameters] = [
            HttpActionParameters(key="param1", value="param1", parameter_type="slot"),
            HttpActionParameters(key="param2", value="value2", parameter_type="value")]
        http_action_config = HttpActionConfigRequest(
            intent=intent,
            auth_token=auth_token,
            action_name=action,
            response=response,
            http_url=http_url,
            request_method=request_method,
            http_params_list=http_params_list
        )
        http_config_id = processor.add_http_action_with_story(http_action_config, user, bot)
        assert http_config_id is not None
        actual_http_action = HttpActionConfig.objects(bot=bot, user=user, status=True).get(
            action_name__iexact=action)
        assert actual_http_action is not None
        assert actual_http_action['action_name'] == action
        assert actual_http_action['http_url'] == http_url
        assert actual_http_action['auth_token'] == auth_token
        assert actual_http_action['response'] == response
        assert actual_http_action['request_method'] == request_method
        assert actual_http_action['params_list'] is not None
        assert actual_http_action['params_list'][0]['key'] == "param1"
        assert actual_http_action['params_list'][0]['value'] == "param1"
        assert actual_http_action['params_list'][0]['parameter_type'] == "slot"
        assert actual_http_action['params_list'][1]['key'] == "param2"
        assert actual_http_action['params_list'][1]['value'] == "value2"
        assert actual_http_action['params_list'][1]['parameter_type'] == "value"

    def test_add_http_action_wrapper_existing_action(self):
        processor = MongoProcessor()
        intent = "greet_me"
        bot = 'test_bot'
        http_url = 'http://www.google.com'
        action = 'test_add_http_action_wrapper_existing_action'
        auth_token = "bearer dhdshghfhzxfgadfhdhdhshdshsdfhsdhsdhnxngfgxngf"
        user = 'test_user'
        response = "json"
        request_method = 'GET'
        params = [HttpActionParameters(key="key", value="value", parameter_type="slot")]

        HttpActionConfig(
            auth_token=auth_token,
            action_name=action,
            response=response,
            http_url=http_url,
            request_method=request_method,
            bot=bot,
            user=user
        ).save().to_mongo().to_dict()["_id"].__str__()

        http_action_config = HttpActionConfigRequest(
            intent=intent,
            auth_token=auth_token,
            action_name=action,
            response=response,
            http_url=http_url,
            request_method=request_method,
            http_params_list=params
        )
        try:
            processor.add_http_action_with_story(http_action_config, user, bot)
            assert False
        except AppException as ex:
            assert str(ex).__contains__("Action exists")

    def test_add_http_action_wrapper_existing_story(self):
        processor = MongoProcessor()
        intent = "greet"
        bot = 'test_bot'
        http_url = 'http://www.google.com'
        action = 'test_add_http_action_wrapper_existing_action'
        auth_token = "bearer dhdshghfhzxfgadfhdhdhshdshsdfhsdhsdhnxngfgxngf"
        user = 'test_user'
        response = "json"
        request_method = 'GET'
        params = [HttpActionParameters(key="key", value="value", parameter_type="slot")]

        Stories(
            block_name="test_add_http_action_wrapper_existing_action",
            events=[{"name": "greet", "type": "user"}],
            bot=bot,
            user=user
        ).save(validate=False)
        HttpActionConfig(
            auth_token=auth_token,
            action_name=action,
            response=response,
            http_url=http_url,
            request_method=request_method,
            bot=bot,
            user=user
        ).save().to_mongo().to_dict()["_id"].__str__()

        http_action_config = HttpActionConfigRequest(
            intent=intent,
            auth_token=auth_token,
            action_name=action,
            response=response,
            http_url=http_url,
            request_method=request_method,
            http_params_list=params
        )
        try:
            processor.add_http_action_with_story(http_action_config, user, bot)
            assert False
        except AppException as ex:
            assert str(ex).__contains__("Story already exists")

    def test_delete_http_action_config(self):
        processor = MongoProcessor()
        bot = 'test_bot'
        http_url = 'http://www.google.com'
        action = 'test_delete_http_action_config'
        auth_token = "bearer dhdshghfhzxfgadfhdhdhshdshsdfhsdhsdhnxngfgxngf"
        user = 'test_user'
        response = "json"
        request_method = 'GET'
        HttpActionConfig(
            auth_token=auth_token,
            action_name=action,
            response=response,
            http_url=http_url,
            request_method=request_method,
            bot=bot,
            user=user
        ).save().to_mongo()
        processor.delete_http_action_config(action=action, user=user, bot=bot)
        try:
            HttpActionConfig.objects(action_name=action, bot=bot, user=user, status=True).get(
                action_name__iexact=action)
            assert False
        except DoesNotExist:
            assert True

    def test_delete_http_action_config_non_existing(self):
        processor = MongoProcessor()
        bot = 'test_bot'
        action = 'test_delete_http_action_config_non_existing'
        user = 'test_user'
        http_url = 'http://www.google.com'
        auth_token = "bearer dhdshghfhzxfgadfhdhdhshdshsdfhsdhsdhnxngfgxngf"
        response = "json"
        request_method = 'GET'
        HttpActionConfig(
            auth_token=auth_token,
            action_name=action,
            response=response,
            http_url=http_url,
            request_method=request_method,
            bot=bot,
            user=user
        ).save().to_mongo()
        try:
            processor.delete_http_action_config(action="test_delete_http_action_config_non_existing_non_existing",
                                                user=user, bot=bot)
            assert False
        except AppException as e:
            assert str(e).__contains__(
                'No HTTP action found for bot test_bot and action test_delete_http_action_config_non_existing_non_existing')

    def test_get_http_action_config(self):
        processor = MongoProcessor()
        bot = 'test_bot'
        http_url = 'http://www.google.com'
        action = 'test_get_http_action_config'
        auth_token = "bearer dhdshghfhzxfgadfhdhdhshdshsdfhsdhsdhnxngfgxngf"
        user = 'test_user'
        response = "json"
        request_method = 'GET'
        HttpActionConfig(
            auth_token=auth_token,
            action_name=action,
            response=response,
            http_url=http_url,
            request_method=request_method,
            bot=bot,
            user=user
        ).save().to_mongo()

        actual_test_user1 = processor.get_http_action_config(bot=bot, user="test_user", action_name=action)
        assert actual_test_user1 is not None
        assert actual_test_user1['auth_token'] == auth_token
        assert actual_test_user1['action_name'] == action
        assert actual_test_user1['response'] == response
        assert actual_test_user1['http_url'] == http_url
        assert actual_test_user1['request_method'] == request_method

        http_url1 = 'http://www.google.com'
        action1 = 'test_get_http_action_config'
        auth_token1 = "bearer ndgxffffgfhfgkjfjfjfcjjjjjjjj"
        user1 = 'test_user1'
        response1 = ""
        request_method1 = 'POST'
        HttpActionConfig(
            auth_token=auth_token1,
            action_name=action1,
            response=response1,
            http_url=http_url1,
            request_method=request_method1,
            bot=bot,
            user=user1
        ).save().to_mongo()

        actual_test_user2 = processor.get_http_action_config(bot=bot, user="test_user", action_name=action)
        assert actual_test_user2 is not None
        assert actual_test_user2['auth_token'] == auth_token
        assert actual_test_user2['action_name'] == action
        assert actual_test_user2['response'] == response
        assert actual_test_user2['http_url'] == http_url
        assert actual_test_user2['request_method'] == request_method

    def test_get_http_action_config_non_existing(self):
        processor = MongoProcessor()
        bot = 'test_bot'
        http_url = 'http://www.google.com'
        action = 'test_action'
        auth_token = "bearer dhdshghfhzxfgadfhdhdhshdshsdfhsdhsdhnxngfgxngf"
        user = 'test_user'
        response = "json"
        request_method = 'GET'
        HttpActionConfig(
            auth_token=auth_token,
            action_name=action,
            response=response,
            http_url=http_url,
            request_method=request_method,
            bot=bot,
            user=user
        ).save().to_mongo()

        try:
            processor.get_http_action_config(bot=bot, user="test_user", action_name="action")
            assert False
        except AppException as e:
            assert str(e) == "No HTTP action found for bot test_bot and action action"

    def test_update_story_non_existing(self):
        processor = MongoProcessor()
        user = "test_user"
        story = "new_story"
        bot = "bot"
        story_event = [StoryEvents(name="greet", type="user")]
        intent = "greet_again"
        Stories(
            block_name=story,
            bot=bot,
            user=user,
            events=story_event
        ).save(validate=False).to_mongo()
        try:
            processor.update_story(story="story", intent=intent, user=user, bot=bot)
        except AppException as ex:
            assert str(ex) == 'Story story does not exists'

    def test_update_story(self):
        processor = MongoProcessor()
        user = "test_user"
        story = "test_update_story"
        bot = "bot"
        story_event = [StoryEvents(name="greet", type="user")]
        intent = "slap"
        Stories(
            block_name=story,
            bot=bot,
            user=user,
            events=story_event
        ).save(validate=False).to_mongo()
        processor.update_story(story=story, intent=intent, user=user, bot=bot)
        updated = Stories.objects(block_name=story, bot=bot, user=user, status=True).get(block_name__iexact=story)
        assert updated is not None
        assert updated.events[0].name == intent
        assert updated.events[0].type == "user"
        assert updated.events[0].value is None

    def test_update_http_config(self):
        processor = MongoProcessor()
        intent = "greet_test_update_http_config"
        bot = 'test_bot'
        http_url = 'http://www.google.com'
        action = 'test_update_http_config'
        auth_token = "bearer dhdshghfhzxfgadfhdhdhshdshsdfhsdhsdhnxngfgxngf"
        user = 'test_user'
        response = "json"
        request_method = 'GET'
        http_params_list: List[HttpActionParameters] = [
            HttpActionParameters(key="param1", value="param1", parameter_type="slot"),
            HttpActionParameters(key="param2", value="value2", parameter_type="value")]
        http_action_config = HttpActionConfigRequest(
            intent=intent,
            auth_token=auth_token,
            action_name=action,
            response=response,
            http_url=http_url,
            request_method=request_method,
            http_params_list=http_params_list
        )
        http_config_id = processor.add_http_action_with_story(http_action_config, user, bot)
        assert http_config_id is not None
        intent = "slap_test_update_http_config"
        http_url = 'http://www.alphabet.com'
        auth_token = ""
        response = "string"
        request_method = 'POST'
        http_params_list = [
            HttpActionParameters(key="param3", value="param1", parameter_type="slot"),
            HttpActionParameters(key="param4", value="value2", parameter_type="value")]
        http_action_config = HttpActionConfigRequest(
            intent=intent,
            auth_token=auth_token,
            action_name=action,
            response=response,
            http_url=http_url,
            request_method=request_method,
            http_params_list=http_params_list
        )
        processor.update_http_config(http_action_config, user, bot)

        actual_http_action = HttpActionConfig.objects(action_name=action, bot=bot, user=user, status=True).get(
            action_name__iexact=action)
        assert actual_http_action is not None
        assert actual_http_action['action_name'] == action
        assert actual_http_action['http_url'] == http_url
        assert actual_http_action['auth_token'] == auth_token
        assert actual_http_action['response'] == response
        assert actual_http_action['request_method'] == request_method
        assert actual_http_action['params_list'] is not None
        assert actual_http_action['params_list'][0]['key'] == "param3"
        assert actual_http_action['params_list'][0]['value'] == "param1"
        assert actual_http_action['params_list'][0]['parameter_type'] == "slot"
        assert actual_http_action['params_list'][1]['key'] == "param4"
        assert actual_http_action['params_list'][1]['value'] == "value2"
        assert actual_http_action['params_list'][1]['parameter_type'] == "value"

    def test_update_http_config_invalid_action(self):
        processor = MongoProcessor()
        intent = "greet"
        bot = 'test_bot'
        http_url = 'http://www.google.com'
        action = 'test_update_http_config_invalid_action'
        auth_token = "bearer dhdshghfhzxfgadfhdhdhshdshsdfhsdhsdhnxngfgxngf"
        user = 'test_user'
        response = "json"
        request_method = 'GET'
        http_params_list: List[HttpActionParameters] = [
            HttpActionParameters(key="param1", value="param1", parameter_type="slot"),
            HttpActionParameters(key="param2", value="value2", parameter_type="value")]
        http_action_config = HttpActionConfigRequest(
            intent=intent,
            auth_token=auth_token,
            action_name=action,
            response=response,
            http_url=http_url,
            request_method=request_method,
            http_params_list=http_params_list
        )
        http_config_id = processor.add_http_action_config(http_action_config, user, bot)
        assert http_config_id is not None
        intent = "slap"
        bot = 'test_bot'
        http_url = 'http://www.alphabet.com'
        action = 'test_update_http_config_invalid'
        auth_token = "bearer dhdshghfhzxfgadfhdhdhshdshsdfhsdhsdhnxngfgxngf"
        user = 'test_user'
        response = "string"
        request_method = 'POST'
        http_params_list = [
            HttpActionParameters(key="param3", value="param1", parameter_type="slot"),
            HttpActionParameters(key="param4", value="value2", parameter_type="value")]
        http_action_config = HttpActionConfigRequest(
            intent=intent,
            auth_token=auth_token,
            action_name=action,
            response=response,
            http_url=http_url,
            request_method=request_method,
            http_params_list=http_params_list
        )
        try:
            processor.update_http_config(http_action_config, user, bot)
        except AppException as e:
            assert str(e) == 'No HTTP action found for bot test_bot and action test_update_http_config_invalid'

    def test_get_utterance_from_intent_with_action(self):
        processor = MongoProcessor()
        user = "testUser"
        action = "test_get_utterance_from_intent_with_action"
        bot = "bot"
        intent = "slap_test_get_utterance_from_intent_with_action"

        http_action = HttpActionConfigRequest(
            intent=intent,
            auth_token="",
            action_name=action,
            response="",
            http_url="http://www.google.com",
            request_method="GET",
            http_params_list=[]
        )
        processor.add_http_action_with_story(http_action, user, bot)
        actual_action = processor.get_utterance_from_intent(intent=intent, bot=bot)
        assert actual_action[0] == action
        assert actual_action[1] == UTTERANCE_TYPE.HTTP

    def test_get_utterance_from_intent_event_order(self):
        processor = MongoProcessor()
        user = "testuser"
        action = "test_get_utterance_from_intent_event_order"
        bot = "tests"
        intent = "greet_test_get_utterance_from_intent_event_order"
        action_req = HttpActionConfigRequest(
            intent=intent,
            auth_token="",
            action_name=action,
            response="",
            http_url="http://www.google.com",
            request_method="GET",
            http_params_list=[]
        )
        processor.add_http_action_with_story(action_req, user, bot)
        actual_story = Stories.objects(bot=bot, user=user).get(block_name__iexact=action)
        assert actual_story is not None
        assert actual_story.events is not None
        assert actual_story.events[0]['name'] == intent
        assert actual_story.events[0]['type'] == 'user'
        assert actual_story.events[0]['value'] is None
        assert actual_story.events[1]['name'] == 'bot'
        assert actual_story.events[1]['type'] == 'slot'
        assert actual_story.events[1]['value'] == bot
        assert actual_story.events[2]['name'] == 'http_action_config'
        assert actual_story.events[2]['type'] == 'slot'
        assert actual_story.events[2]['value'] == action
        assert actual_story.events[3]['name'] == 'kairon_http_action'
        assert actual_story.events[3]['type'] == 'action'
        assert actual_story.events[3]['value'] is None

    def test_get_utterance_from_intent_non_existing(self):
        processor = MongoProcessor()
        user = "test_user"
        story = "new_story"
        action = story
        bot = "bot"
        intent = "greet_you"
        story_event = [StoryEvents(name=intent, type="user"),
                       StoryEvents(name="bot", type="slot", value=bot),
                       StoryEvents(name="http_action_config", type="slot", value=action),
                       StoryEvents(name="kairon_http_action", type="action")]
        cust = ResponseCustom(custom={"key": "value"})
        text = ResponseText(text="hello")

        Responses(
            name=intent,
            text=text,
            custom=cust,
            bot=bot,
            user=user
        ).save(validate=False).to_mongo()
        Stories(
            block_name=story,
            bot=bot,
            user=user,
            events=story_event
        ).save(validate=False).to_mongo()
        HttpActionConfig(
            auth_token="",
            action_name=action,
            response="",
            http_url="http://www.google.com",
            request_method="GET",
            bot=bot,
            user=user
        ).save().to_mongo()
        actual_action = processor.get_utterance_from_intent(intent="intent", bot=bot)
        assert actual_action[0] is None
        assert actual_action[1] is None

    def test_add_and_delete_non_integration_intent_by_integration_user(self):
        processor = MongoProcessor()
        processor.add_intent("TestingDelGreeting", "tests", "testUser", is_integration=False)
        with pytest.raises(Exception):
            processor.delete_intent("TestingDelGreeting", "tests", "testUser1", is_integration=True,
                                    delete_dependencies=False)

    def test_add_and_delete_integration_intent_by_same_integration_user(self):
        processor = MongoProcessor()
        processor.add_intent("TestingDelGreeting1", "tests", "testUser", is_integration=True)
        processor.delete_intent("TestingDelGreeting1", "tests", "testUser", is_integration=True,
                                delete_dependencies=False)

    def test_add_and_delete_integration_intent_by_different_integration_user(self):
        processor = MongoProcessor()
        processor.add_intent("TestingDelGreeting2", "tests", "testUser", is_integration=True)
        processor.delete_intent("TestingDelGreeting2", "tests", "testUser2", is_integration=True,
                                delete_dependencies=False)


class TestTrainingDataProcessor:

    @pytest.fixture(autouse=True)
    def init_connection(self):
        os.environ["system_file"] = "./tests/testing_data/system.yaml"
        Utility.load_evironment()
        connect(host=Utility.environment["database"]['url'])

    def test_set_status_new_status(self):
        TrainingDataGenerationProcessor.set_status(
            bot="tests2",
            user="testUser2",
            document_path='document/doc.pdf',
            status=''
        )
        status = TrainingDataGenerator.objects(
            bot="tests2",
            user="testUser2").get()
        assert status['bot'] == 'tests2'
        assert status['user'] == 'testUser2'
        assert status['status'] == TRAINING_DATA_GENERATOR_STATUS.INITIATED.value
        assert status['document_path'] == 'document/doc.pdf'
        assert status['start_timestamp'] is not None
        assert status['last_update_timestamp'] is not None

    def test_fetch_latest_workload(self):
        status = TrainingDataGenerationProcessor.fetch_latest_workload(
            bot="tests2",
            user="testUser2"
        )
        assert status['bot'] == 'tests2'
        assert status['user'] == 'testUser2'
        assert status['status'] == TRAINING_DATA_GENERATOR_STATUS.INITIATED.value
        assert status['document_path'] == 'document/doc.pdf'
        assert status['start_timestamp'] is not None
        assert status['last_update_timestamp'] is not None

    def test_is_in_progress_true(self):
        status = TrainingDataGenerationProcessor.is_in_progress(
            bot="tests2",
            raise_exception=False
        )
        assert status

    def test_is_in_progress_exception(self):
        with pytest.raises(AppException):
            TrainingDataGenerationProcessor.is_in_progress(
                bot="tests2",
            )

    def test_set_status_update_status(self):
        TrainingDataGenerationProcessor.set_status(
            bot="tests2",
            user="testUser2",
            status=TRAINING_DATA_GENERATOR_STATUS.COMPLETED.value,
            response=[TrainingDataGeneratorResponse(
                intent="intent",
                training_examples=["example1", "example2"],
                response="this is response"
            )]
        )
        status = TrainingDataGenerator.objects(
            bot="tests2",
            user="testUser2").get()
        assert status['bot'] == 'tests2'
        assert status['user'] == 'testUser2'
        assert status['status'] == TRAINING_DATA_GENERATOR_STATUS.COMPLETED.value
        assert status['document_path'] == 'document/doc.pdf'
        assert status['start_timestamp'] is not None
        assert status['last_update_timestamp'] is not None
        assert status['end_timestamp'] is not None
        assert status['response'] is not None

    def test_is_in_progress_false(self):
        status = TrainingDataGenerationProcessor.is_in_progress(
            bot="tests2",
            raise_exception=False
        )
        assert not status

    def test_get_training_data_processor_history(self):
        history = TrainingDataGenerationProcessor.get_training_data_generator_history(bot='tests2')
        assert len(history) == 1

    def test_daily_file_limit_exceeded_False(self, monkeypatch):
        monkeypatch.setitem(Utility.environment['data_generation'], "limit_per_day", 4)
        TrainingDataGenerationProcessor.set_status(
            "tests", "testUser", "Initiated")
        actual_response = TrainingDataGenerationProcessor.check_data_generation_limit("tests")
        assert actual_response is False

    def test_daily_file_limit_exceeded_True(self, monkeypatch):
        monkeypatch.setitem(Utility.environment['data_generation'], "limit_per_day", 1)
        actual_response = TrainingDataGenerationProcessor.check_data_generation_limit("tests", False)
        assert actual_response is True

    def test_daily_file_limit_exceeded_exception(self, monkeypatch):
        monkeypatch.setitem(Utility.environment['data_generation'], "limit_per_day", 1)
        with pytest.raises(AppException) as exp:
            assert TrainingDataGenerationProcessor.check_data_generation_limit("tests")

        assert str(exp.value) == "Daily file processing limit exceeded."<|MERGE_RESOLUTION|>--- conflicted
+++ resolved
@@ -1082,11 +1082,7 @@
         utter_intentA_1_id = processor.add_response({"text": "demo_response"}, utterance, bot, user)
         resp = processor.get_response(utterance, bot)
         assert len(list(resp)) == 1
-<<<<<<< HEAD
-        processor.delete_response(utter_intentA_1_id, bot, user)
-=======
         processor.delete_response(utter_intentA_1_id,bot, user)
->>>>>>> e04b6c1c
         resp = processor.get_response(utterance, bot)
         assert len(list(resp)) == 0
         stories = Stories.objects(bot=bot, status=True, events__name__iexact=intent)
