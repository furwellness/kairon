from enum import Enum

from kairon.shared.data.constant import ACCESS_ROLES

DEFAULT_INTENTS = {'restart', 'back', 'out_of_scope', 'session_start', 'nlu_fallback'}

DEFAULT_ACTIONS = {'action_listen', 'action_restart', 'action_session_start', 'action_default_fallback',
                   'action_deactivate_loop', 'action_revert_fallback_events', 'action_default_ask_affirmation',
                   'action_default_ask_rephrase', 'action_two_stage_fallback', 'action_back', '...'}

SYSTEM_TRIGGERED_UTTERANCES = {'utter_default', 'utter_please_rephrase'}

OWNER_ACCESS = [ACCESS_ROLES.OWNER.value]

ADMIN_ACCESS = [ACCESS_ROLES.OWNER.value, ACCESS_ROLES.ADMIN.value]

DESIGNER_ACCESS = [ACCESS_ROLES.OWNER.value, ACCESS_ROLES.ADMIN.value, ACCESS_ROLES.DESIGNER.value]

TESTER_ACCESS = [ACCESS_ROLES.OWNER.value, ACCESS_ROLES.ADMIN.value, ACCESS_ROLES.DESIGNER.value, ACCESS_ROLES.TESTER.value]

CHAT_ACCESS = [ACCESS_ROLES.OWNER.value, ACCESS_ROLES.ADMIN.value, ACCESS_ROLES.DESIGNER.value, ACCESS_ROLES.TESTER.value, ACCESS_ROLES.CHAT.value]

VIEW_ACCESS = [ACCESS_ROLES.OWNER.value, ACCESS_ROLES.ADMIN.value, ACCESS_ROLES.DESIGNER.value, ACCESS_ROLES.TESTER.value, ACCESS_ROLES.CHAT.value, ACCESS_ROLES.VIEW.value]

KAIRON_USER_MSG_ENTITY = "kairon_user_msg"

FAQ_DISABLED_ERR = "Faq feature is disabled for the bot! Please contact support."


class SLOT_SET_TYPE(str, Enum):
    FROM_VALUE = "from_value"
    RESET_SLOT = "reset_slot"


class FORM_SLOT_SET_TYPE(str, Enum):
    current = "current"
    custom = "custom"
    slot = "slot"


class SSO_TYPES(str, Enum):
    FACEBOOK = "facebook"
    LINKEDIN = "linkedin"
    GOOGLE = "google"


class UserActivityType(str, Enum):
    reset_password = "reset_password"
    reset_password_request = "reset_password_request"
    delete_user = "delete_user"
    delete_bot = "delete_bot"
    delete_account = "delete_account"
    transfer_ownership = "transfer_ownership"
    add_asset = "add_asset"
    delete_asset = "delete_asset"
    link_usage = "link_usage"
    login = 'login'
    login_refresh_token = "login_refresh_token"
    invalid_login = 'invalid_login'
    download = "download"
<<<<<<< HEAD
=======
    template_creation = 'template_creation'
    model_reload = "model_reload"
>>>>>>> ba7c6482


class EventClass(str, Enum):
    model_training = "model_training"
    model_testing = "model_testing"
    data_importer = "data_importer"
    delete_history = "delete_history"
    multilingual = "multilingual"
    data_generator = "data_generator"
    faq_importer = "faq_importer"
    pyscript_evaluator = "pyscript_evaluator"
    message_broadcast = "message_broadcast"
    web_search = "web_search"


class EventRequestType(str, Enum):
    trigger_async = "trigger_async"
    update_schedule = "update_schedule"
    add_schedule = "add_schedule"


class DataGeneratorCliTypes(str, Enum):
    from_website = '--from-website'
    from_document = '--from-document'


class EventExecutor(str, Enum):
    aws_lambda = "aws_lambda"
    dramatiq = "dramatiq"
    standalone = "standalone"


class MaskingStrategy(str, Enum):
    from_right = "from_right"
    from_left = "from_left"


class PluginTypes(str, Enum):
    ip_info = "ip_info"
    gpt = "gpt"


class ChannelTypes(str, Enum):
    MSTEAMS = "msteams"
    WHATSAPP = "whatsapp"
    HANGOUTS = "hangouts"
    MESSENGER = "messenger"
    SLACK = "slack"
    TELEGRAM = "telegram"
    INSTAGRAM = "instagram"
    BUSINESS_MESSAGES = "business_messages"


class ElementTypes(str, Enum):
    LINK = "link"
    IMAGE = "image"
    VIDEO = "video"
    AUDIO = "audio"
    BUTTON = "button"
    DROPDOWN = "dropdown"


class WhatsappBSPTypes(str, Enum):
    bsp_360dialog = "360dialog"


class GPT3ResourceTypes(str, Enum):
    embeddings = "embeddings"
    chat_completion = "chat/completions"


class LLMResourceProvider(str, Enum):
    azure = "azure"
    openai = "openai"


class KaironSystemSlots(str, Enum):
    kairon_action_response = "kairon_action_response"
    bot = 'bot'
    image = "image"
    audio = "audio"
    video = "video"
    document = "document"
    doc_url = "doc_url"
    order = "order"
    longitude = "longitude"
    latitude = "latitude"
    flow_reply = "flow_reply"


class VectorEmbeddingsDatabases(str, Enum):
    qdrant = "qdrant"


class ActorType(str, Enum):
    pyscript_runner = "pyscript_runner"
    callable_runner = "callable_runner"<|MERGE_RESOLUTION|>--- conflicted
+++ resolved
@@ -58,11 +58,8 @@
     login_refresh_token = "login_refresh_token"
     invalid_login = 'invalid_login'
     download = "download"
-<<<<<<< HEAD
-=======
     template_creation = 'template_creation'
     model_reload = "model_reload"
->>>>>>> ba7c6482
 
 
 class EventClass(str, Enum):
