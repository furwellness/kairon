--- conflicted
+++ resolved
@@ -1573,13 +1573,9 @@
         assert log['exception'].__contains__('Failed to execute the url: Failed to connect to service: localhost')
 
     @pytest.mark.asyncio
-<<<<<<< HEAD
-    @responses.activate
-    async def test_run(self, monkeypatch):
-=======
+    @responses.activate
     @mock.patch("kairon.shared.actions.utils.ActionUtility.execute_request_async", autospec=True)
     async def test_run(self, mock_execute_request_async,monkeypatch):
->>>>>>> f15e2aaa
         http_url = "http://www.google.com"
         http_response = "This should be response"
         action = HttpActionConfig(
@@ -3912,7 +3908,7 @@
                                 'Slot: percentage', 'evaluation_type: expression', 'expression: ${data.a.b.43}',
                                 "data: {'data': {'a': {'b': {'3': 2, '43': 30, 'c': [], 'd': ['red', 'buggy', 'bumpers']}}}, 'context': {}}",
                                 'response: 30']
-    
+
     def test_retrieve_config_two_stage_fallback(self):
         bot = "test_bot"
         user = "test_user"
