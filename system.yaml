env: prod
database:
  url: ${DATABASE_URL:"mongodb://localhost:27017/conversations"}
  test_db: ${TEST_DB:"test_conversations"}

app:
  server_url: ${APP_SERVER_URL:"http://localhost:8000"}
  enable_sso_only: ${ENABLE_SSO_ONLY:false}

user:
  reset_password_request_limit: ${RESET_PASSWORD_REQUEST_LIMIT:3}
  reset_password_cooldown_period: ${RESET_PASSWORD_COOLDOWN_PERIOD:120}
  validate_trusted_device: ${VALIDATE_TRUSTED_DEVICE:false}
  login_limit: ${LOGIN_LIMIT:3}
  login_cooldown_period: ${LOGIN_COOLDOWN_PERIOD:120}

storage:
  assets:
    root_dir: ${BOT_ASSETS_ROOT_DIRECTORY:"application"}
    bucket: ${BOT_ASSETS_BUCKET:"ui-bucket"}
    allowed_extensions: ${BOT_ASSETS_ALLOWED_EXTENSIONS:[".png",".jpeg",".jpg"]}

security:
  secret_key: ${SECRET_KEY:"b9d01861392757c66daaf1f214268e2739a5baac935071d06e2ea71a66dc5bcd"}
  algorithm: "HS256"
  token_expire: ${TOKEN_EXPIRE:10080}
  refresh_token_expire: ${REFRESH_TOKEN_EXPIRE:11520}
  fernet_key: ${FERNET_KEY:"gH8F9M-3GTxT1z-XyvJXZlCfxfbMuFr2HgXDHl7Xkuw="}
  integrations_per_user: ${INTEGRATIONS_PER_USER:2}
  validate_recaptcha: ${VALIDATE_RECAPTCHA:false}
  recaptcha_secret: ${RECAPTCHA_SECRET}
  recaptcha_url: https://www.google.com/recaptcha/api/siteverify
  unmasked_char_strategy: ${SECRET_UNMASKED_CHAR_STRATEGY:"from_right"}
  unmasked_char_count: ${SECRET_UNMASKED_CHAR_COUNT:2}

sso:
  google:
    enable: ${GOOGLE_SSO_ENABLE:false}
    client_id: ${GOOGLE_CLIENT_ID:"asdfghjklqwe-qwertyuiopasdfghjklzxcvbnm.apps.googleusercontent.com"}
    client_secret: ${GOOGLE_CLIENT_SECRET:"qwertyu-qwertyuiopasdfghjkl" }
  facebook:
    enable: ${FACEBOOK_SSO_ENABLE:false}
    client_id: ${FACEBOOK_CLIENT_ID:"1234567890adsfg"}
    client_secret: ${FACEBOOK_CLIENT_SECRET:"asdfghjklqwertyuiopzxcvbnmpoiu" }
  linkedin:
    enable: ${LINKEDIN_SSO_ENABLE:false}
    client_id: ${LINKEDIN_CLIENT_ID:"asdfghjklzxcvb"}
    client_secret: ${LINKEDIN_CLIENT_SECRET:"qwertyuiopasdf" }
  redirect_url: ${REDIRECT_URL:"http://localhost:8080/callback/"}

augmentation:
  paraphrase_url: ${PARAPHRASE_URL:"http://localhost:8000/paraphrases"}
  question_generation_url: ${QUESTION_GENERATION_URL:"http://localhost:8000/questions"}
  paraphrase_gpt_url: ${PARAPHRASE_GPT_URL:"http://localhost:8000/paraphrases/gpt"}

model:
  cache_size: ${CHAT_SERVER_CACHE_SIZE:100}
  retention: ${MODEL_RETENTION_COUNT:4}
  train:
    limit_per_day: ${TRAINING_LIMIT_PER_DAY:5}
    default_model_training_config_path: ${DEFAULT_MODEL_TRAINING_CONFIG_PATH:"./template/config/kairon-default.yml"}
  test:
    limit_per_day: ${TESTING_LIMIT_PER_DAY:5}
    dataset_threshold: ${TEST_DATA_THRESHOLD:10}
    dataset_percentage: ${TEST_DATA_PERCENTAGE:10}
    augmentation_similarity_threshold: ${TEST_DATA_AUGMENTATION_SIMILARITY_THRESHOLD:0.70}
  data_importer:
    limit_per_day: ${IMPORTING_LIMIT_PER_DAY:5}
  agent:
    url: ${AGENT_URL}
  config_properties:
    epoch_max_limit: ${EPOCH_MAX_LIMIT:200}
  pipeline:
    custom:
      - kairon.shared.nlu.classifier.openai.OpenAIClassifier
      - kairon.shared.nlu.featurizer.openai.OpenAIFeaturizer


action:
  url: ${ACTION_SERVER_URL:"http://localhost:5055/webhook"}
  request_timeout: ${ACTION_SERVER_REQUEST_TIMEOUT:1}

web_search:
  trigger_task: ${WEB_SEARCH_TRIGGER_TASK:false}
  url: ${WEB_SEARCH_URL}

lock_store:
  type: ${LOCK_STORE_TYPE:"redis"}
  url: ${LOCK_STORE_HOST}
  port: ${LOCK_STORE_PORT}
  password: ${LOCK_STORE_PASSWORD}
  db: ${LOCK_STORE_DB}

data_generation:
  limit_per_day: ${TRAIN_LIMIT_PER_DAY:3}
  kairon_url: ${KAIRON_URL}

nudge:
  server_url: ${NUDGE_SERVER_URL}

elasticsearch:
  enable: ${ENABLE_APM:false}
  apm_server_url: ${APM_SERVER_URL}
  service_name: ${APM_APPLICATION_NAME:"Kairon"}
  env_type: ${KAIRON_ENV_TYPE:"development"}
  secret_token: ${APM_SECRET_TOKEN}

history_server:
  url: ${KAIRON_HISTORY_SERVER_URL:"http://localhost:8083/"}
  token: ${KAIRON_HISTORY_SERVER_TOKEN:"eyJhbGciOiJIUzI1NiIsInR5cCI6IkpXVCIsImtleSI6ImI5ZDAxODYxMzkyNzU3YzY2ZGFhZjFmMjE0MjY4ZTI3MzlhNWJhYWM5MzUwNzFkMDZlMmVhNzFhNjZkYzViY2QifQ.eyJzdWIiOiJrYWlyb24uZGlnaXRlLmNvbSIsIm5hbWUiOiJrYWlyb24iLCJpYXQiOjE1MTYyMzkwMjJ9.3SOONqzoeX1tnMnUH5BVaOtZ7mElgwxyD1xpPvTQTrs"}
  deletion:
    event_url: ${HISTORY_DELETION_EVENT_URL}
    archive_db: ${ARCHIVE_DB:"conversations_archive"}

notifications:
  enable: ${ENABLE_NOTIFICATIONS:false}
  server_endpoint: ${PUSH_SERVER_ENDPOINT:"http://localhost:8800/events/"}

events:
  server_url: ${EVENT_SERVER_ENDPOINT:"http://localhost:5001"}
  executor:
    type: ${EVENTS_EXECUTOR_TYPE}
    region: ${EVENTS_EXECUTOR_REGION}
    timeout: ${EVENTS_EXECUTOR_TIMEOUT_MINUTES:60}
  queue:
    type: ${EVENTS_QUEUE_TYPE:"mongo"}
    url: ${EVENTS_QUEUE_URL:"mongodb://localhost:27017/events"}
    name: ${EVENTS_DB_NAME:"kairon_events"}
  task_definition:
    model_training: ${MODEL_TRAINING_TASK_DEFINITION}
    model_testing: ${MODEL_TESTING_TASK_DEFINITION}
    data_importer: ${TRAINING_DATA_IMPORTER_TASK_DEFINITION}
    delete_history: ${DELETE_HISTORY_TASK_DEFINITION}
    multilingual: ${MULTILINGUAL_TASK_DEFINITION}
    data_generator: ${DATA_GENERATION_TASK_DEFINITION}
    message_broadcast: ${MESSAGE_BROADCAST_TASK_DEFINITION}
    web_search: ${WEB_SEARCH_TASK_DEFINITION}
    pyscript_evaluator: ${PYSCRIPT_TASK_DEFINITION}
  scheduler:
    collection: ${EVENT_SCHEDULER_COLLECTION:"kscheduler"}
    type: ${EVENT_SCHEDULER_TYPE:"kscheduler"}
    min_trigger_interval: ${MIN_SCHDULER_TRIGGER_INTERVAL:86340}
  audit_logs:
    retention: ${AUDIT_LOGS_RETENTION_PERIOD:365}
    attributes:
      - account
      - bot

evaluator:
  url: ${EXPRESSION_EVALUATOR_ENDPOINT:"http://192.168.100.109:8085/evaluate"}
  pyscript:
    trigger_task: ${PYSCRIPT_TRIGGER_TASK:false}
    url: ${PYSCRIPT_EVALUATOR_ENDPOINT:"http://192.168.100.109:8080/evaluate"}

multilingual:
  enable: ${ENABLE_MULTILINGUAL_BOTS:false}
  project_id: ${MULTILINGUAL_TRANSLATOR_PROJECT_ID}
  limit_per_day: ${TRANSLATION_LIMIT:2}
  service_account_creds:
    type: ${SERVICE_ACCOUNT_TYPE}
    private_key_id: ${SERVICE_ACCOUNT_PRIVATE_KEY_ID}
    private_key: ${SERVICE_ACCOUNT_PRIVATE_KEY}
    client_email: ${SERVICE_ACCOUNT_CLIENT_EMAIL}
    client_id: ${SERVICE_ACCOUNT_CLIENT_ID}
    auth_uri: ${SERVICE_ACCOUNT_AUTH_URL:"https://accounts.google.com/o/oauth2/auth"}
    token_uri: ${SERVICE_ACCOUNT_TOKEN_URL:"https://oauth2.googleapis.com/token"}
    auth_provider_x509_cert_url: ${SERVICE_ACCOUNT_AUTH_PROVIDER_CERT_URL:"https://www.googleapis.com/oauth2/v1/certs"}
    client_x509_cert_url: ${SERVICE_ACCOUNT_CLIENT_CERT_URL}

tracker:
  type: ${TRACKER_TYPE:"static"}
  url: ${TRACKER_URL:"mongodb://localhost:27017/rasa"}
  collection: ${TRACKER_COLLECTION:"conversations"}
  authentication:
    token: ${AUTH_TOKEN:"eyJhbGciOiJIUzI1NiIsInR5cCI6IkpXVCIsImtleSI6ImI5ZDAxODYxMzkyNzU3YzY2ZGFhZjFmMjE0MjY4ZTI3MzlhNWJhYWM5MzUwNzFkMDZlMmVhNzFhNjZkYzViY2QifQ.eyJzdWIiOiJrYWlyb24uZGlnaXRlLmNvbSIsIm5hbWUiOiJrYWlyb24iLCJpYXQiOjE1MTYyMzkwMjJ9.3SOONqzoeX1tnMnUH5BVaOtZ7mElgwxyD1xpPvTQTrs"}

plugins:
  location:
    enable: ${ENABLE_LOCATION_PLUGIN}
    token: ${LOCATION_PLUGIN_TOKEN}
  gpt:
    url: "https://api.openai.com/v1/completions"
    temperature: 0.7
    model: "text-davinci-003"

idp:
  enable: ${IDP_ENABLED:false}
  server_url: ${KEYCLOAK_SERVER_URL}
  admin_username: ${ADMIN_USERNAME}
  admin_password: ${ADMIN_PASSWORD}
  callback_frontend_url: ${CALLBACK_FRONTEND_URL}
  type: ${IDP_TYPE:idp}

cors:
  origin: ${ALLOWED_ORIGIN:["*"]}

channels:
  360dialog:
    partner_id: ${360_DIALOG_PARTNER_ID}
    partner_username: ${360_DIALOG_PARTNER_USERNAME}
    partner_password: ${360DIALOG_PARTNER_PASSWORD}

llm:
  faq: ${LLM_FAQ_TYPE:GPT3_FAQ_EMBED}
  key: ${TEMPLATE_LLM_KEY}

vector:
  db: ${VECTOR_DB:http://localhost:6333}
  key: ${VECTOR_DB_KEY}


verify:
  email:
    enable: ${VERIFY_EMAIl_ENABLE:false}
    type: ${VERIFY_EMAIl_TYPE:quickemail}
    key: ${VERIFY_EMAIL_KEY}


actors:
  default_timeout: ${ACTORS_DEFAULT_TIMEOUT:10}


support_mail: ${KAIRON_SUPPORT_MAIL:"kairon@digite.com"}

properties:
  bot:
    enable_onboarding: ${ENABLE_ONBOARDING:true}


core:
  components:
    - custom.ner.SpacyPatternNER
    - custom.fallback.FallbackIntentFilter
    - kairon.shared.nlu.featurizer.lm_featurizer.LanguageModelFeaturizer
<<<<<<< HEAD
  policies:
    - kairon.shared.rule_policy.RulePolicy
=======
    - kairon.shared.nlu.classifier.openai.OpenAIClassifier
    - kairon.shared.nlu.featurizer.openai.OpenAIFeaturizer
  policies:
    - kairon.shared.rule_policy.RulePolicy
  deprecated-components:
    - SpacyNLP
    - SpacyTokenizer
    - SpacyEntityExtractor
    - SpacyFeaturizer


>>>>>>> a60704eb
<|MERGE_RESOLUTION|>--- conflicted
+++ resolved
@@ -232,10 +232,6 @@
     - custom.ner.SpacyPatternNER
     - custom.fallback.FallbackIntentFilter
     - kairon.shared.nlu.featurizer.lm_featurizer.LanguageModelFeaturizer
-<<<<<<< HEAD
-  policies:
-    - kairon.shared.rule_policy.RulePolicy
-=======
     - kairon.shared.nlu.classifier.openai.OpenAIClassifier
     - kairon.shared.nlu.featurizer.openai.OpenAIFeaturizer
   policies:
@@ -247,4 +243,3 @@
     - SpacyFeaturizer
 
 
->>>>>>> a60704eb
