--- conflicted
+++ resolved
@@ -179,7 +179,6 @@
     return f"https://test@test.com/api/bot/telegram/{bot}/test"
 
 
-<<<<<<< HEAD
 with patch(
     "kairon.shared.data.utils.DataUtility.get_channel_endpoint", __mock_endpoint
 ):
@@ -199,20 +198,10 @@
     bot,
     user="test@chat.com",
 )
-=======
-with patch('kairon.shared.data.utils.DataUtility.get_channel_endpoint', __mock_endpoint):
-    ChatDataProcessor.save_channel_config({"connector_type": "telegram",
-                                           "config": {
-                                               "access_token": "xoxb-801939352912-801478018484",
-                                               "username_for_bot": "test"}},
-                                          bot, user="test@chat.com")
-ChatDataProcessor.save_channel_config({"connector_type": "hangouts",
-                                       "config": {
-                                           "project_id": "1234568"}
-                                       },
-                                      bot, user="test@chat.com")
-
-ChatDataProcessor.save_channel_config({"connector_type": "business_messages",
+
+ChatDataProcessor.save_channel_config(
+    {
+        "connector_type": "business_messages",
                                        "config": {
                                            "private_key_id": "fa006e13b1e17eddf3990eede45ca6111eb74945",
                                            "private_key": "test_private_key",
@@ -223,20 +212,6 @@
                                       bot, user="test@chat.com")
 
 ChatDataProcessor.save_channel_config({"connector_type": "messenger",
-                                       "config": {
-                                           "app_secret": "cdb69bc72e2ccb7a869f20cbb6b0229a",
-                                           "page_access_token": "EAAGa50I7D7cBAJ4AmXOhYAeOOZAyJ9fxOclQmn52hBwrOJJWBOxuJNXqQ2uN667z4vLekSEqnCQf41hcxKVZAe2pAZBrZCTENEj1IBe1CHEcG7J33ZApED9Tj9hjO5tE13yckNa8lP3lw2IySFqeg6REJR3ZCJUvp2h03PQs4W5vNZBktWF3FjQYz5vMEXLPzAFIJcZApBtq9wZDZD",
-                                           "verify_token": "kairon-messenger-token",
-                                       }
-                                       },
-                                      bot, user="test@chat.com")
-responses.stop()
-
->>>>>>> ba7c6482
-
-ChatDataProcessor.save_channel_config(
-    {
-        "connector_type": "messenger",
         "config": {
             "app_secret": "cdb69bc72e2ccb7a869f20cbb6b0229a",
             "page_access_token": "EAAGa50I7D7cBAJ4AmXOhYAeOOZAyJ9fxOclQmn52hBwrOJJWBOxuJNXqQ2uN667z4vLekSEqnCQf41hcxKVZAe2pAZBrZCTENEj1IBe1CHEcG7J33ZApED9Tj9hjO5tE13yckNa8lP3lw2IySFqeg6REJR3ZCJUvp2h03PQs4W5vNZBktWF3FjQYz5vMEXLPzAFIJcZApBtq9wZDZD",
@@ -1820,12 +1795,8 @@
 def test_whatsapp_valid_attachment_message_request():
     def _mock_validate_hub_signature(*args, **kwargs):
         return True
-<<<<<<< HEAD
 
     responses.add("POST", "https://graph.facebook.com/v13.0/12345678/messages", json={})
-=======
-    responses.reset()
->>>>>>> ba7c6482
     responses.add(
         "GET",
         "https://graph.facebook.com/v13.0/sdfghj567",
@@ -1911,7 +1882,6 @@
 
 @responses.activate
 def test_whatsapp_valid_order_message_request():
-    responses.reset()
     def _mock_validate_hub_signature(*args, **kwargs):
         return True
 
