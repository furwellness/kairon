--- conflicted
+++ resolved
@@ -1541,12 +1541,8 @@
                 },
             )
     actual = response.json()
-<<<<<<< HEAD
-    assert actual == "success"
-=======
     assert actual == 'success'
     time.sleep(4)
->>>>>>> 944deedb
     assert len(whatsapp_msg_handler.call_args[0]) == 5
     assert whatsapp_msg_handler.call_args[0][1] == "buy now"
     assert whatsapp_msg_handler.call_args[0][2] == "910123456789"
