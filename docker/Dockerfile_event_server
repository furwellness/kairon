FROM amazonlinux:latest

WORKDIR /app
USER root
RUN yum update -y
RUN yum -y install wget make gcc openssl-devel bzip2-devel
RUN amazon-linux-extras install python3.8
RUN rm /usr/bin/python
RUN ln -s /usr/bin/python3.8 /usr/bin/python
RUN python -m pip install --upgrade pip && \
python -m pip install tornado==6.1 && \
python -m pip install mongoengine==0.23.1 && \
python -m pip install smart-config==0.1.3 && \
python -m pip install validators && \
python -m pip install rasa==2.8.15 && \
python -m pip install dnspython && \
python -m pip install pyjwt && \
python -m pip install elastic-apm
RUN python -m pip install pymongo==3.12.0
RUN python -m pip install fastapi>=0.68.1
RUN python -m pip install fastapi_sso
RUN python -m pip install pydantic~=1.8.2
RUN python -m pip install password-strength
RUN python -m pip install passlib[bcrypt]
RUN python -m pip install cryptography~=3.4.8
RUN python -m pip install websockets==9.1
RUN python -m pip install aiohttp==3.8.0
RUN python -m pip install json2html
RUN python -m pip install numpy==1.22.0
RUN python -m pip install ujson==5.1.0
RUN python -m pip install Pillow==9.0.0
RUN python -m pip install blinker
RUN python -m pip install google-api-python-client
RUN python -m pip install cryptography
RUN python -m pip install dramatiq
RUN python -m pip install dramatiq-mongodb==0.6.1
RUN python -m pip install google-cloud-translate
RUN python -m pip install keybert
RUN python -m pip install  bs4
RUN python -m pip install mongoengine==0.23.1
RUN python -m pip install pymongo==3.12.0
RUN python -m pip install protobuf==3.20.2
<<<<<<< HEAD
RUN python -m pip install pyjwt==2.6.0
=======
RUN python -m pip install openpyxl
>>>>>>> aa5fb6b4

RUN mkdir -p /home/cache
RUN chmod -R 777 /home/cache

ENV HF_HOME="/home/cache"

COPY kairon/ /app/kairon
COPY metadata /app/metadata
COPY system.yaml /app/
COPY email.yaml /app/
COPY augmentation /app/augmentation

USER 1001
EXPOSE 5056
CMD ["python","-m", "kairon.events.server", "--logging=debug"]<|MERGE_RESOLUTION|>--- conflicted
+++ resolved
@@ -40,11 +40,8 @@
 RUN python -m pip install mongoengine==0.23.1
 RUN python -m pip install pymongo==3.12.0
 RUN python -m pip install protobuf==3.20.2
-<<<<<<< HEAD
 RUN python -m pip install pyjwt==2.6.0
-=======
 RUN python -m pip install openpyxl
->>>>>>> aa5fb6b4
 
 RUN mkdir -p /home/cache
 RUN chmod -R 777 /home/cache
