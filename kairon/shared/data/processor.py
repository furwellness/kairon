import itertools
import ujson as json
import os
import uuid
from collections import ChainMap
from copy import deepcopy
from datetime import datetime, timedelta, timezone
from pathlib import Path
from typing import Text, Dict, List
from urllib.parse import urljoin

import networkx as nx
import yaml
from fastapi import File
from loguru import logger as logging
from mongoengine import Document
from mongoengine.errors import DoesNotExist
from mongoengine.errors import NotUniqueError
from mongoengine.queryset.visitor import Q
from pandas import DataFrame
from rasa.shared.constants import (
    DEFAULT_CONFIG_PATH,
    DEFAULT_DATA_PATH,
    DEFAULT_DOMAIN_PATH,
    INTENT_MESSAGE_PREFIX,
    DEFAULT_NLU_FALLBACK_INTENT_NAME,
)
from rasa.shared.core.constants import (
    RULE_SNIPPET_ACTION_NAME,
    DEFAULT_INTENTS,
    DEFAULT_SLOT_NAMES,
    MAPPING_TYPE,
    SlotMappingType,
)
from rasa.shared.core.domain import SessionConfig
from rasa.shared.core.events import ActionExecuted, UserUttered, ActiveLoop
from rasa.shared.core.events import SlotSet
from rasa.shared.core.slots import CategoricalSlot, FloatSlot
from rasa.shared.core.training_data.story_writer.yaml_story_writer import (
    YAMLStoryWriter,
)
from rasa.shared.core.training_data.structures import Checkpoint, RuleStep
from rasa.shared.core.training_data.structures import STORY_START
from rasa.shared.core.training_data.structures import StoryGraph, StoryStep
from rasa.shared.importers.rasa import Domain
from rasa.shared.importers.rasa import RasaFileImporter
from rasa.shared.nlu.constants import TEXT
from rasa.shared.nlu.training_data.message import Message
from rasa.shared.nlu.training_data.training_data import TrainingData
from rasa.shared.utils.io import read_config_file
from werkzeug.utils import secure_filename

from kairon.api import models
from kairon.exceptions import AppException
from kairon.shared.actions.data_objects import (
    HttpActionConfig,
    HttpActionRequestBody,
    ActionServerLogs,
    Actions,
    SlotSetAction,
    FormValidationAction,
    EmailActionConfig,
    GoogleSearchAction,
    JiraAction,
    ZendeskAction,
    PipedriveLeadsAction,
    SetSlots,
    HubspotFormsAction,
    HttpActionResponse,
    SetSlotsFromResponse,
    CustomActionRequestParameters,
    KaironTwoStageFallbackAction,
    QuickReplies,
    RazorpayAction,
    PromptAction,
    LlmPrompt,
    FormSlotSet,
    DatabaseAction,
    DbQuery,
    PyscriptActionConfig,
    WebSearchAction,
    UserQuestion,
)
from kairon.shared.actions.models import (
    ActionType,
    HttpRequestContentType,
    ActionParameterType,
    DbQueryValueType,
)
from kairon.shared.data.audit.data_objects import AuditLogData
from kairon.shared.importer.processor import DataImporterLogProcessor
from kairon.shared.metering.constants import MetricType
from kairon.shared.metering.metering_processor import MeteringProcessor
from kairon.shared.models import (
    StoryEventType,
    TemplateType,
    StoryStepType,
    HttpContentType,
    StoryType,
    LlmPromptSource,
)
from kairon.shared.plugins.factory import PluginFactory
from kairon.shared.utils import Utility, StoryValidator
from .constant import (
    DOMAIN,
    SESSION_CONFIG,
    STORY_EVENT,
    REGEX_FEATURES,
    LOOKUP_TABLE,
    TRAINING_EXAMPLE,
    RESPONSE,
    ENTITY,
    SLOTS,
    UTTERANCE_TYPE,
    CUSTOM_ACTIONS,
    REQUIREMENTS,
    EVENT_STATUS,
    COMPONENT_COUNT,
    SLOT_TYPE,
    DEFAULT_NLU_FALLBACK_RULE,
    DEFAULT_NLU_FALLBACK_RESPONSE,
    DEFAULT_ACTION_FALLBACK_RESPONSE,
    ENDPOINT_TYPE,
    TOKEN_TYPE,
    KAIRON_TWO_STAGE_FALLBACK,
    DEFAULT_NLU_FALLBACK_UTTERANCE_NAME,
    ACCESS_ROLES,
    LogType,
)
from .data_objects import (
    Responses,
    SessionConfigs,
    Configs,
    Endpoints,
    Entities,
    EntitySynonyms,
    TrainingExamples,
    Stories,
    Intents,
    Forms,
    LookupTables,
    RegexFeatures,
    Entity,
    EndPointBot,
    EndPointAction,
    EndPointHistory,
    Slots,
    StoryEvents,
    ModelDeployment,
    Rules,
    Utterances, BotSettings, ChatClientConfig, SlotMapping, KeyVault, EventConfig, TrainingDataGenerator,
    MultiflowStories, MultiflowStoryEvents, MultiFlowStoryMetadata,
    Synonyms, Lookup, Analytics, ModelTraining, ConversationsHistoryDeleteLogs
)
from .utils import DataUtility
from ..chat.broadcast.data_objects import MessageBroadcastLogs
from ..cognition.data_objects import CognitionSchema
from ..constants import KaironSystemSlots, PluginTypes, EventClass
from ..custom_widgets.data_objects import CustomWidgets
from ..importer.data_objects import ValidationLogs
from ..multilingual.data_objects import BotReplicationLogs
from ..test.data_objects import ModelTestingLogs


class MongoProcessor:
    """
    Class contains logic for saves, updates and deletes bot data in mongo database
    """

    async def upload_and_save(
        self,
        nlu: File,
        domain: File,
        stories: File,
        config: File,
        rules: File,
        http_action: File,
        multiflow_stories: File,
        bot: Text,
        user: Text,
        overwrite: bool = True,
    ):
        """
        loads the training data into database

        :param nlu: nlu data
        :param domain: domain data
        :param stories: stories data
        :param rules: rules data
        :param http_action: http_actions data
        :param config: config data
        :param multiflow_stories: multiflow_stories data
        :param bot: bot id
        :param user: user id
        :param overwrite: whether to append or overwrite, default is overwite
        :return: None
        """
        training_file_loc = await DataUtility.save_training_files(
            nlu, domain, config, stories, rules, http_action, multiflow_stories
        )
        await self.save_from_path(training_file_loc["root"], bot, overwrite, user)
        Utility.delete_directory(training_file_loc["root"])

    def download_files(self, bot: Text, user: Text, download_multiflow: bool = False):
        """
        create zip file containing download data

        :param bot: bot id
        :param user: user id
        :param download_multiflow: flag to download multiflow stories.
        :return: zip file path
        """
        nlu = self.load_nlu(bot)
        domain = self.load_domain(bot)
        stories = self.load_stories(bot)
        config = self.load_config(bot)
        chat_client_config = self.load_chat_client_config(bot, user)
        rules = self.get_rules_for_training(bot)
        if download_multiflow:
            multiflow_stories = self.load_linear_flows_from_multiflow_stories(bot)
            stories = stories.merge(multiflow_stories[0])
            rules = rules.merge(multiflow_stories[1])
        multiflow_stories = self.load_multiflow_stories_yaml(bot)
        actions = self.load_action_configurations(bot)
        return Utility.create_zip_file(
            nlu,
            domain,
            stories,
            config,
            bot,
            rules,
            actions,
            multiflow_stories,
            chat_client_config,
        )

    async def apply_template(self, template: Text, bot: Text, user: Text):
        """
        apply use-case template

        :param template: use-case template name
        :param bot: bot id
        :param user: user id

        :return: None
        :raises: raise AppException
        """
        use_case_path = os.path.join("./template/use-cases", secure_filename(template))
        if os.path.exists(use_case_path):
            await self.save_from_path(path=use_case_path, bot=bot, user=user)
        else:
            raise AppException("Invalid template!")

    async def save_from_path(
        self, path: Text, bot: Text, overwrite: bool = True, user="default"
    ):
        """
        saves training data file

        :param path: data directory path
        :param bot: bot id
        :param overwrite: append or overwrite, default is overwrite
        :param user: user id
        :return: None
        """
        from kairon.importer.validator.file_validator import TrainingDataValidator

        try:
            domain_path = os.path.join(path, DEFAULT_DOMAIN_PATH)
            training_data_path = os.path.join(path, DEFAULT_DATA_PATH)
            config_path = os.path.join(path, DEFAULT_CONFIG_PATH)
            actions_yml = os.path.join(path, "actions.yml")
            multiflow_stories_yml = os.path.join(path, "multiflow_stories.yml")
            importer = RasaFileImporter.load_from_config(
                config_path=config_path,
                domain_path=domain_path,
                training_data_paths=training_data_path,
            )
            domain = importer.get_domain()
            story_graph = importer.get_stories()
            config = importer.get_config()
            nlu = importer.get_nlu_data(config.get("language"))
            actions = Utility.read_yaml(actions_yml)
            multiflow_stories = (
                Utility.read_yaml(multiflow_stories_yml)
                if multiflow_stories_yml
                else None
            )
            TrainingDataValidator.validate_custom_actions(actions)

            self.save_training_data(
                bot,
                user,
                config,
                domain,
                story_graph,
                nlu,
                actions,
                multiflow_stories,
                overwrite=overwrite,
                what=REQUIREMENTS.copy() - {"chat_client_config"},
            )
        except Exception as e:
            logging.info(e)
            raise AppException(e)

    def save_training_data(
        self,
        bot: Text,
        user: Text,
        config: dict = None,
        domain: Domain = None,
        story_graph: StoryGraph = None,
        nlu: TrainingData = None,
        actions: dict = None,
        multiflow_stories: dict = None,
        chat_client_config: dict = None,
        overwrite: bool = False,
        what: set = REQUIREMENTS.copy(),
    ):
        if overwrite:
            self.delete_bot_data(bot, user, what)

        if "actions" in what:
            self.save_integrated_actions(actions, bot, user)
        if "domain" in what:
            self.save_domain(domain, bot, user)
        if "stories" in what:
            self.save_stories(story_graph.story_steps, bot, user)
        if "nlu" in what:
            self.save_nlu(nlu, bot, user)
        if "rules" in what:
            self.save_rules(story_graph.story_steps, bot, user)
        if "config" in what:
            self.add_or_overwrite_config(config, bot, user)
        if "chat_client_config" in what:
            self.save_chat_client_config(chat_client_config, bot, user)
        if "multiflow_stories" in what:
            self.save_multiflow_stories(multiflow_stories, bot, user)

    def apply_config(self, template: Text, bot: Text, user: Text):
        """
        apply config template

        :param template: template name
        :param bot: bot id
        :param user: user id
        :return: None
        :raises: AppException
        """
        config_path = os.path.join(
            "./template/config", secure_filename(template) + ".yml"
        )
        if os.path.exists(config_path):
            self.save_config(read_config_file(config_path), bot=bot, user=user)
        else:
            raise AppException("Invalid config!")

    def load_multiflow_stories_yaml(self, bot: Text):
        multiflow = (
            MultiflowStories.objects(bot=bot, status=True)
            .exclude("id", "bot", "user", "timestamp", "status")
            .to_json()
        )
        multiflow = json.loads(multiflow)
        return {"multiflow_story": multiflow}

    def get_config_templates(self):
        """
        fetches list of available config template

        :return: config template list
        """
        files = Utility.list_files("./template/config")
        return [
            {"name": Path(file).stem, "config": read_config_file(file)}
            for file in files
        ]

    def delete_bot_data(self, bot: Text, user: Text, what=REQUIREMENTS.copy()):
        """
        deletes bot data

        :param bot: bot id
        :param user: user id
        :param what: training data that should be deleted
        :return: None
        """
        if "domain" in what:
            self.delete_domain(bot, user)
        if "stories" in what:
            self.delete_stories(bot, user)
        if "nlu" in what:
            self.delete_nlu(bot, user)
        if "config" in what:
            self.delete_config(bot, user)
        if "rules" in what:
            self.delete_rules(bot, user)
        if "actions" in what:
            self.delete_bot_actions(bot, user)
        if "multiflow_stories" in what:
            self.delete_multiflow_stories(bot, user)

    def save_nlu(self, nlu: TrainingData, bot: Text, user: Text):
        """
        saves training examples

        :param nlu: nly data
        :param bot: bot id
        :param user: user id
        :return: None
        """
        self.__save_training_examples(nlu.training_examples, bot, user)
        self.__save_entity_synonyms(nlu.entity_synonyms, bot, user)
        self.__save_lookup_tables(nlu.lookup_tables, bot, user)
        self.__save_regex_features(nlu.regex_features, bot, user)

    def delete_nlu(self, bot: Text, user: Text):
        """
        soft deletes nlu data

        :param bot: bot id
        :param user: user id
        :return: None
        """
        Utility.hard_delete_document(
            [TrainingExamples, EntitySynonyms, LookupTables, RegexFeatures], bot=bot
        )

    def load_nlu(self, bot: Text) -> TrainingData:
        """
        loads nlu data for training

        :param bot: bot id
        :return: TrainingData object
        """
        training_examples = self.__prepare_training_examples(bot)
        entity_synonyms = self.__prepare_training_synonyms(bot)
        lookup_tables = self.__prepare_training_lookup_tables(bot)
        regex_features = self.__prepare_training_regex_features(bot)
        return TrainingData(
            training_examples=training_examples,
            entity_synonyms=entity_synonyms,
            lookup_tables=lookup_tables,
            regex_features=regex_features,
        )

    def save_domain(self, domain: Domain, bot: Text, user: Text):
        """
        saves domain data

        :param domain: domain data
        :param bot: bot id
        :param user: user id
        :return: None
        """
        self.__save_intents(domain.intent_properties, bot, user)
        self.__save_domain_entities(domain.entities, bot, user)
        actions = list(
            filter(
                lambda actions: not actions.startswith("utter_"), domain.user_actions
            )
        )
        self.__save_actions(actions, bot, user)
        self.__save_responses(domain.responses, bot, user)
        self.save_utterances(domain.responses.keys(), bot, user)
        self.__save_slots(domain.slots, bot, user)
        self.__save_forms(domain.forms, bot, user)
        self.__save_session_config(domain.session_config, bot, user)
        self.__save_slot_mapping(domain.slots, bot, user)

    def delete_domain(self, bot: Text, user: Text):
        """
        soft deletes domain data

        :param bot: bot id
        :param user: user id
        :return: None
        """
        Utility.hard_delete_document(
            [
                Intents,
                Entities,
                Forms,
                FormValidationAction,
                Responses,
                Slots,
                SlotMapping,
                Utterances,
            ],
            bot=bot,
        )
        Utility.hard_delete_document([Actions], bot=bot, type=None)

    def load_domain(self, bot: Text) -> Domain:
        """
        loads domain data for training

        :param bot: bot id
        :return: dict of Domain objects
        """
        intent_properties = self.__prepare_training_intents_and_properties(bot)

        domain_dict = {
            DOMAIN.INTENTS.value: intent_properties,
            DOMAIN.ACTIONS.value: self.__prepare_training_actions(bot),
            DOMAIN.SLOTS.value: self.__prepare_training_slots(bot),
            DOMAIN.SESSION_CONFIG.value: self.__prepare_training_session_config(bot),
            DOMAIN.RESPONSES.value: self.__prepare_training_responses(bot),
            DOMAIN.FORMS.value: self.__prepare_training_forms(bot),
            DOMAIN.ENTITIES.value: self.__prepare_training_domain_entities(bot),
        }
        return Domain.from_dict(domain_dict)

    def save_stories(self, story_steps: List[StoryStep], bot: Text, user: Text):
        """
        saves stories data

        :param story_steps: stories data
        :param bot: bot id
        :param user: user id
        :return: None
        """
        self.__save_stories(story_steps, bot, user)

    def delete_stories(self, bot: Text, user: Text):
        """
        soft deletes stories

        :param bot: bot id
        :param user: user id
        :return: None
        """
        Utility.hard_delete_document([Stories], bot=bot)

    def load_stories(self, bot: Text) -> StoryGraph:
        """
        loads multiflow stories for training.
        Each multiflow story is divided into linear stories and segregated into either story or rule.

        :param bot: bot id
        :return: StoryGraph
        """
        return self.__prepare_training_story(bot)

    def delete_multiflow_stories(self, bot: Text, user: Text):
        """
        soft deletes stories
        :param bot: bot id
        :param user: user id
        :return: None
        """
        Utility.hard_delete_document([MultiflowStories], bot=bot)

    def save_multiflow_stories(self, multiflow_stories: dict, bot: Text, user: Text):
        """
        saves multiflow stories data
        :param multiflow_stories: multiflow stories data
        :param bot: bot id
        :param user: user id
        :return: None
        """
        if multiflow_stories and multiflow_stories.get("multiflow_story"):
            self.__save_multiflow_stories(
                multiflow_stories["multiflow_story"], bot, user
            )

    def load_linear_flows_from_multiflow_stories(
        self, bot: Text
    ) -> (StoryGraph, StoryGraph):
        """
        loads multiflow stories for training.
        Each multiflow story is divided into linear stories and segregated into either story or rule.

        :param bot: bot id
        :return: Tuple with 2 StoryGraph objects, one each for Stories and Rules.
        """
        return self.__prepare_training_multiflow_story(bot)

    def __save_training_examples(self, training_examples, bot: Text, user: Text):
        if training_examples:
            new_examples = list(
                self.__extract_training_examples(training_examples, bot, user)
            )
            if new_examples:
                TrainingExamples.objects.insert(new_examples)

    def check_training_example_exists(self, text: Text, bot: Text):
        try:
            training_example = (
                TrainingExamples.objects(bot=bot, text=text, status=True)
                .get()
                .to_mongo()
                .to_dict()
            )
            data = {"is_exists": True, "intent": training_example["intent"]}
        except DoesNotExist as e:
            logging.info(e)
            data = {"is_exists": False, "intent": None}
        return data

    def __extract_entities(self, entities):
        for entity in entities:
            entity_data = Entity(
                start=entity[ENTITY.START.value],
                end=entity[ENTITY.END.value],
                value=entity[ENTITY.VALUE.value],
                entity=entity[ENTITY.ENTITY.value],
            )
            entity_data.clean()
            yield entity_data

    def __extract_training_examples(self, training_examples, bot: Text, user: Text):
        saved_training_examples, _ = self.get_all_training_examples(bot)
        for training_example in training_examples:
            if (
                "text" in training_example.data
                and str(training_example.data["text"]).lower()
                not in saved_training_examples
            ):
                training_data = TrainingExamples()
                training_data.intent = str(
                    training_example.data[TRAINING_EXAMPLE.INTENT.value]
                )
                training_data.text = training_example.data["text"]
                training_data.bot = bot
                training_data.user = user
                if "entities" in training_example.data:
                    training_data.entities = list(
                        self.__extract_entities(
                            training_example.data[TRAINING_EXAMPLE.ENTITIES.value]
                        )
                    )
                training_data.clean()
                yield training_data

    def __fetch_all_synonyms_value(self, bot: Text):
        synonyms = list(
            EntitySynonyms.objects(bot=bot, status=True).values_list("value")
        )
        return synonyms

    def __fetch_all_synonyms_name(self, bot: Text):
        synonyms = list(Synonyms.objects(bot=bot, status=True).values_list("name"))
        return synonyms

    def __extract_synonyms(self, synonyms, bot: Text, user: Text):
        saved_synonyms = self.__fetch_all_synonyms_value(bot)
        saved_synonym_names = self.__fetch_all_synonyms_name(bot)
        for key, value in synonyms.items():
            if value not in saved_synonym_names:
                self.add_synonym(value, bot, user)
                saved_synonym_names.append(value)
            if key not in saved_synonyms:
                new_synonym = EntitySynonyms(bot=bot, name=value, value=key, user=user)
                new_synonym.clean()
                yield new_synonym

    def __save_entity_synonyms(self, entity_synonyms, bot: Text, user: Text):
        if entity_synonyms:
            new_synonyms = list(self.__extract_synonyms(entity_synonyms, bot, user))
            if new_synonyms:
                EntitySynonyms.objects.insert(new_synonyms)

    def fetch_synonyms(self, bot: Text, status=True):
        """
        fetches entity synonyms

        :param bot: bot id
        :param status: active or inactive, default is active
        :return: yield name, value
        """
        synonyms = Synonyms.objects(bot=bot, status=status)
        for synonym in synonyms:
            yield {"_id": synonym.id.__str__(), "synonym": synonym.name}

    def fetch_synonyms_values(self, bot: Text, status=True):
        """
        fetches entity synonyms

        :param bot: bot id
        :param status: active or inactive, default is active
        :return: yield name, value
        """
        entitySynonyms = EntitySynonyms.objects(bot=bot, status=status)
        for entitySynonym in entitySynonyms:
            yield {
                "_id": entitySynonym.id.__str__(),
                "synonym": entitySynonym.name,
                "value": entitySynonym.value,
            }

    def __prepare_training_synonyms(self, bot: Text):
        synonyms = list(self.fetch_synonyms_values(bot))
        training_synonyms = {}
        for synonym in synonyms:
            training_synonyms[synonym["value"]] = synonym["synonym"]
        return training_synonyms

    def __prepare_entities(self, entities):
        for entity in entities:
            yield entity.to_mongo().to_dict()

    def fetch_training_examples(self, bot: Text, status=True):
        """
        fetches training examples

        :param bot: bot id
        :param status: active or inactive, default is active
        :return: Message List
        """
        trainingExamples = TrainingExamples.objects(bot=bot, status=status)
        for trainingExample in trainingExamples:
            message = Message()
            message.data = {
                TRAINING_EXAMPLE.INTENT.value: trainingExample.intent,
                TEXT: trainingExample.text,
            }
            if trainingExample.entities:
                message.data[TRAINING_EXAMPLE.ENTITIES.value] = list(
                    self.__prepare_entities(trainingExample.entities)
                )
            yield message

    def __prepare_training_examples(self, bot: Text):
        return list(self.fetch_training_examples(bot))

    def __fetch_all_lookups(self, bot: Text):
        lookup_tables = list(Lookup.objects(bot=bot, status=True).values_list("name"))

        return lookup_tables

    def __fetch_all_lookup_values(self, bot: Text):
        lookup_tables = list(
            LookupTables.objects(bot=bot, status=True).values_list("value")
        )

        return lookup_tables

    def __extract_lookup_tables(self, lookup_tables, bot: Text, user: Text):
        saved_lookup = self.__fetch_all_lookup_values(bot)
        saved_lookup_names = self.__fetch_all_lookups(bot)
        for lookup_table in lookup_tables:
            name = lookup_table[LOOKUP_TABLE.NAME.value]
            if name not in saved_lookup_names:
                self.add_lookup(name, bot, user)
                saved_lookup_names.append(name)
            for element in lookup_table[LOOKUP_TABLE.ELEMENTS.value]:
                if element not in saved_lookup:
                    new_lookup = LookupTables(
                        name=name, value=element, bot=bot, user=user
                    )
                    new_lookup.clean()
                    yield new_lookup

    def __save_lookup_tables(self, lookup_tables, bot: Text, user: Text):
        if lookup_tables:
            new_lookup = list(self.__extract_lookup_tables(lookup_tables, bot, user))
            if new_lookup:
                LookupTables.objects.insert(new_lookup)

    def fetch_lookup_tables(self, bot: Text, status=True):
        """
        fetches lookup table

        :param bot: bot id
        :param status: user id
        :return: yield dict of lookup tables
        """
        lookup_tables = LookupTables.objects(bot=bot, status=status).aggregate(
            [{"$group": {"_id": "$name", "elements": {"$push": "$value"}}}]
        )
        for lookup_table in lookup_tables:
            yield {
                LOOKUP_TABLE.NAME.value: lookup_table["_id"],
                LOOKUP_TABLE.ELEMENTS.value: lookup_table["elements"],
            }

    def __prepare_training_lookup_tables(self, bot: Text):
        return list(self.fetch_lookup_tables(bot))

    def __fetch_all_regex_patterns(self, bot: Text):
        regex_patterns = list(
            RegexFeatures.objects(bot=bot, status=True).values_list("pattern")
        )
        return regex_patterns

    def __extract_regex_features(self, regex_features, bot: Text, user: Text):
        saved_regex_patterns = self.__fetch_all_regex_patterns(bot)
        for regex_feature in regex_features:
            if regex_feature["pattern"] not in saved_regex_patterns:
                regex_data = RegexFeatures(**regex_feature)
                regex_data.bot = bot
                regex_data.user = user
                regex_data.clean()
                yield regex_data

    def __save_regex_features(self, regex_features, bot: Text, user: Text):
        if regex_features:
            new_regex_patterns = list(
                self.__extract_regex_features(regex_features, bot, user)
            )
            if new_regex_patterns:
                RegexFeatures.objects.insert(new_regex_patterns)

    def fetch_regex_features(self, bot: Text, status=True):
        """
        fetches regular expression for entities

        :param bot: bot id
        :param status: active or inactive, default is active
        :return: yield dict of regular expression
        """
        regex_features = RegexFeatures.objects(bot=bot, status=status)
        for regex_feature in regex_features:
            yield {
                REGEX_FEATURES.NAME.value: regex_feature["name"],
                REGEX_FEATURES.PATTERN.value: regex_feature["pattern"],
            }

    def __prepare_training_regex_features(self, bot: Text):
        return list(self.fetch_regex_features(bot))

    def __extract_intents(self, intents, bot: Text, user: Text):
        """
        If intents does not have use_entities flag set in the domain.yml, then
        use_entities is assumed to be True by rasa.
        """
        saved_intents = self.__prepare_training_intents(bot)
        for intent in intents:
            if intent.strip().lower() not in saved_intents:
                entities = intents[intent].get("used_entities")
                use_entities = True if entities else False
                new_intent = Intents(
                    name=intent, bot=bot, user=user, use_entities=use_entities
                )
                new_intent.clean()
                yield new_intent

    def __save_intents(self, intents, bot: Text, user: Text):
        if intents:
            new_intents = list(self.__extract_intents(intents, bot, user))
            if new_intents:
                Intents.objects.insert(new_intents)

    def fetch_intents(self, bot: Text, status=True):
        """
        fetches intents

        :param bot: bot id
        :param status: active or inactive, default is active
        :return: List of intents
        """
        intents = Intents.objects(bot=bot, status=status).values_list("name")
        return list(intents)

    def __prepare_training_intents(self, bot: Text):
        intents = self.fetch_intents(bot)
        return intents

    def __prepare_training_intents_and_properties(self, bot: Text):
        intent_properties = []
        use_entities_true = {DOMAIN.USE_ENTITIES_KEY.value: True}
        use_entities_false = {DOMAIN.USE_ENTITIES_KEY.value: False}
        for intent in Intents.objects(bot=bot, status=True):
            intent_property = {}
            used_entities = intent["use_entities"]
            intent_property[intent["name"]] = (
                use_entities_true.copy() if used_entities else use_entities_false.copy()
            )
            intent_properties.append(intent_property)
        return intent_properties

    def __extract_domain_entities(self, entities: List[str], bot: Text, user: Text):
        saved_entities = self.__prepare_training_domain_entities(bot=bot)
        for entity in entities:
            if entity.strip().lower() not in saved_entities:
                new_entity = Entities(name=entity, bot=bot, user=user)
                new_entity.clean()
                yield new_entity

    def __save_domain_entities(self, entities: List[str], bot: Text, user: Text):
        if entities:
            new_entities = list(self.__extract_domain_entities(entities, bot, user))
            if new_entities:
                Entities.objects.insert(new_entities)

    def fetch_domain_entities(self, bot: Text, status=True):
        """
        fetches domain entities

        :param bot: bot id
        :param status: active or inactive, default is active
        :return: list of entities
        """
        entities = Entities.objects(bot=bot, status=status).values_list("name")
        return list(entities)

    def __prepare_training_domain_entities(self, bot: Text):
        entities = self.fetch_domain_entities(bot)
        return entities

    def __extract_forms(self, forms, bot: Text, user: Text):
        saved_forms = list(self.fetch_forms(bot, status=True) or [])
        saved_form_names = {
            key for name_mapping in saved_forms for key in name_mapping.keys()
        }
        for form, mappings in forms.items():
            if form not in saved_form_names:
                yield self.__save_form_logic(
                    form, mappings.get("required_slots") or {}, bot, user
                )

    def __save_form_logic(self, name, slots, bot, user):
        if Utility.is_exist(
            Actions, raise_error=False, name=f"validate_{name}", bot=bot, status=True
        ):
            form_validation_action = Actions.objects(
                name=f"validate_{name}", bot=bot, status=True
            ).get()
            form_validation_action.type = ActionType.form_validation_action.value
            form_validation_action.save()
        form = Forms(name=name, required_slots=slots, bot=bot, user=user)
        form.clean()
        return form

    def __save_slot_mapping(self, slots, bot, user):
        slots_name_list = self.__fetch_slot_names(bot)
        existing_slot_mappings = SlotMapping.objects(bot=bot, status=True).values_list(
            "slot"
        )
        mapping_to_save = []
        for slot in slots:
            items = vars(slot)
            slot_name = items["name"]
            slot_mapping = items["mappings"]
            if slot_mapping and slot_name in slots_name_list:
                if slot_name not in existing_slot_mappings:
                    mapping_to_save.append(
                        SlotMapping(
                            slot=slot_name, mapping=slot_mapping, bot=bot, user=user
                        )
                    )
        if mapping_to_save:
            SlotMapping.objects.insert(mapping_to_save)

    def __save_forms(self, forms, bot: Text, user: Text):
        if forms:
            new_forms = list(self.__extract_forms(forms, bot, user))
            if new_forms:
                Forms.objects.insert(new_forms)

    def fetch_forms(self, bot: Text, status=True):
        """
        fetches form

        :param bot: bot id
        :param status: active or inactive, default is active
        :return: list of forms
        """
        forms = Forms.objects(bot=bot, status=status)
        for form in forms:
            yield {form.name: {"required_slots": form.required_slots}}

    def __prepare_training_forms(self, bot: Text):
        forms = list(self.fetch_forms(bot))
        return dict(ChainMap(*forms))

    def __extract_actions(self, actions, bot: Text, user: Text):
        saved_actions = self.__prepare_training_actions(bot)
        for action in actions:
            if action.strip().lower() not in saved_actions:
                new_action = Actions(name=action, bot=bot, user=user)
                new_action.clean()
                yield new_action

    def __save_actions(self, actions, bot: Text, user: Text):
        if actions:
            new_actions = list(self.__extract_actions(actions, bot, user))
            if new_actions:
                Actions.objects.insert(new_actions)

    def fetch_actions(self, bot: Text, status=True):
        """
        fetches actions

        :param bot: bot id
        :param status: user id
        :return: list of actions
        """
        actions = Actions.objects(bot=bot, status=status).values_list("name")
        return list(actions)

    def __prepare_training_actions(self, bot: Text):
        actions = self.fetch_actions(bot)
        return actions

    def __extract_session_config(
        self, session_config: SessionConfig, bot: Text, user: Text
    ):
        return SessionConfigs(
            sesssionExpirationTime=session_config.session_expiration_time,
            carryOverSlots=session_config.carry_over_slots,
            bot=bot,
            user=user,
        )

    def __save_session_config(
        self, session_config: SessionConfig, bot: Text, user: Text
    ):
        try:
            if session_config:
                try:
                    session = SessionConfigs.objects().get(bot=bot)
                    session.session_expiration_time = (
                        session_config.session_expiration_time
                    )
                    session.carryOverSlots = True
                    session.user = user
                except DoesNotExist:
                    session = self.__extract_session_config(session_config, bot, user)
                session.save()

        except NotUniqueError as e:
            logging.info(e)
            raise AppException("Session Config already exists for the bot")
        except Exception as e:
            logging.info(e)
            raise AppException("Internal Server Error")

    def fetch_session_config(self, bot: Text):
        """
        fetches session config

        :param bot: bot id
        :return: SessionConfigs object
        """
        try:
            session_config = SessionConfigs.objects().get(bot=bot)
        except DoesNotExist as e:
            logging.info(e)
            session_config = None
        return session_config

    def __prepare_training_session_config(self, bot: Text):
        session_config = self.fetch_session_config(bot)
        if session_config:
            return {
                SESSION_CONFIG.SESSION_EXPIRATION_TIME.value: session_config.sesssionExpirationTime,
                SESSION_CONFIG.CARRY_OVER_SLOTS.value: session_config.carryOverSlots,
            }
        else:
            default_session = SessionConfig.default()
            return {
                SESSION_CONFIG.SESSION_EXPIRATION_TIME.value: default_session.session_expiration_time,
                SESSION_CONFIG.CARRY_OVER_SLOTS.value: default_session.carry_over_slots,
            }

    def __extract_response_value(self, values: List[Dict], key, bot: Text, user: Text):
        saved_responses = self.fetch_list_of_response(bot)
        for value in values:
            if value not in saved_responses:
                response = Responses()
                response.name = key.strip()
                response.bot = bot
                response.user = user
                r_type, r_object = DataUtility.prepare_response(value)
                if RESPONSE.Text.value == r_type:
                    response.text = r_object
                elif RESPONSE.CUSTOM.value == r_type:
                    response.custom = r_object
                response.clean()
                yield response

    def __extract_response(self, responses, bot: Text, user: Text):
        responses_result = []
        for key, values in responses.items():
            responses_to_saved = list(
                self.__extract_response_value(values, key, bot, user)
            )
            responses_result.extend(responses_to_saved)
        return responses_result

    def __save_responses(self, responses, bot: Text, user: Text):
        if responses:
            new_responses = self.__extract_response(responses, bot, user)
            if new_responses:
                Responses.objects.insert(new_responses)

    def save_utterances(self, utterances, bot: Text, user: Text):
        if utterances:
            new_utterances = []
            existing_utterances = Utterances.objects(bot=bot, status=True).values_list(
                "name"
            )
            for utterance in utterances:
                if utterance.strip().lower() not in existing_utterances:
                    new_utter = Utterances(name=utterance, bot=bot, user=user)
                    new_utter.clean()
                    new_utterances.append(new_utter)
            if new_utterances:
                Utterances.objects.insert(new_utterances)

    def __prepare_response_Text(self, texts: List[Dict]):
        for text in texts:
            yield text

    def fetch_responses(self, bot: Text, status=True):
        """
        fetches utterances

        :param bot: bot id
        :param status: active or inactive, default is True
        :return: yield bot utterances
        """
        responses = Responses.objects(bot=bot, status=status).aggregate(
            [
                {
                    "$group": {
                        "_id": "$name",
                        "texts": {"$push": "$text"},
                        "customs": {"$push": "$custom"},
                    }
                }
            ]
        )
        for response in responses:
            key = response["_id"]
            value = list(self.__prepare_response_Text(response["texts"]))
            if response["customs"]:
                value.extend(response["customs"])
            yield {key: value}

    def __prepare_training_responses(self, bot: Text):
        responses = dict(ChainMap(*list(self.fetch_responses(bot))))
        return responses

    def __fetch_slot_names(self, bot: Text):
        saved_slots = list(Slots.objects(bot=bot, status=True).values_list("name"))
        return saved_slots

    def __extract_slots(self, slots, bot: Text, user: Text):
        """
        If influence_conversation flag is not present for a slot, then it is assumed to be
        set to false by rasa.
        """
        slots_name_list = self.__fetch_slot_names(bot)
        slots_name_list.extend(list(DEFAULT_SLOT_NAMES))
        entities = self.__prepare_training_domain_entities(bot=bot)
        for slot in slots:
            items = vars(deepcopy(slot))
            if items["name"].strip().lower() not in slots_name_list:
                if items["name"].strip().lower() not in entities:
                    self.add_entity(items["name"], bot, user, False)
                items["type"] = slot.type_name
                items["value_reset_delay"] = items["_value_reset_delay"]
                items.pop("_value_reset_delay")
                items["bot"] = bot
                items["user"] = user
                items.pop("_value")
                items.pop("mappings")
                new_slot = Slots._from_son(items)
                new_slot.clean()
                yield new_slot

    def __save_slots(self, slots, bot: Text, user: Text):
        self.add_system_required_slots(bot, user)
        if slots:
            new_slots = list(self.__extract_slots(slots, bot, user))
            if new_slots:
                Slots.objects.insert(new_slots)

    def add_system_required_slots(self, bot: Text, user: Text):
        non_conversational_slots = {
                KaironSystemSlots.kairon_action_response.value, KaironSystemSlots.bot.value,
                KaironSystemSlots.order.value, KaironSystemSlots.flow_reply.value
            }
        for slot in [s for s in KaironSystemSlots if s.value in non_conversational_slots]:
            initial_value = None
            if slot.value == KaironSystemSlots.bot.value:
                initial_value = bot

<<<<<<< HEAD
            self.add_slot(
                {
                    "name": slot,
                    "type": "any",
                    "initial_value": initial_value,
                    "influence_conversation": False,
                },
                bot,
                user,
                raise_exception_if_exists=False,
            )

        for slot in [s for s in KaironSystemSlots if s.value not in non_conversational_slots]:
            self.add_slot(
                {
                    "name": slot,
                    "type": "text",
                    "initial_value": None,
                    "influence_conversation": True,
                },
                bot,
                user,
                raise_exception_if_exists=False,
=======
        for slot in [s for s in KaironSystemSlots if s.value in {KaironSystemSlots.kairon_action_response.value,
                                                                 KaironSystemSlots.order.value,
                                                                 KaironSystemSlots.http_status_code.value}]:
            slot_type = "float" if slot == KaironSystemSlots.http_status_code.value else "any"
            self.add_slot({
                "name": slot, "type": slot_type, "initial_value": None, "auto_fill": False,
                "influence_conversation": False, "max_value": 550, "min_value": 100}, bot, user,
                raise_exception_if_exists=False
            )

        for slot in [s for s in KaironSystemSlots if s.value not in {KaironSystemSlots.bot.value,
                                                                     KaironSystemSlots.kairon_action_response.value,
                                                                     KaironSystemSlots.order.value,
                                                                     KaironSystemSlots.http_status_code.value}]:
            self.add_slot({
                "name": slot, "type": "text", "auto_fill": True,
                "initial_value": None, "influence_conversation": True}, bot, user, raise_exception_if_exists=False
>>>>>>> 4e1215cc
            )

    def fetch_slots(self, bot: Text, status=True):
        """
        fetches slots

        :param bot: bot id
        :param status: active or inactive, default is active
        :return: list of slots
        """
        slots = Slots.objects(bot=bot, status=status)
        return list(slots)

    def __prepare_training_slots(self, bot: Text):
        slots = self.fetch_slots(bot)
        slots_mapping = dict(ChainMap(*list(self.__prepare_slot_mappings(bot))))
        results = []
        for slot in slots:
            key = slot.name
            if slot.type == FloatSlot.type_name:
                value = {
                    SLOTS.INITIAL_VALUE.value: slot.initial_value,
                    SLOTS.VALUE_RESET_DELAY.value: slot.value_reset_delay,
                    SLOTS.MIN_VALUE.value: slot.min_value,
                    SLOTS.MAX_VALUE.value: slot.max_value,
                }
            elif slot.type == CategoricalSlot.type_name:
                value = {
                    SLOTS.INITIAL_VALUE.value: slot.initial_value,
                    SLOTS.VALUE_RESET_DELAY.value: slot.value_reset_delay,
                    SLOTS.VALUES.value: slot.values,
                }
            else:
                value = {
                    SLOTS.INITIAL_VALUE.value: slot.initial_value,
                    SLOTS.VALUE_RESET_DELAY.value: slot.value_reset_delay,
                }
            value[SLOTS.TYPE.value] = slot.type
            value["influence_conversation"] = slot.influence_conversation
            value["mappings"] = self.__prepare_autofill(slots_mapping.get(key, []), key)
            results.append({key: value})
        return dict(ChainMap(*results))

    def __prepare_autofill(self, mappings: list, slot_name: str):
        auto_fill = False
        new_mappings = mappings.copy()
        for mapping in new_mappings:
            if (
                mapping.get(MAPPING_TYPE) == SlotMappingType.FROM_ENTITY.value
                and mapping.get("entity") == slot_name
            ):
                auto_fill = True
                break

        if not auto_fill:
            new_mappings.append(
                {MAPPING_TYPE: SlotMappingType.FROM_ENTITY.value, "entity": slot_name}
            )
        return new_mappings

    def __extract_story_events(self, events):
        for event in events:
            if isinstance(event, UserUttered):
                entities = [
                    Entity(
                        start=entity.get("start"),
                        end=entity.get("end"),
                        value=entity.get("value"),
                        entity=entity.get("entity"),
                    )
                    for entity in event.entities
                ]
                story_event = StoryEvents(
                    type=event.type_name, name=event.intent_name, entities=entities
                )
                story_event.clean()
                yield story_event
            elif isinstance(event, ActionExecuted):
                story_event = StoryEvents(type=event.type_name, name=event.action_name)
                story_event.clean()
                yield story_event
            elif isinstance(event, ActiveLoop):
                if event.name == None:
                    story_event = StoryEvents(type=event.type_name, name=event.name)
                    story_event.clean()
                    yield story_event
            elif isinstance(event, SlotSet):
                story_event = StoryEvents(
                    type=event.type_name, name=event.key, value=event.value
                )
                story_event.clean()
                yield story_event

    def __fetch_story_block_names(self, bot: Text):
        saved_stories = list(
            Stories.objects(bot=bot, status=True).values_list("block_name")
        )
        return saved_stories

    def __extract_story_step(self, story_steps, bot: Text, user: Text):
        saved_stories = self.__fetch_story_block_names(bot)
        for story_step in story_steps:
            if (
                not isinstance(story_step, RuleStep)
                and story_step.block_name.strip().lower() not in saved_stories
            ):
                story_events = list(self.__extract_story_events(story_step.events))
                template_type = DataUtility.get_template_type(story_step)
                story = Stories(
                    block_name=story_step.block_name,
                    start_checkpoints=[
                        start_checkpoint.name
                        for start_checkpoint in story_step.start_checkpoints
                    ],
                    end_checkpoints=[
                        end_checkpoint.name
                        for end_checkpoint in story_step.end_checkpoints
                    ],
                    events=story_events,
                    template_type=template_type,
                )
                story.bot = bot
                story.user = user
                story.clean()
                yield story

    def __save_stories(self, story_steps, bot: Text, user: Text):
        if story_steps:
            new_stories = list(self.__extract_story_step(story_steps, bot, user))
            if new_stories:
                Stories.objects.insert(new_stories)

    def __prepare_training_story_events(self, events, timestamp, bot):
        for event in events:
            if event.type == UserUttered.type_name:
                entities = []
                if event.entities:
                    entities = [
                        {
                            "start": entity["start"],
                            "end": entity["end"],
                            "value": entity["value"],
                            "entity": entity["entity"],
                        }
                        for entity in event.entities
                    ]

                intent = {
                    STORY_EVENT.NAME.value: event.name,
                    STORY_EVENT.CONFIDENCE.value: 1.0,
                }
                parse_data = {
                    "text": INTENT_MESSAGE_PREFIX + event.name,
                    "intent": intent,
                    "intent_ranking": [intent],
                    "entities": entities,
                }
                yield UserUttered(
                    text=event.name,
                    intent=intent,
                    entities=entities,
                    parse_data=parse_data,
                    timestamp=timestamp,
                )
            elif event.type == ActionExecuted.type_name:
                yield ActionExecuted(action_name=event.name, timestamp=timestamp)
            elif event.type == ActiveLoop.type_name:
                yield ActiveLoop(name=event.name, timestamp=timestamp)
            elif event.type == SlotSet.type_name:
                yield SlotSet(key=event.name, value=event.value, timestamp=timestamp)

    def __retrieve_existing_components(self, bot):
        component_dict = {
            StoryStepType.intent.value: dict(
                Intents.objects(bot=bot, status=True).values_list("name", "id")
            ),
            StoryStepType.slot.value: dict(
                Slots.objects(bot=bot, status=True).values_list("name", "id")
            ),
            StoryStepType.bot.value: dict(
                Utterances.objects(bot=bot, status=True).values_list("name", "id")
            ),
            StoryStepType.http_action.value: dict(
                HttpActionConfig.objects(bot=bot, status=True).values_list(
                    "action_name", "id"
                )
            ),
            StoryStepType.email_action.value: dict(
                EmailActionConfig.objects(bot=bot, status=True).values_list(
                    "action_name", "id"
                )
            ),
            StoryStepType.google_search_action.value: dict(
                GoogleSearchAction.objects(bot=bot, status=True).values_list(
                    "name", "id"
                )
            ),
            StoryStepType.slot_set_action.value: dict(
                SlotSetAction.objects(bot=bot, status=True).values_list("name", "id")
            ),
            StoryStepType.jira_action.value: dict(
                JiraAction.objects(bot=bot, status=True).values_list("name", "id")
            ),
            StoryStepType.form_action.value: dict(
                FormValidationAction.objects(bot=bot, status=True).values_list(
                    "name", "id"
                )
            ),
            StoryStepType.zendesk_action.value: dict(
                ZendeskAction.objects(bot=bot, status=True).values_list("name", "id")
            ),
            StoryStepType.pipedrive_leads_action.value: dict(
                PipedriveLeadsAction.objects(bot=bot, status=True).values_list(
                    "name", "id"
                )
            ),
            StoryStepType.hubspot_forms_action.value: dict(
                HubspotFormsAction.objects(bot=bot, status=True).values_list(
                    "name", "id"
                )
            ),
            StoryStepType.two_stage_fallback_action.value: dict(
                KaironTwoStageFallbackAction.objects(bot=bot, status=True).values_list(
                    "name", "id"
                )
            ),
            StoryStepType.razorpay_action.value: dict(
                RazorpayAction.objects(bot=bot, status=True).values_list("name", "id")
            ),
            StoryStepType.prompt_action.value: dict(
                PromptAction.objects(bot=bot, status=True).values_list("name", "id")
            ),
            StoryStepType.web_search_action.value: dict(
                WebSearchAction.objects(bot=bot, status=True).values_list("name", "id")
            ),
        }
        return component_dict

    def __updated_events(self, bot, events, existing_components):
        for event in events:
            step = event["step"]
            connections = event.get("connections", [])
            step_type = step.get("type")
            step_name_lower = step.get("name").lower()

            step["component_id"] = (
                existing_components.get(step_type, {}).get(step_name_lower).__str__()
            )
            if connections:
                for connection in connections:
                    connection_name_lower = connection["name"].lower()
                    connection["component_id"] = (
                        existing_components.get(connection["type"], {})
                        .get(connection_name_lower)
                        .__str__()
                    )
        return events

    def __fetch_multiflow_story_block_names(self, bot: Text):
        multiflow_stories = list(
            MultiflowStories.objects(bot=bot, status=True).values_list("block_name")
        )
        return multiflow_stories

    def __extract_multiflow_story_step(self, multiflow_stories, bot: Text, user: Text):
        existing_multiflow_stories = self.__fetch_multiflow_story_block_names(bot)
        existing_stories = self.__fetch_story_block_names(bot)
        existing_rules = self.fetch_rule_block_names(bot)
        existing_flows = set(
            existing_multiflow_stories + existing_stories + existing_rules
        )
        existing_components = self.__retrieve_existing_components(bot)
        for story in multiflow_stories:
            if story["block_name"].strip().lower() not in existing_flows:
                story["events"] = self.__updated_events(
                    bot, story["events"], existing_components
                )
                multiflow_story = MultiflowStories(**story)
                multiflow_story.bot = bot
                multiflow_story.user = user
                multiflow_story.clean()
                yield multiflow_story

    def __save_multiflow_stories(self, multiflow_stories, bot: Text, user: Text):
        new_multiflow_stories = list(
            self.__extract_multiflow_story_step(multiflow_stories, bot, user)
        )
        if new_multiflow_stories:
            MultiflowStories.objects.insert(new_multiflow_stories)

    def __prepare_training_multiflow_story_events(self, events, metadata, timestamp):
        roots = []
        leaves = []
        leaves_node_id = set()
        paths = []
        events = StoryValidator.get_graph(events)
        metadata = (
            {item["node_id"]: item["flow_type"] for item in metadata}
            if metadata
            else {}
        )
        for node in events.nodes:
            if events.in_degree(node) == 0:
                roots.append(node)
            elif events.out_degree(node) == 0:
                leaves_node_id.add(node.node_id)
                leaves.append(node)

        for root in roots:
            for leaf in leaves:
                for path in nx.all_simple_paths(events, root, leaf):
                    paths.append(path)
        for path in paths:
            flow_type = "STORY"
            story_events = []
            for event in path:
                if event.node_id in leaves_node_id and metadata:
                    flow_type = metadata.get(event.node_id, StoryType.story.value)
                if event.step_type == StoryStepType.intent.value:
                    intent = {
                        STORY_EVENT.NAME.value: event.name,
                        STORY_EVENT.CONFIDENCE.value: 1.0,
                    }
                    parse_data = {
                        "text": INTENT_MESSAGE_PREFIX + event.name,
                        "intent": intent,
                        "intent_ranking": [intent],
                        "entities": [],
                    }
                    story_events.append(
                        UserUttered(
                            text=event.name,
                            intent=intent,
                            parse_data=parse_data,
                            timestamp=timestamp,
                            entities=[],
                        )
                    )
                elif event.step_type == StoryStepType.slot.value:
                    story_events.append(
                        SlotSet(key=event.name, value=event.value, timestamp=timestamp)
                    )
                else:
                    story_events.append(
                        ActionExecuted(action_name=event.name, timestamp=timestamp)
                    )
            if flow_type == StoryType.rule.value:
                story_events.insert(
                    0,
                    ActionExecuted(
                        action_name=RULE_SNIPPET_ACTION_NAME, timestamp=timestamp
                    ),
                )
            yield story_events, flow_type

    def fetch_multiflow_stories(self, bot: Text, status=True):
        """
        fetches stories
        :param bot: bot id
        :param status: active or inactive, default is active
        :return: list of stories
        """
        return list(MultiflowStories.objects(bot=bot, status=status))

    def fetch_stories(self, bot: Text, status=True):
        """
        fetches stories

        :param bot: bot id
        :param status: active or inactive, default is active
        :return: list of stories
        """
        return list(Stories.objects(bot=bot, status=status))

    def __prepare_training_story_step(self, bot: Text):
        for story in Stories.objects(bot=bot, status=True):
            story_events = list(
                self.__prepare_training_story_events(
                    story.events, datetime.now().timestamp(), bot
                )
            )
            yield StoryStep(
                block_name=story.block_name,
                events=story_events,
                start_checkpoints=[
                    Checkpoint(start_checkpoint)
                    for start_checkpoint in story.start_checkpoints
                ],
                end_checkpoints=[
                    Checkpoint(end_checkpoints)
                    for end_checkpoints in story.end_checkpoints
                ],
            )

    def __prepare_training_multiflow_story_step(self, bot: Text):
        flows = {StoryType.story.value: StoryStep, StoryType.rule.value: RuleStep}
        for story in MultiflowStories.objects(bot=bot, status=True):
            events = story.to_mongo().to_dict()["events"]
            metadata = (
                story.to_mongo().to_dict()["metadata"] if story["metadata"] else {}
            )
            stories = list(
                self.__prepare_training_multiflow_story_events(
                    events, metadata, datetime.now().timestamp()
                )
            )
            count = 1
            for story_events, flow_type in stories:
                block_name = f"{story.block_name}_{count}"
                yield flows[flow_type](
                    block_name=block_name,
                    events=story_events,
                    start_checkpoints=[
                        Checkpoint(start_checkpoint)
                        for start_checkpoint in story.start_checkpoints
                    ],
                    end_checkpoints=[
                        Checkpoint(end_checkpoints)
                        for end_checkpoints in story.end_checkpoints
                    ],
                )
                count += 1

    def __prepare_training_story(self, bot: Text):
        return StoryGraph(list(self.__prepare_training_story_step(bot)))

    def __prepare_training_multiflow_story(self, bot: Text):
        from rasa.shared.core.training_data.structures import RuleStep

        rule_steps = []
        story_steps = []
        for flow in list(self.__prepare_training_multiflow_story_step(bot)):
            if isinstance(flow, RuleStep):
                rule_steps.append(flow)
            else:
                story_steps.append(flow)
        return StoryGraph(story_steps), StoryGraph(rule_steps)

    def save_config(self, configs: dict, bot: Text, user: Text):
        """
        saves bot configuration

        :param configs: configuration
        :param bot: bot id
        :param user: user id
        :return: config unique id
        """
        from kairon.importer.validator.file_validator import TrainingDataValidator

        try:
            config_errors = TrainingDataValidator.validate_rasa_config(configs)
            if config_errors:
                raise AppException(config_errors[0])
            return self.add_or_overwrite_config(configs, bot, user)
        except Exception as e:
            logging.info(e)
            raise AppException(e)

    def add_or_overwrite_config(self, configs: dict, bot: Text, user: Text):
        """
        saves bot configuration

        :param configs: configuration
        :param bot: bot id
        :param user: user id
        :return: config unique id
        """
        for custom_component in Utility.environment["model"]["pipeline"]["custom"]:
            self.__insert_bot_id(configs, bot, custom_component)
        self.add_default_fallback_config(configs, bot, user)
        try:
            config_obj = Configs.objects().get(bot=bot)
        except DoesNotExist:
            config_obj = Configs()

        config_obj.bot = bot
        config_obj.user = user
        config_obj.pipeline = configs["pipeline"]
        config_obj.language = configs["language"]
        config_obj.policies = configs["policies"]

        return config_obj.save().id.__str__()

    def __insert_bot_id(self, config_obj: dict, bot: Text, component_name: Text):
        gpt_classifier = next(
            (comp for comp in config_obj["pipeline"] if comp["name"] == component_name),
            None,
        )
        if gpt_classifier:
            gpt_classifier["bot_id"] = bot

    def save_component_properties(self, configs: dict, bot: Text, user: Text):
        """
        Set properties (epoch and fallback) in the bot pipeline and policies configurations

        :param configs: nlu fallback threshold, action fallback threshold and fallback action, epochs for policies.
        :param bot: bot id
        :param user: user id
        :return: config unique id
        """
        nlu_confidence_threshold = configs.get("nlu_confidence_threshold")
        action_fallback_threshold = configs.get("action_fallback_threshold")
        action_fallback = configs.get("action_fallback")
        nlu_epochs = configs.get("nlu_epochs")
        response_epochs = configs.get("response_epochs")
        ted_epochs = configs.get("ted_epochs")
        max_history = configs.get("ted_epochs") if "max_history" in configs else 5

        if (
            not nlu_epochs
            and not response_epochs
            and not ted_epochs
            and not nlu_confidence_threshold
            and not action_fallback
        ):
            raise AppException("At least one field is required")

        present_config = self.load_config(bot)
        if nlu_confidence_threshold:
            fallback_classifier_idx = next(
                (
                    idx
                    for idx, comp in enumerate(present_config["pipeline"])
                    if comp["name"] == "FallbackClassifier"
                ),
                None,
            )
            if fallback_classifier_idx:
                del present_config["pipeline"][fallback_classifier_idx]
            diet_classifier_idx = next(
                (
                    idx
                    for idx, comp in enumerate(present_config["pipeline"])
                    if comp["name"] == "DIETClassifier"
                ),
                None,
            )
            fallback = {
                "name": "FallbackClassifier",
                "threshold": nlu_confidence_threshold,
            }
            present_config["pipeline"].insert(diet_classifier_idx + 1, fallback)
            rule_policy = next(
                (
                    comp
                    for comp in present_config["policies"]
                    if "RulePolicy" in comp["name"]
                ),
                {},
            )

            if not rule_policy:
                present_config["policies"].append(rule_policy)
            rule_policy["name"] = "RulePolicy"

        if action_fallback:
            action_fallback_threshold = (
                action_fallback_threshold if action_fallback_threshold else 0.3
            )
            if action_fallback == "action_default_fallback":
                utterance_exists = Utility.is_exist(
                    Responses,
                    raise_error=False,
                    bot=bot,
                    status=True,
                    name__iexact="utter_default",
                )
                if not utterance_exists:
                    raise AppException("Utterance utter_default not defined")
            else:
                utterance_exists = Utility.is_exist(
                    Responses,
                    raise_error=False,
                    bot=bot,
                    status=True,
                    name__iexact=action_fallback,
                )
                if not (
                    utterance_exists
                    or Utility.is_exist(
                        Actions,
                        raise_error=False,
                        bot=bot,
                        status=True,
                        name__iexact=action_fallback,
                    )
                ):
                    raise AppException(
                        f"Action fallback {action_fallback} does not exists"
                    )
            fallback = next(
                (
                    comp
                    for comp in present_config["policies"]
                    if "RulePolicy" in comp["name"]
                ),
                {},
            )

            if not fallback:
                present_config["policies"].append(fallback)
            fallback["name"] = "RulePolicy"
            fallback["core_fallback_action_name"] = action_fallback
            fallback["core_fallback_threshold"] = action_fallback_threshold
            fallback["max_history"] = max_history

        nlu_fallback = next(
            (
                comp
                for comp in present_config["pipeline"]
                if comp["name"] == "FallbackClassifier"
            ),
            {},
        )
        action_fallback = next(
            (
                comp
                for comp in present_config["policies"]
                if "RulePolicy" in comp["name"]
            ),
            {},
        )
        if nlu_fallback.get("threshold") and action_fallback.get(
            "core_fallback_threshold"
        ):
            if nlu_fallback["threshold"] < action_fallback["core_fallback_threshold"]:
                raise AppException(
                    "Action fallback threshold should always be smaller than nlu fallback threshold"
                )

        Utility.add_or_update_epoch(present_config, configs)
        self.save_config(present_config, bot, user)

    def list_epoch_and_fallback_config(self, bot: Text):
        config = self.load_config(bot)
        selected_config = {}
        nlu_fallback = next(
            (
                comp
                for comp in config["pipeline"]
                if comp["name"] == "FallbackClassifier"
            ),
            {},
        )
        action_fallback = next(
            (comp for comp in config["policies"] if "RulePolicy" in comp["name"]), {}
        )
        ted_policy = next(
            (comp for comp in config["policies"] if comp["name"] == "TEDPolicy"), {}
        )
        diet_classifier = next(
            (comp for comp in config["pipeline"] if comp["name"] == "DIETClassifier"),
            {},
        )
        response_selector = next(
            (comp for comp in config["pipeline"] if comp["name"] == "ResponseSelector"),
            {},
        )
        selected_config["nlu_confidence_threshold"] = (
            nlu_fallback.get("threshold") if nlu_fallback.get("threshold") else None
        )
        selected_config["action_fallback"] = action_fallback.get(
            "core_fallback_action_name"
        )
        selected_config["action_fallback_threshold"] = (
            action_fallback.get("core_fallback_threshold")
            if action_fallback.get("core_fallback_threshold")
            else None
        )
        selected_config["ted_epochs"] = ted_policy.get("epochs")
        selected_config["nlu_epochs"] = diet_classifier.get("epochs")
        selected_config["response_epochs"] = response_selector.get("epochs")
        return selected_config

    def delete_config(self, bot: Text, user: Text):
        """
        soft deletes bot training configuration

        :param bot: bot id
        :param user: user id
        :return: None
        """
        Utility.hard_delete_document([Configs], bot=bot)

    def fetch_configs(self, bot: Text):
        """
        fetches bot training configuration is exist otherwise load default

        :param bot: bot id
        :return: dict
        """
        try:
            configs = Configs.objects().get(bot=bot)
        except DoesNotExist as e:
            logging.info(e)
            configs = Configs._from_son(
                read_config_file(
                    Utility.environment["model"]["train"][
                        "default_model_training_config_path"
                    ]
                )
            )
        return configs

    def load_config(self, bot: Text):
        """
        loads bot training configuration for training

        :param bot: bot id
        :return: dict
        """
        configs = self.fetch_configs(bot)
        config_dict = configs.to_mongo().to_dict()
        return {
            key: config_dict[key]
            for key in config_dict
            if key not in ["bot", "user", "timestamp", "status", "_id"]
        }

    def load_chat_client_config(self, bot: Text, user: Text):
        """
        loads chat client configuration for training

        :param bot: bot id
        :param user: user id
        :return: dict
        """
        config = self.get_chat_client_config(bot, user)
        config_dict = config.to_mongo().to_dict()
        config_dict["config"].pop("headers", None)
        config_dict["config"].pop("multilingual", None)
        config_dict.pop("_id", None)
        config_dict.pop("bot", None)
        config_dict.pop("status", None)
        config_dict.pop("user", None)
        config_dict.pop("timestamp", None)
        return config_dict

    def add_training_data(
        self,
        training_data: List[models.TrainingData],
        bot: Text,
        user: Text,
        is_integration: bool,
    ):
        """
        adds a list of intents

        :param intents: intents list to be added
        :param bot: bot id
        :param user: user id
        :param is_integration: integration status
        :return: intent id
        """
        overall_response = [{}]
        training_data_added = {}
        for data in training_data:
            status = {}
            try:
                intent_id = self.add_intent(
                    text=data.intent, bot=bot, user=user, is_integration=is_integration
                )
                status[data.intent] = intent_id
            except AppException as e:
                status[data.intent] = str(e)

            story_name = "path_" + data.intent
            utterance = "utter_" + data.intent
            events = [
                {"name": data.intent, "type": StoryStepType.intent.value},
                {"name": utterance, "type": StoryStepType.bot.value},
            ]
            try:
                doc_id = self.add_complex_story(
                    story={
                        "name": story_name,
                        "steps": events,
                        "type": "STORY",
                        "template_type": TemplateType.CUSTOM.value,
                    },
                    bot=bot,
                    user=user,
                )
                status["story"] = doc_id
            except AppException as e:
                status["story"] = str(e)
            try:
                status_message = list(
                    self.add_training_example(
                        data.training_examples, data.intent, bot, user, is_integration
                    )
                )
                status["training_examples"] = status_message
                training_examples = []
                for training_data_add_status in status_message:
                    if training_data_add_status["_id"]:
                        training_examples.append(training_data_add_status["text"])
                training_data_added[data.intent] = training_examples
            except AppException as e:
                status["training_examples"] = str(e)

            try:
                utterance_id = self.add_text_response(
                    data.response, utterance, bot, user
                )
                status["responses"] = utterance_id
            except AppException as e:
                status["responses"] = str(e)
            overall_response.append(status)
        return overall_response, training_data_added

    def add_intent(self, text: Text, bot: Text, user: Text, is_integration: bool):
        """
        adds new intent

        :param text: intent name
        :param bot: bot id
        :param user: user id
        :param is_integration: integration status
        :return: intent id
        """
        if Utility.check_empty_string(text):
            raise AppException("Intent Name cannot be empty or blank spaces")

        Utility.is_exist(
            Intents,
            exp_message="Intent already exists!",
            name__iexact=text.strip(),
            bot=bot,
            status=True,
        )
        saved = (
            Intents(name=text, bot=bot, user=user, is_integration=is_integration)
            .save()
            .to_mongo()
            .to_dict()
        )
        return saved["_id"].__str__()

    def get_intents(self, bot: Text):
        """
        fetches list of intent

        :param bot: bot id
        :return: intent list
        """
        intents = Intents.objects(bot=bot, status=True).order_by("-timestamp")
        return list(self.__prepare_document_list(intents, "name"))

    def add_training_example(
        self,
        examples: List[Text],
        intent: Text,
        bot: Text,
        user: Text,
        is_integration: bool,
    ):
        """
        adds training examples for bot

        :param examples: list of training example
        :param intent: intent name
        :param bot: bot id
        :param user: user id
        :param is_integration: integration status
        :return: list training examples id
        """
        if Utility.check_empty_string(intent):
            raise AppException("Intent cannot be empty or blank spaces")
        if not Utility.is_exist(
            Intents, raise_error=False, name__iexact=intent, bot=bot, status=True
        ):
            self.add_intent(intent, bot, user, is_integration)

        for example in examples:
            try:
                if Utility.check_empty_string(example):
                    raise AppException(
                        "Training Example cannot be empty or blank spaces"
                    )
                text, entities = DataUtility.extract_text_and_entities(example.strip())
                intent_for_example = Utility.retrieve_field_values(
                    TrainingExamples,
                    field=TrainingExamples.intent.name,
                    text__iexact=text,
                    bot=bot,
                    status=True,
                )
                if intent_for_example:
                    yield {
                        "text": example,
                        "message": f"Training Example exists in intent: {intent_for_example}",
                        "_id": None,
                    }
                else:
                    if entities:
                        new_entities = self.save_entities_and_add_slots(
                            entities, bot, user
                        )
                    else:
                        new_entities = None

                    training_example = TrainingExamples(
                        intent=intent,
                        text=text,
                        entities=new_entities,
                        bot=bot,
                        user=user,
                    )

                    saved = training_example.save().to_mongo().to_dict()
                    new_entities_as_dict = []
                    if new_entities:
                        new_entities_as_dict = [
                            json.loads(e.to_json()) for e in new_entities
                        ]
                    yield {
                        "text": DataUtility.prepare_nlu_text(
                            text, new_entities_as_dict
                        ),
                        "_id": saved["_id"].__str__(),
                        "message": "Training Example added",
                    }
            except Exception as e:
                yield {"text": example, "_id": None, "message": str(e)}

    def add_or_move_training_example(
        self, examples: List[Text], intent: Text, bot: Text, user: Text
    ):
        """
        Moves list of training examples to existing intent.
        If training examples does not exists, then it is added to the specified intent.

        :param examples: list of training example
        :param intent: intent name
        :param bot: bot id
        :param user: user id
        :return: list training examples id
        """
        if not Utility.is_exist(
            Intents, raise_error=False, name__iexact=intent, bot=bot, status=True
        ):
            raise AppException("Intent does not exists")

        for example in examples:
            if Utility.check_empty_string(example):
                yield {
                    "text": example,
                    "_id": None,
                    "message": "Training Example cannot be empty or blank spaces",
                }
                continue

            text, entities = DataUtility.extract_text_and_entities(example.strip())
            new_entities_as_dict = []
            try:
                training_example = TrainingExamples.objects(
                    text__iexact=text, bot=bot, status=True
                ).get()
                training_example.intent = intent
                message = "Training Example moved"
                if training_example.entities:
                    new_entities_as_dict = [
                        json.loads(e.to_json()) for e in training_example.entities
                    ]
            except DoesNotExist:
                if entities:
                    new_entities = self.save_entities_and_add_slots(entities, bot, user)
                    new_entities_as_dict = [
                        json.loads(e.to_json()) for e in new_entities
                    ]
                else:
                    new_entities = None
                training_example = TrainingExamples(
                    intent=intent, text=text, entities=new_entities, bot=bot, user=user
                )
                message = "Training Example added"
            saved = training_example.save().to_mongo().to_dict()

            yield {
                "text": DataUtility.prepare_nlu_text(text, new_entities_as_dict),
                "_id": saved["_id"].__str__(),
                "message": message,
            }

    def save_entities_and_add_slots(self, entities, bot: Text, user: Text):
        ext_entity = [ent["entity"] for ent in entities]
        self.__save_domain_entities(ext_entity, bot=bot, user=user)
        self.__add_slots_from_entities(ext_entity, bot, user)
        new_entities = list(self.__extract_entities(entities))
        return new_entities

    def edit_training_example(
        self, id: Text, example: Text, intent: Text, bot: Text, user: Text
    ):
        """
        update training example

        :param id: training example id
        :param example: new training example
        :param intent: intent name
        :param bot: bot id
        :param user: user id
        :return: None
        """
        try:
            if Utility.check_empty_string(example):
                raise AppException("Training Example cannot be empty or blank spaces")
            text, entities = DataUtility.extract_text_and_entities(example.strip())
            intent_for_example = Utility.retrieve_field_values(
                TrainingExamples,
                field=TrainingExamples.intent.name,
                text__iexact=text,
                entities=entities,
                bot=bot,
                status=True,
            )
            if intent_for_example:
                raise AppException(
                    f"Training Example exists in intent: {intent_for_example}"
                )
            training_example = TrainingExamples.objects(bot=bot, intent=intent).get(
                id=id
            )
            training_example.user = user
            training_example.text = text
            if entities:
                training_example.entities = list(self.__extract_entities(entities))
            else:
                training_example.entities = None
            training_example.timestamp = datetime.utcnow()
            training_example.save()
        except DoesNotExist:
            raise AppException("Invalid training example!")

    def search_training_examples(self, search: Text, bot: Text, limit: int = 5):
        """
        search the training examples

        :param search: search text
        :param bot: bot id
        :param limit: number of search results
        :return: yields tuple of intent name, training example
        """
        results = (
            TrainingExamples.objects(bot=bot, status=True)
            .search_text(search)
            .order_by("$text_score")
            .limit(limit)
        )
        for result in results:
            yield {"intent": result.intent, "text": result.text}

    def get_intents_and_training_examples(self, bot: Text):
        """
        Gets all the intents and associated training examples

        :param bot: bot id
        :return: intents and list of training examples against them
        """
        intents_and_training_examples_dict = {}
        intents = self.get_intents(bot)
        intents_and_training_examples = list(
            TrainingExamples.objects(bot=bot, status=True).aggregate(
                [
                    {
                        "$group": {
                            "_id": "$intent",
                            "training_examples": {
                                "$push": {
                                    "text": "$text",
                                    "entities": {"$ifNull": ["$entities", None]},
                                    "_id": {"$toString": "$_id"},
                                }
                            },
                        }
                    },
                    {"$project": {"_id": 0, "intent": "$_id", "training_examples": 1}},
                ]
            )
        )
        for data in intents_and_training_examples:
            intents_and_training_examples_dict[data["intent"]] = data[
                "training_examples"
            ]

        for intent in intents:
            if not intents_and_training_examples_dict.get(intent["name"]):
                intents_and_training_examples_dict[intent["name"]] = None
        return intents_and_training_examples_dict

    def get_training_examples(self, intent: Text, bot: Text):
        """
        fetches training examples

        :param intent: intent name
        :param bot: bot id
        :return: yields training examples
        """
        training_examples = TrainingExamples.objects(
            bot=bot, intent__iexact=intent, status=True
        ).order_by("-timestamp")
        for training_example in training_examples:
            example = training_example.to_mongo().to_dict()
            entities = example["entities"] if "entities" in example else None
            yield {
                "_id": example["_id"].__str__(),
                "text": DataUtility.prepare_nlu_text(example["text"], entities),
            }

    def get_all_training_examples(self, bot: Text):
        """
        fetches list of all training examples

        :param bot: bot id
        :return: text list, id list
        """
        training_examples = list(
            TrainingExamples.objects(bot=bot, status=True).aggregate(
                [
                    {
                        "$group": {
                            "_id": "$bot",
                            "text": {"$push": {"$toLower": "$text"}},
                            "id": {"$push": {"$toString": "$_id"}},
                        }
                    }
                ]
            )
        )

        if training_examples:
            return training_examples[0]["text"], training_examples[0]["id"]
        else:
            return [], []

    @staticmethod
    def get_training_examples_as_dict(bot: Text):
        """
        fetches training examples and intent as a dict

        :param bot: bot id
        :return: list of dict<training_example, intent>
        """
        training_examples = list(
            TrainingExamples.objects(bot=bot, status=True).aggregate(
                [
                    {
                        "$replaceRoot": {
                            "newRoot": {
                                "$arrayToObject": [[{"k": "$text", "v": "$intent"}]]
                            }
                        }
                    },
                    {"$addFields": {"bot": bot}},
                    {
                        "$group": {
                            "_id": "$bot",
                            "training_examples": {"$mergeObjects": "$$ROOT"},
                        }
                    },
                    {"$unset": "training_examples.bot"},
                    {"$project": {"_id": 0, "training_examples": 1}},
                ]
            )
        )
        if training_examples:
            training_examples = training_examples[0].get("training_examples", {})
        else:
            training_examples = {}
        return training_examples

    def remove_document(
        self, document: Document, id: Text, bot: Text, user: Text, **kwargs
    ):
        """
        soft delete the document

        :param document: mongoengine document
        :param id: document id
        :param bot: bot id
        :param user: user id
        :return: None
        """
        try:
            doc = document.objects(bot=bot, **kwargs).get(id=id)
            doc.status = False
            doc.user = user
            doc.timestamp = datetime.utcnow()
            doc.save(validate=False)
        except DoesNotExist as e:
            logging.info(e)
            raise AppException("Unable to remove document")
        except Exception as e:
            logging.info(e)
            raise AppException("Unable to remove document")

    def __prepare_document_list(self, documents: List[Document], field: Text):
        for document in documents:
            doc_dict = document.to_mongo().to_dict()
            yield {"_id": doc_dict["_id"].__str__(), field: doc_dict[field]}

    def add_entity(
        self, name: Text, bot: Text, user: Text, raise_exc_if_exists: bool = True
    ):
        """
        adds an entity

        :param name: entity name
        :param bot: bot id
        :param user: user id
        :param raise_exc_if_exists: raise exception if entity exists
        :return: entity id
        """
        if Utility.check_empty_string(name):
            raise AppException("Entity Name cannot be empty or blank spaces")
        if not Utility.is_exist(
            Entities,
            raise_error=raise_exc_if_exists,
            exp_message="Entity already exists!",
            name__iexact=name.strip(),
            bot=bot,
            status=True,
        ):
            entity = Entities(name=name, bot=bot, user=user).save().to_mongo().to_dict()
            return entity["_id"].__str__()

    def delete_entity(
        self, name: Text, bot: Text, user: Text, raise_exc_if_not_exists: bool = True
    ):
        """
        Deletes an entity.

        :param name: entity name
        :param bot: bot id
        :param user: user
        :param raise_exc_if_not_exists: raise exception if entity does not exists
        """
        try:
            entity = Entities.objects(name=name, bot=bot, status=True).get()
            entity.delete()
        except DoesNotExist:
            if raise_exc_if_not_exists:
                raise AppException("Entity not found")

    def get_entities(self, bot: Text):
        """
        fetches list of registered entities

        :param bot: bot id
        :return: list of entities
        """
        entities = Entities.objects(bot=bot, status=True)
        return list(self.__prepare_document_list(entities, "name"))

    def add_action(
        self,
        name: Text,
        bot: Text,
        user: Text,
        raise_exception=True,
        action_type: ActionType = None,
    ):
        """
        adds action
        :param name: action name
        :param bot: bot id
        :param user: user id
        :param raise_exception: default is True to raise exception if Entity already exists
        :param action_type: one of http_action or slot_set_action
        :return: action id
        """
        if Utility.check_empty_string(name):
            raise AppException("Action name cannot be empty or blank spaces")

        if not name.startswith("utter_") and not Utility.is_exist(
            Actions,
            raise_error=raise_exception,
            exp_message="Action exists!",
            name__iexact=name,
            bot=bot,
            status=True,
        ):
            action = (
                Actions(name=name, type=action_type, bot=bot, user=user)
                .save()
                .to_mongo()
                .to_dict()
            )
            return action["_id"].__str__()
        else:
            return None

    def get_actions(self, bot: Text):
        """
        fetches actions

        :param bot: bot id
        :return: list of actions
        """
        actions = Actions.objects(bot=bot, status=True)
        return list(self.__prepare_document_list(actions, "name"))

    def __add_slots_from_entities(self, entities: List[Text], bot: Text, user: Text):
        slot_name_list = self.__fetch_slot_names(bot)
        slots = []
        for entity in entities:
            if entity.strip().lower() not in slot_name_list:
                slot = Slots(name=entity, type="text", bot=bot, user=user)
                slot.clean()
                slots.append(slot)

        if slots:
            Slots.objects.insert(slots)

    def add_text_response(
        self,
        utterance: Text,
        name: Text,
        bot: Text,
        user: Text,
        form_attached: str = None,
    ):
        """
        saves bot text utterance
        :param utterance: text utterance
        :param name: utterance name
        :param bot: bot id
        :param user: user id
        :param form_attached: form for which this utterance was created
        :return: bot utterance id
        """
        if Utility.check_empty_string(utterance):
            raise AppException("Utterance text cannot be empty or blank spaces")
        if Utility.check_empty_string(name):
            raise AppException("Utterance name cannot be empty or blank spaces")
        if form_attached and not Utility.is_exist(
            Forms, raise_error=False, name=form_attached, bot=bot, status=True
        ):
            raise AppException(f"Form '{form_attached}' does not exists")
        return self.add_response(
            utterances={"text": utterance},
            name=name,
            bot=bot,
            user=user,
            form_attached=form_attached,
        )

    def add_custom_response(
        self,
        utterance: Dict,
        name: Text,
        bot: Text,
        user: Text,
        form_attached: str = None,
    ):
        """
        saves bot json utterance
        :param utterance: text utterance
        :param name: utterance name
        :param bot: bot id
        :param user: user id
        :param form_attached: form for which this utterance was created
        :return: json utterance id
        """
        if not (isinstance(utterance, dict) and utterance):
            raise AppException("Utterance must be dict type and must not be empty")
        if Utility.check_empty_string(name):
            raise AppException("Utterance name cannot be empty or blank spaces")
        if form_attached and not Utility.is_exist(
            Forms, raise_error=False, name=form_attached, bot=bot, status=True
        ):
            raise AppException(f"Form '{form_attached}' does not exists")
        return self.add_response(
            utterances={"custom": utterance},
            name=name,
            bot=bot,
            user=user,
            form_attached=form_attached,
        )

    def add_response(
        self,
        utterances: Dict,
        name: Text,
        bot: Text,
        user: Text,
        form_attached: str = None,
    ):
        """
        save bot utterance

        :param utterances: utterance value
        :param name: utterance name
        :param bot: bot id
        :param user: user id
        :param form_attached: form name in case utterance is attached to form
        :return: bot utterance id
        """
        self.__check_response_existence(
            response=utterances, bot=bot, exp_message="Utterance already exists!"
        )
        response = list(
            self.__extract_response_value(
                values=[utterances], key=name, bot=bot, user=user
            )
        )[0]
        value = response.save().to_mongo().to_dict()
        self.add_utterance_name(
            name=name, bot=bot, user=user, form_attached=form_attached
        )
        return value["_id"].__str__()

    def edit_text_response(
        self, id: Text, utterance: Text, name: Text, bot: Text, user: Text
    ):
        """
        update the text bot utterance

        :param id: utterance id against which the utterance is updated
        :param utterance: text utterance value
        :param name: utterance name
        :param bot: bot id
        :param user: user id
        :return: None
        :raises: DoesNotExist: if utterance does not exist
        """
        self.edit_response(id, {"text": utterance}, name, bot, user)

    def edit_custom_response(
        self, id: Text, utterance: Dict, name: Text, bot: Text, user: Text
    ):
        """
        update the json bot utterance

        :param id: utterance id against which the utterance is updated
        :param utterance: json utterance value
        :param name: utterance name
        :param bot: bot id
        :param user: user id
        :return: None
        :raises: DoesNotExist: if utterance does not exist
        """
        self.edit_response(id, {"custom": utterance}, name, bot, user)

    def edit_response(
        self, id: Text, utterances: Dict, name: Text, bot: Text, user: Text
    ):
        """
        update the bot utterance

        :param id: utterance id against which the utterance is updated
        :param utterances: utterance value
        :param name: utterance name
        :param bot: bot id
        :param user: user id
        :return: None
        :raises: AppException
        """
        try:
            self.__check_response_existence(
                response=utterances, bot=bot, exp_message="Utterance already exists!"
            )
            response = Responses.objects(bot=bot, name=name).get(id=id)
            r_type, r_object = DataUtility.prepare_response(utterances)
            if RESPONSE.Text.value == r_type:
                response.text = r_object
                response.custom = None
            elif RESPONSE.CUSTOM.value == r_type:
                response.custom = r_object
                response.text = None
            response.user = user
            response.timestamp = datetime.utcnow()
            response.save()
        except DoesNotExist:
            raise AppException("Utterance does not exist!")

    def get_response(self, name: Text, bot: Text):
        """
        fetch all the utterances

        :param name: utterance name
        :param bot: bot id
        :return: yields the utterances
        """
        values = Responses.objects(bot=bot, status=True, name__iexact=name).order_by(
            "-timestamp"
        )
        for value in values:
            val = None
            resp_type = None
            if value.text:
                val = list(
                    self.__prepare_response_Text([value.text.to_mongo().to_dict()])
                )[0]
                resp_type = "text"
            elif value.custom:
                val = value.custom.to_mongo().to_dict()
                resp_type = "json"
            yield {"_id": value.id.__str__(), "value": val, "type": resp_type}

    def fetch_list_of_response(self, bot: Text):
        saved_responses = list(
            Responses.objects(bot=bot, status=True).aggregate(
                [
                    {
                        "$group": {
                            "_id": "$name",
                            "texts": {"$push": "$text"},
                            "customs": {"$push": "$custom"},
                        }
                    }
                ]
            )
        )

        saved_items = list(
            itertools.chain.from_iterable(
                [items["texts"] + items["customs"] for items in saved_responses]
            )
        )

        return saved_items

    def get_all_responses(self, bot: Text):
        responses = list(
            Responses.objects(bot=bot, status=True)
            .order_by("-timestamp")
            .aggregate(
                [
                    {
                        "$group": {
                            "_id": "$name",
                            "texts": {"$push": "$text"},
                            "customs": {"$push": "$custom"},
                        }
                    },
                    {"$project": {"_id": 0, "name": "$_id", "texts": 1, "customs": 1}},
                ]
            )
        )
        return responses

    def __check_response_existence(
        self, response: Dict, bot: Text, exp_message: Text = None, raise_error=True
    ):
        saved_items = self.fetch_list_of_response(bot)

        if response in saved_items:
            if raise_error:
                if Utility.check_empty_string(exp_message):
                    raise AppException("Exception message cannot be empty")
                raise AppException(exp_message)
            else:
                return True
        else:
            if not raise_error:
                return False

    def __complex_story_prepare_steps(self, steps: List[Dict], flowtype, bot, user):
        """
        convert kairon story events to rasa story events
        :param steps: list of story steps
        :return: rasa story events list
        """

        events = []
        if steps and flowtype == "RULE":
            if (
                steps[0]["name"] != RULE_SNIPPET_ACTION_NAME
                and steps[0]["type"] != ActionExecuted.type_name
            ):
                events.append(
                    StoryEvents(
                        name=RULE_SNIPPET_ACTION_NAME, type=ActionExecuted.type_name
                    )
                )
        action_step_types = {s_type.value for s_type in StoryStepType}.difference(
            {
                StoryStepType.intent.value,
                StoryStepType.slot.value,
                StoryStepType.form_start.value,
                StoryStepType.form_end.value,
            }
        )
        for step in steps:
            if step["type"] == StoryStepType.intent.value:
                events.append(
                    StoryEvents(
                        name=step["name"].strip().lower(), type=UserUttered.type_name
                    )
                )
            elif step["type"] == StoryStepType.slot.value:
                events.append(
                    StoryEvents(
                        name=step["name"].strip().lower(),
                        type=SlotSet.type_name,
                        value=step.get("value"),
                    )
                )
            elif step["type"] in action_step_types:
                Utility.is_exist(
                    Utterances,
                    f'utterance "{step["name"]}" is attached to a form',
                    bot=bot,
                    name__iexact=step["name"],
                    form_attached__ne=None,
                )
                events.append(
                    StoryEvents(
                        name=step["name"].strip().lower(), type=ActionExecuted.type_name
                    )
                )
                if step["type"] == StoryStepType.action.value:
                    self.add_action(step["name"], bot, user, raise_exception=False)
            elif step["type"] == StoryStepType.form_start.value:
                events.append(
                    StoryEvents(
                        name=step["name"].strip().lower(), type=ActiveLoop.type_name
                    )
                )
            elif step["type"] == StoryStepType.form_end.value:
                events.append(StoryEvents(name=None, type=ActiveLoop.type_name))
            else:
                raise AppException("Invalid event type!")
        return events

    def add_complex_story(self, story: Dict, bot: Text, user: Text):
        """
        save story in mongodb

        :param story: story steps list
        :param bot: bot id
        :param user: user id
        :return: story id
        :raises: AppException: Story already exist!

        """
        name = story["name"]
        steps = story["steps"]
        flowtype = story["type"]
        if Utility.check_empty_string(name):
            raise AppException("path name cannot be empty or blank spaces")

        if not steps:
            raise AppException("steps are required")

        template_type = story.get("template_type")
        if not template_type:
            template_type = DataUtility.get_template_type(story)

        if flowtype == "STORY":
            data_class = Stories
            data_object = Stories()
            exception_message_name = "Story"
        elif flowtype == "RULE":
            data_class = Rules
            data_object = Rules()
            exception_message_name = "Rule"
        else:
            raise AppException("Invalid type")
        Utility.is_exist(
            data_class,
            bot=bot,
            status=True,
            block_name__iexact=name,
            exp_message=f"{exception_message_name} with the name already exists",
        )
        events = self.__complex_story_prepare_steps(steps, flowtype, bot, user)
        Utility.is_exist_query(
            data_class,
            query=(Q(bot=bot) & Q(status=True))
            & (Q(block_name__iexact=name) | Q(events=events)),
            exp_message="Flow already exists!",
        )

        data_object.block_name = name
        data_object.events = events
        data_object.bot = bot
        data_object.user = user
        data_object.start_checkpoints = [STORY_START]
        data_object.template_type = template_type

        id = data_object.save().id.__str__()

        self.add_slot(
            {
                "name": "bot",
                "type": "any",
                "initial_value": bot,
                "influence_conversation": False,
            },
            bot,
            user,
            raise_exception_if_exists=False,
        )

        return id

    def add_multiflow_story(self, story: Dict, bot: Text, user: Text):
        """
        save conditional story in mongodb

        :param story: story steps list
        :param bot: bot id
        :param user: user id
        :return: story id
        :raises: AppException: Story already exist!

        """

        name = story["name"]
        steps = story["steps"]
        metadata = story.get("metadata")

        if Utility.check_empty_string(name):
            raise AppException("Story name cannot be empty or blank spaces")

        if not steps:
            raise AppException("steps are required")
        Utility.is_exist(
            MultiflowStories,
            bot=bot,
            status=True,
            block_name__iexact=name,
            exp_message="Multiflow Story with the name already exists",
        )
        StoryValidator.validate_steps(steps, metadata)
        events = [MultiflowStoryEvents(**step) for step in steps]
        path_metadata = [MultiFlowStoryMetadata(**path) for path in metadata or []]
        Utility.is_exist_query(
            MultiflowStories,
            query=(Q(bot=bot) & Q(status=True))
            & (Q(block_name__iexact=name) | Q(events=events)),
            exp_message="Story flow already exists!",
        )

        story_obj = MultiflowStories()
        story_obj.block_name = name
        story_obj.events = events
        story_obj.metadata = path_metadata
        story_obj.bot = bot
        story_obj.user = user
        story_obj.start_checkpoints = [STORY_START]

        id = story_obj.save().id.__str__()

        self.add_slot(
            {
                "name": "bot",
                "type": "any",
                "initial_value": bot,
                "influence_conversation": False,
            },
            bot,
            user,
            raise_exception_if_exists=False,
        )

        return id

    def update_complex_story(self, story_id: Text, story: Dict, bot: Text, user: Text):
        """
        Updates story in mongodb

        :param story_id: story id
        :param story: dict contains name, steps and type for either rules or story
        :param bot: bot id
        :param user: user id
        :return: story id
        :raises: AppException: Story already exist!

        """
        name = story["name"]
        steps = story["steps"]
        flowtype = story["type"]
        if Utility.check_empty_string(name):
            raise AppException("path name cannot be empty or blank spaces")

        if not steps:
            raise AppException("steps are required")

        if flowtype == "STORY":
            data_class = Stories
            exception_message_name = "Story"
        elif flowtype == "RULE":
            data_class = Rules
            exception_message_name = "Rule"
        else:
            raise AppException("Invalid type")
        Utility.is_exist(
            data_class,
            bot=bot,
            status=True,
            block_name__iexact=name,
            id__ne=story_id,
            exp_message=f"{exception_message_name} with the name already exists",
        )
        try:
            data_object = data_class.objects(bot=bot, status=True, id=story_id).get()
        except DoesNotExist:
            raise AppException("Flow does not exists")

        events = self.__complex_story_prepare_steps(steps, flowtype, bot, user)
        data_object["events"] = events
        Utility.is_exist_query(
            data_class,
            query=(
                Q(id__ne=story_id)
                & Q(bot=bot)
                & Q(status=True)
                & Q(events=data_object["events"])
            ),
            exp_message="Flow already exists!",
        )
        data_object["block_name"] = name
        story_id = data_object.save().id.__str__()
        return story_id

    def update_multiflow_story(self, story_id: Text, story: Dict, bot: Text):
        """
        Updates story in mongodb

        :param story_id: story id
        :param story: dict contains name, steps and type for either rules or story
        :param bot: bot id
        :param user: user id
        :return: story id
        :raises: AppException: Story already exist!

        """
        name = story["name"]
        steps = story["steps"]
        metadata = story.get("metadata")

        if Utility.check_empty_string(name):
            raise AppException("Story name cannot be empty or blank spaces")

        if not steps:
            raise AppException("steps are required")
        StoryValidator.validate_steps(steps, metadata)
        Utility.is_exist(
            MultiflowStories,
            bot=bot,
            status=True,
            block_name__iexact=name,
            id__ne=story_id,
            exp_message="Multiflow Story with the name already exists",
        )
        events = [MultiflowStoryEvents(**step) for step in steps]
        path_metadata = [MultiFlowStoryMetadata(**path) for path in metadata or []]
        Utility.is_exist_query(
            MultiflowStories,
            query=(Q(id__ne=story_id) & Q(bot=bot) & Q(status=True) & Q(events=events)),
            exp_message="Story flow already exists!",
        )

        try:
            story_obj = MultiflowStories.objects(
                bot=bot, status=True, id=story_id
            ).get()
            story_obj.events = events
            story_obj.metadata = path_metadata
            story_obj.block_name = name
            story_id = story_obj.save().id.__str__()
            return story_id
        except DoesNotExist:
            raise AppException("Flow does not exists")

    def delete_complex_story(self, story_id: str, type: Text, bot: Text, user: Text):
        """
        Soft deletes complex story.
        :param story_id: Story id
        :param type: Flow Type
        :param user: user id
        :param bot: bot id
        :return:
        """

        if type == StoryType.story.value:
            data_class = Stories
        elif type == StoryType.rule.value:
            data_class = Rules
        elif type == StoryType.multiflow_story.value:
            data_class = MultiflowStories
        else:
            raise AppException("Invalid type")
        try:
            document = data_class.objects(bot=bot, status=True).get(id=story_id)
            document.delete()
        except DoesNotExist:
            raise AppException("Flow does not exists")

    def get_all_stories(self, bot: Text):
        standard_stories = list(self.get_stories(bot=bot))
        multiflow_stories = list(self.get_multiflow_stories(bot=bot))
        return standard_stories + multiflow_stories

    def get_stories(self, bot: Text):
        """
        fetches stories

        :param bot: bot is
        :return: yield dict
        """

        http_actions = self.list_http_action_names(bot)
        reset_slot_actions = set(SlotSetAction.objects(bot=bot, status=True).values_list('name'))
        google_search_actions = set(GoogleSearchAction.objects(bot=bot, status=True).values_list('name'))
        jira_actions = set(JiraAction.objects(bot=bot, status=True).values_list('name'))
        zendesk_actions = set(ZendeskAction.objects(bot=bot, status=True).values_list('name'))
        pipedrive_leads_actions = set(PipedriveLeadsAction.objects(bot=bot, status=True).values_list('name'))
        hubspot_forms_actions = set(HubspotFormsAction.objects(bot=bot, status=True).values_list('name'))
        pyscript_actions = set(PyscriptActionConfig.objects(bot=bot, status=True).values_list('name'))
        razorpay_actions = set(RazorpayAction.objects(bot=bot, status=True).values_list('name'))
        email_actions = set(EmailActionConfig.objects(bot=bot, status=True).values_list('action_name'))
        prompt_actions = set(PromptAction.objects(bot=bot, status=True).values_list('name'))
        database_actions = set(DatabaseAction.objects(bot=bot, status=True).values_list('name'))
        web_search_actions = set(WebSearchAction.objects(bot=bot, status=True).values_list('name'))
        forms = set(Forms.objects(bot=bot, status=True).values_list('name'))
        data_list = list(Stories.objects(bot=bot, status=True))
        data_list.extend(list(Rules.objects(bot=bot, status=True)))
        for value in data_list:
            final_data = {}
            item = value.to_mongo().to_dict()
            block_name = item.pop("block_name")
            events = item.pop("events")
            final_data["_id"] = item["_id"].__str__()
            final_data["template_type"] = item.pop("template_type")
            if isinstance(value, Stories):
                final_data["type"] = StoryType.story.value
            elif isinstance(value, Rules):
                final_data["type"] = StoryType.rule.value
            else:
                continue
            steps = []
            for event in events:
                step = {}
                if (
                    isinstance(value, Rules)
                    and event.get("name") == RULE_SNIPPET_ACTION_NAME
                    and event["type"] == ActionExecuted.type_name
                ):
                    continue
                if event["type"] == UserUttered.type_name:
                    step["name"] = event["name"]
                    step["type"] = StoryStepType.intent.value
                elif event["type"] == SlotSet.type_name:
                    step["name"] = event["name"]
                    step["type"] = StoryStepType.slot.value
                    step["value"] = event.get("value")
                elif event["type"] == ActionExecuted.type_name:
                    step["name"] = event["name"]
                    if event["name"] in http_actions:
                        step["type"] = StoryStepType.http_action.value
                    elif event["name"] in reset_slot_actions:
                        step["type"] = StoryStepType.slot_set_action.value
                    elif event["name"] in google_search_actions:
                        step["type"] = StoryStepType.google_search_action.value
                    elif event["name"] in jira_actions:
                        step["type"] = StoryStepType.jira_action.value
                    elif event["name"] in email_actions:
                        step["type"] = StoryStepType.email_action.value
                    elif event["name"] in forms:
                        step["type"] = StoryStepType.form_action.value
                    elif event["name"] in zendesk_actions:
                        step["type"] = StoryStepType.zendesk_action.value
                    elif event["name"] in pipedrive_leads_actions:
                        step["type"] = StoryStepType.pipedrive_leads_action.value
                    elif event["name"] in hubspot_forms_actions:
                        step["type"] = StoryStepType.hubspot_forms_action.value
                    elif event["name"] in razorpay_actions:
                        step["type"] = StoryStepType.razorpay_action.value
                    elif event["name"] in pyscript_actions:
                        step["type"] = StoryStepType.pyscript_action.value
                    elif event["name"] == KAIRON_TWO_STAGE_FALLBACK:
                        step["type"] = StoryStepType.two_stage_fallback_action.value
                    elif event["name"] in prompt_actions:
                        step["type"] = StoryStepType.prompt_action.value
                    elif event["name"] in database_actions:
                        step['type'] = StoryStepType.database_action.value
                    elif event['name'] in web_search_actions:
                        step["type"] = StoryStepType.web_search_action.value
                    elif str(event["name"]).startswith("utter_"):
                        step["type"] = StoryStepType.bot.value
                    else:
                        step["type"] = StoryStepType.action.value
                elif event["type"] == ActiveLoop.type_name:
                    step["type"] = StoryStepType.form_end.value
                    if not Utility.check_empty_string(event.get("name")):
                        step["name"] = event["name"]
                        step["type"] = StoryStepType.form_start.value
                if step:
                    steps.append(step)

            final_data["name"] = block_name
            final_data["steps"] = steps
            yield final_data

    def get_multiflow_stories(self, bot: Text):
        """
        fetches stories

        :param bot: bot id
        :return: yield dict
        """
        multiflow = list(MultiflowStories.objects(bot=bot, status=True))
        for value in multiflow:
            final_data = {}
            item = value.to_mongo().to_dict()
            block_name = item.pop("block_name")
            events = item.pop("events")
            final_data["metadata"] = item.get("metadata", [])
            final_data["type"] = StoryType.multiflow_story.value
            final_data["_id"] = item["_id"].__str__()
            final_data["name"] = block_name
            final_data["steps"] = events
            yield final_data

    def get_utterance_from_intent(self, intent: Text, bot: Text):
        """
        fetches the utterance name by searching intent name in stories

        :param intent: intent name
        :param bot: bot id
        :return: utterance name
        """
        if Utility.check_empty_string(intent):
            raise AppException("Intent cannot be empty or blank spaces")

        responses = Responses.objects(bot=bot, status=True).distinct(field="name")
        actions = HttpActionConfig.objects(bot=bot, status=True).distinct(
            field="action_name"
        )
        story = Stories.objects(bot=bot, status=True, events__name__iexact=intent)
        if story:
            events = story[0].events
            search = False
            http_action_for_story = None
            for i in range(len(events)):
                event = events[i]
                if event.type == "user":
                    if str(event.name).lower() == intent.lower():
                        search = True
                    else:
                        search = False
                if (
                    search
                    and event.type == StoryEventType.action
                    and event.name in responses
                ):
                    return event.name, UTTERANCE_TYPE.BOT
                elif (
                    search
                    and event.type == StoryEventType.action
                    and event.name == CUSTOM_ACTIONS.HTTP_ACTION_NAME
                ):
                    if http_action_for_story in actions:
                        return http_action_for_story, UTTERANCE_TYPE.HTTP
                elif search and event.type == StoryEventType.action:
                    return event.name, event.type
                if search and event.name == CUSTOM_ACTIONS.HTTP_ACTION_CONFIG:
                    http_action_for_story = event.value
        return None, None

    def add_session_config(
        self,
        bot: Text,
        user: Text,
        id: Text = None,
        sesssionExpirationTime: int = 60,
        carryOverSlots: bool = True,
    ):
        """
        save or update session config

        :param bot: bot id
        :param user: user id
        :param id: session config id
        :param sesssionExpirationTime: session expiration time, default is 60
        :param carryOverSlots: caary over slots, default is True
        :return:
        """
        if not Utility.check_empty_string(id):
            session_config = SessionConfigs.objects().get(id=id)
            session_config.sesssionExpirationTime = sesssionExpirationTime
            session_config.carryOverSlots = carryOverSlots
        else:
            if SessionConfigs.objects(bot=bot):
                raise AppException("Session config already exists!")
            session_config = SessionConfigs(
                sesssionExpirationTime=sesssionExpirationTime,
                carryOverSlots=carryOverSlots,
                bot=bot,
                user=user,
            )

        return session_config.save().id.__str__()

    def get_session_config(self, bot: Text):
        """
        fetches session configuration

        :param bot: bot id
        :return: dict of session configuration
        """
        session_config = SessionConfigs.objects().get(bot=bot).to_mongo().to_dict()
        return {
            "_id": session_config["_id"].__str__(),
            "sesssionExpirationTime": session_config["sesssionExpirationTime"],
            "carryOverSlots": session_config["carryOverSlots"],
        }

    def add_endpoints(self, endpoint_config: Dict, bot: Text, user: Text):
        """
        saves endpoint configurations

        :param endpoint_config: endpoint configurations
        :param bot: bot id
        :param user: user id
        :return: endpoint id
        """
        try:
            endpoint = Endpoints.objects().get(bot=bot)
        except DoesNotExist:
            if Endpoints.objects(bot=bot):
                raise AppException("Endpoint Configuration already exists!")
            endpoint = Endpoints()

        if endpoint_config.get("bot_endpoint"):
            endpoint.bot_endpoint = EndPointBot(**endpoint_config.get("bot_endpoint"))

        if endpoint_config.get("action_endpoint"):
            endpoint.action_endpoint = EndPointAction(
                **endpoint_config.get("action_endpoint")
            )

        if endpoint_config.get(ENDPOINT_TYPE.HISTORY_ENDPOINT.value):
            token = endpoint_config[ENDPOINT_TYPE.HISTORY_ENDPOINT.value].get("token")
            if not Utility.check_empty_string(token):
                if len(token) < 8:
                    raise AppException("token must contain at least 8 characters")
                if " " in token:
                    raise AppException("token cannot contain spaces")
                encrypted_token = Utility.encrypt_message(token)
                endpoint_config[ENDPOINT_TYPE.HISTORY_ENDPOINT.value][
                    "token"
                ] = encrypted_token
            endpoint.history_endpoint = EndPointHistory(
                **endpoint_config.get(ENDPOINT_TYPE.HISTORY_ENDPOINT.value)
            )

        endpoint.bot = bot
        endpoint.user = user
        return endpoint.save().id.__str__()

    def delete_endpoint(self, bot: Text, endpoint_type: ENDPOINT_TYPE):
        """
        delete endpoint configuration

        :param bot: bot id
        :param endpoint_type: Type of endpoint
        :return:
        """
        if not endpoint_type:
            raise AppException("endpoint_type is required for deletion")
        try:
            current_endpoint_config = Endpoints.objects().get(bot=bot)
            if current_endpoint_config.__getitem__(endpoint_type):
                current_endpoint_config.__setitem__(endpoint_type, None)
                current_endpoint_config.save()
            else:
                raise AppException("Endpoint not configured")
        except DoesNotExist as e:
            logging.info(e)
            raise AppException("No Endpoint configured")

    def get_history_server_endpoint(self, bot):
        endpoint_config = None
        try:
            endpoint_config = self.get_endpoints(bot)
        except AppException:
            pass
        if endpoint_config and endpoint_config.get(
            ENDPOINT_TYPE.HISTORY_ENDPOINT.value
        ):
            history_endpoint = endpoint_config.get(ENDPOINT_TYPE.HISTORY_ENDPOINT.value)
            history_endpoint["type"] = "user"
        elif Utility.environment["history_server"].get("url"):
            history_endpoint = {
                "url": Utility.environment["history_server"]["url"],
                "token": Utility.environment["history_server"].get("token"),
                "type": "kairon",
            }
        else:
            raise AppException("No history server endpoint configured")
        return history_endpoint

    def get_endpoints(
        self, bot: Text, raise_exception=True, mask_characters: bool = False
    ):
        """
        fetches endpoint configuration

        :param bot: bot id
        :param mask_characters: masks last 3 characters of the history server token if True
        :param raise_exception: wether to raise an exception, default is True
        :return: endpoint configuration
        """
        try:
            endpoint = Endpoints.objects().get(bot=bot).to_mongo().to_dict()
            endpoint.pop("bot")
            endpoint.pop("user")
            endpoint.pop("timestamp")
            endpoint["_id"] = endpoint["_id"].__str__()

            if endpoint.get(ENDPOINT_TYPE.HISTORY_ENDPOINT.value):
                token = endpoint[ENDPOINT_TYPE.HISTORY_ENDPOINT.value].get("token")
                if not Utility.check_empty_string(token):
                    decrypted_token = Utility.decrypt_message(token)
                    if mask_characters:
                        decrypted_token = decrypted_token[:-3] + "***"
                    endpoint[ENDPOINT_TYPE.HISTORY_ENDPOINT.value][
                        "token"
                    ] = decrypted_token

            return endpoint
        except DoesNotExist as e:
            logging.info(e)
            if raise_exception:
                raise AppException("Endpoint Configuration does not exists!")
            else:
                return {}

    def add_model_deployment_history(
        self, bot: Text, user: Text, model: Text, url: Text, status: Text
    ):
        """
        saves model deployment history

        :param bot: bot id
        :param user: user id
        :param model: model path
        :param url: deployment url
        :param status: deploument status
        :return: model deployment id
        """
        return (
            ModelDeployment(bot=bot, user=user, model=model, url=url, status=status)
            .save()
            .to_mongo()
            .to_dict()
            .get("_id")
            .__str__()
        )

    def get_model_deployment_history(self, bot: Text):
        """
        fetches model deployment history

        :param bot: bot id
        :return: list of model deployment history
        """
        model_deployments = ModelDeployment.objects(bot=bot).order_by("-timestamp")

        for deployment in model_deployments:
            value = deployment.to_mongo().to_dict()
            value.pop("bot")
            value.pop("_id")
            yield value

    def deploy_model(self, bot: Text, user: Text):
        """
        deploy the model to the particular url

        :param bot: bot id
        :param user: user id
        :return: deployment response
        :raises: Exception
        """
        endpoint = {}
        model = None
        try:
            endpoint = self.get_endpoints(bot, raise_exception=False)
            response, model = Utility.deploy_model(endpoint, bot)
        except Exception as e:
            response = str(e)

        self.add_model_deployment_history(
            bot=bot,
            user=user,
            model=model,
            url=(
                endpoint.get("bot_endpoint").get("url")
                if endpoint.get("bot_endpoint")
                else None
            ),
            status=response,
        )
        return response

    def delete_intent(
        self,
        intent: Text,
        bot: Text,
        user: Text,
        is_integration: bool,
    ):
        """
        deletes intent including dependencies

        :param intent: intent name
        :param bot: bot id
        :param user: user id
        :param is_integration: integration status
        :param delete_dependencies: if True deletes training example, stories and responses
        that are associated with intent, default is True
        :return: None
        :raises: AppException
        """
        if Utility.check_empty_string(intent):
            raise AssertionError("Intent Name cannot be empty or blank spaces")

        try:
            # status to be filtered as Invalid Intent should not be fetched
            intent_obj = Intents.objects(bot=bot, status=True).get(name__iexact=intent)
            MongoProcessor.get_attached_flows(bot, intent, "user")
        except DoesNotExist as custEx:
            logging.info(custEx)
            raise AppException(
                "Invalid IntentName: Unable to remove document: " + str(custEx)
            )

        if is_integration:
            if not intent_obj.is_integration:
                raise AppException(
                    "This intent cannot be deleted by an integration user"
                )

        try:
            intent_obj.user = user
            Utility.hard_delete_document(
                [TrainingExamples], bot=bot, intent__iexact=intent
            )
            intent_obj.delete()
        except Exception as ex:
            logging.info(ex)
            raise AppException("Unable to remove document" + str(ex))

    def delete_utterance(self, utterance: str, bot: str, validate_form: bool = True):
        if not (utterance and utterance.strip()):
            raise AppException("Utterance cannot be empty or spaces")
        try:
            utterance = Utterances.objects(
                name__iexact=utterance, bot=bot, status=True
            ).get()
            utterance_name = utterance.name

            if validate_form and not Utility.check_empty_string(
                utterance.form_attached
            ):
                raise AppException(
                    f"Utterance cannot be deleted as it is linked to form: {utterance.form_attached}"
                )

            MongoProcessor.get_attached_flows(bot, utterance_name, "action")
            Utility.hard_delete_document([Responses], bot=bot, name=utterance_name)
            utterance.delete()
        except DoesNotExist as e:
            logging.info(e)
            raise AppException("Utterance does not exists")

    def delete_response(self, utterance_id: str, bot: str):
        if not (utterance_id and utterance_id.strip()):
            raise AppException("Response Id cannot be empty or spaces")
        try:
            response = Responses.objects(bot=bot, status=True).get(id=utterance_id)
            utterance_name = response["name"]
            story = MongoProcessor.get_attached_flows(
                bot, utterance_name, "action", False
            )
            responses = list(
                Responses.objects(bot=bot, status=True, name__iexact=utterance_name)
            )

            if story and len(responses) <= 1:
                raise AppException(
                    "At least one response is required for utterance linked to story"
                )
            if len(responses) <= 1:
                self.delete_utterance_name(name=utterance_name, bot=bot, raise_exc=True)
            response.delete()
        except DoesNotExist as e:
            raise AppException(e)

    def update_http_config(self, request_data: Dict, user: str, bot: str):
        """
        Updates Http configuration.
        :param request_data: Dict containing configuration to be modified
        :param user: user id
        :param bot: bot id
        :return: Http configuration id for updated Http action config
        """
        if not Utility.is_exist(
            HttpActionConfig,
            raise_error=False,
            action_name__iexact=request_data["action_name"],
            bot=bot,
            status=True,
        ):
            raise AppException(
                "No HTTP action found for bot "
                + bot
                + " and action "
                + request_data["action_name"]
            )
        for http_action in HttpActionConfig.objects(
            bot=bot, action_name=request_data["action_name"], status=True
        ):
            content_type = {
                HttpContentType.application_json: HttpRequestContentType.json.value,
                HttpContentType.urlencoded_form_data: HttpRequestContentType.data.value,
            }[request_data["content_type"]]
            response = (
                HttpActionResponse(**request_data.get("response", {}))
                .to_mongo()
                .to_dict()
            )
            params_list = Utility.build_http_request_data_object(
                request_data.get("params_list", [])
            )
            headers = Utility.build_http_request_data_object(
                request_data.get("headers", [])
            )
            set_slots = [
                SetSlotsFromResponse(**slot).to_mongo().to_dict()
                for slot in request_data.get("set_slots")
            ]
            http_action.update(
                set__http_url=request_data["http_url"],
                set__request_method=request_data["request_method"],
                set__dynamic_params=request_data.get("dynamic_params"),
                set__content_type=content_type,
                set__params_list=params_list,
                set__headers=headers,
                set__response=response,
                set__set_slots=set_slots,
                set__user=user,
                set__timestamp=datetime.utcnow(),
            )
            return http_action.id.__str__()

    def add_http_action_config(self, http_action_config: Dict, user: str, bot: str):
        """
        Adds a new Http action.
        :param http_action_config: dict object containing configuration for the Http action
        :param user: user id
        :param bot: bot id
        :return: Http configuration id for saved Http action config
        """
        Utility.is_valid_action_name(
            http_action_config.get("action_name"), bot, HttpActionConfig
        )
        http_action_params = [
            HttpActionRequestBody(**param)
            for param in http_action_config.get("params_list") or []
        ]
        headers = [
            HttpActionRequestBody(**param)
            for param in http_action_config.get("headers") or []
        ]
        content_type = {
            HttpContentType.application_json: HttpRequestContentType.json.value,
            HttpContentType.urlencoded_form_data: HttpRequestContentType.data.value,
        }[http_action_config["content_type"]]
        set_slots = [
            SetSlotsFromResponse(**slot) for slot in http_action_config.get("set_slots")
        ]
        doc_id = (
            HttpActionConfig(
                action_name=http_action_config["action_name"],
                content_type=content_type,
                http_url=http_action_config["http_url"],
                request_method=http_action_config["request_method"],
                dynamic_params=http_action_config.get("dynamic_params"),
                params_list=http_action_params,
                headers=headers,
                response=HttpActionResponse(**http_action_config.get("response", {})),
                set_slots=set_slots,
                bot=bot,
                user=user,
            )
            .save()
            .id.__str__()
        )
        self.add_action(
            http_action_config["action_name"],
            bot,
            user,
            action_type=ActionType.http_action.value,
            raise_exception=False,
        )
        return doc_id

    def get_http_action_config(self, bot: str, action_name: str):
        """
        Fetches Http action config from collection.
        :param bot: bot id
        :param user: user id
        :param action_name: action name
        :return: HttpActionConfig object containing configuration for the Http action.
        """
        try:
            http_config_dict = (
                HttpActionConfig.objects()
                .get(bot=bot, action_name=action_name, status=True)
                .to_mongo()
                .to_dict()
            )
            del http_config_dict["_id"]
            for param in http_config_dict.get("headers", []):
                Utility.decrypt_action_parameter(param)
                param.pop("_cls")

            for param in http_config_dict.get("params_list", []):
                Utility.decrypt_action_parameter(param)
                param.pop("_cls")

            http_config_dict["content_type"] = {
                HttpRequestContentType.json.value: HttpContentType.application_json.value,
                HttpRequestContentType.data.value: HttpContentType.urlencoded_form_data.value,
            }[http_config_dict["content_type"]]
            return http_config_dict
        except DoesNotExist as ex:
            logging.info(ex)
            raise AppException(
                "No HTTP action found for bot " + bot + " and action " + action_name
            )

    def list_http_actions(self, bot: str):
        """
        Fetches all Http actions from collection.
        :param bot: bot id
        :param user: user id
        :return: List of Http actions.
        """
        actions = HttpActionConfig.objects(bot=bot, status=True)
        return list(self.__prepare_document_list(actions, "action_name"))

    def add_pyscript_action(self, pyscript_config: Dict, user: str, bot: str):
        """
        Adds a new PyscriptActionConfig action.
        :param pyscript_config: dict object containing configuration for the Http action
        :param user: user id
        :param bot: bot id
        :return: Pyscript configuration id for saved Pyscript action config
        """
        Utility.is_valid_action_name(
            pyscript_config.get("name"), bot, PyscriptActionConfig
        )
        action_id = (
            PyscriptActionConfig(
                name=pyscript_config["name"],
                source_code=pyscript_config["source_code"],
                dispatch_response=pyscript_config["dispatch_response"],
                bot=bot,
                user=user,
            )
            .save()
            .id.__str__()
        )
        self.add_action(
            pyscript_config["name"],
            bot,
            user,
            action_type=ActionType.pyscript_action.value,
            raise_exception=False,
        )
        return action_id

    def update_pyscript_action(self, request_data: Dict, user: str, bot: str):
        """
        Updates Pyscript configuration.
        :param request_data: Dict containing configuration to be modified
        :param user: user id
        :param bot: bot id
        :return: Pyscript configuration id for updated Pyscript action config
        """

        if not Utility.is_exist(
            PyscriptActionConfig,
            raise_error=False,
            name=request_data.get("name"),
            bot=bot,
            status=True,
        ):
            raise AppException(
                f'Action with name "{request_data.get("name")}" not found'
            )
        action = PyscriptActionConfig.objects(
            name=request_data.get("name"), bot=bot, status=True
        ).get()
        action.update(
            source_code=request_data["source_code"],
            set__dispatch_response=request_data["dispatch_response"],
            set__user=user,
            set__timestamp=datetime.utcnow(),
        )
        return action.id.__str__()

    def list_pyscript_actions(self, bot: str, with_doc_id: bool = True):
        """
        Fetches all Pyscript actions from collection
        :param bot: bot id
        :param with_doc_id: return document id along with action configuration if True
        :return: List of Pyscript actions.
        """
        for action in PyscriptActionConfig.objects(bot=bot, status=True):
            action = action.to_mongo().to_dict()
            if with_doc_id:
                action["_id"] = action["_id"].__str__()
            else:
                action.pop("_id")
            action.pop("user")
            action.pop("bot")
            action.pop("status")
            action.pop("timestamp")
            yield action

    def update_db_action(self, request_data: Dict, user: str, bot: str):
        """
        Updates VectorDb configuration.
        :param request_data: Dict containing configuration to be modified
        :param user: user id
        :param bot: bot id
        :return: VectorDb configuration id for updated VectorDb action config
        """

        if not Utility.is_exist(
            DatabaseAction,
            raise_error=False,
            name=request_data.get("name"),
            bot=bot,
            status=True,
        ):
            raise AppException(
                f'Action with name "{request_data.get("name")}" not found'
            )
        self.__validate_payload(request_data.get("payload"), bot)
        if not Utility.is_exist(CognitionSchema, bot=bot, collection_name__iexact=request_data.get('collection'),
                                raise_error=False):
            raise AppException('Collection does not exist!')
        action = DatabaseAction.objects(
            name=request_data.get("name"), bot=bot, status=True
        ).get()
        action.collection = request_data['collection']
        action.query_type = request_data["query_type"]
        action.payload = DbQuery(**request_data["payload"])
        action.response = HttpActionResponse(**request_data.get("response", {}))
        action.set_slots = [
            SetSlotsFromResponse(**slot).to_mongo().to_dict()
            for slot in request_data.get("set_slots")
        ]
        action.user = user
        action.timestamp = datetime.utcnow()
        action_id = action.save().id.__str__()
        return action_id

    def add_db_action(self, vector_db_action_config: Dict, user: str, bot: str):
        """
        Adds a new VectorDb action.
        :param vector_db_action_config: dict object containing configuration for the Http action
        :param user: user id
        :param bot: bot id
        :return: Http configuration id for saved Http action config
        """
        self.__validate_payload(vector_db_action_config.get("payload"), bot)
        Utility.is_valid_action_name(
            vector_db_action_config.get("name"), bot, DatabaseAction
        )
        if not Utility.is_exist(CognitionSchema, bot=bot, collection_name__iexact=vector_db_action_config.get('collection'),
                                raise_error=False):
            raise AppException('Collection does not exist!')
        set_slots = [
            SetSlotsFromResponse(**slot)
            for slot in vector_db_action_config.get("set_slots")
        ]
        action_id = (
            DatabaseAction(
                name=vector_db_action_config["name"],
            collection=vector_db_action_config['collection'],
                query_type=vector_db_action_config.get("query_type"),
                payload=DbQuery(**vector_db_action_config.get("payload")),
                response=HttpActionResponse(
                    **vector_db_action_config.get("response", {})
                ),
                set_slots=set_slots,
                bot=bot,
                user=user,
            )
            .save()
            .id.__str__()
        )
        self.add_action(
            vector_db_action_config["name"],
            bot,
            user,
            action_type=ActionType.database_action.value,
            raise_exception=False,
        )
        return action_id

    def __validate_payload(self, payload, bot: Text):
        if payload.get("type") == DbQueryValueType.from_slot.value:
            slot = payload.get("value")
            if not Utility.is_exist(
                Slots, raise_error=False, name=slot, bot=bot, status=True
            ):
                raise AppException(f"Slot with name {slot} not found!")

    def get_db_action_config(self, bot: str, action: str):
        """
        Fetches VectorDb action config from collection.
        :param bot: bot id
        :param action: action name
        :return: DatabaseAction object containing configuration for the Http action.
        """
        try:
            vector_embedding_config_dict = DatabaseAction.objects(
                bot=bot, name=action, status=True
            ).get()
            vector_embedding_config = vector_embedding_config_dict.to_mongo().to_dict()
            vector_embedding_config["_id"] = vector_embedding_config["_id"].__str__()
            return vector_embedding_config
        except DoesNotExist as ex:
            logging.info(ex)
            raise AppException("Action does not exists!")

    def list_db_actions(self, bot: str, with_doc_id: bool = True):
        """
        Fetches all VectorDb actions from collection
        :param bot: bot id
        :param with_doc_id: return document id along with action configuration if True
        :return: List of VectorDb actions.
        """
        for action in DatabaseAction.objects(bot=bot, status=True):
            action = action.to_mongo().to_dict()
            if with_doc_id:
                action["_id"] = action["_id"].__str__()
            else:
                action.pop("_id")
            action.pop("user")
            action.pop("bot")
            action.pop("status")
            action.pop("timestamp")
            yield action

    def list_actions(self, bot: Text):
        all_actions = list(
            Actions.objects(bot=bot, status=True).aggregate(
                [
                    {
                        "$group": {
                            "_id": {"$ifNull": ["$type", "actions"]},
                            "actions": {"$addToSet": "$name"},
                        }
                    }
                ]
            )
        )
        all_actions = {action["_id"]: action["actions"] for action in all_actions}
        all_actions["utterances"] = list(
            Utterances.objects(bot=bot, status=True).values_list("name")
        )
        action_types = [a_type.value for a_type in ActionType]
        action_types.append("actions")
        for a_type in action_types:
            if a_type not in all_actions.keys():
                all_actions[a_type] = []
        if all_actions.get("actions"):
            actions = all_actions["actions"]
            actions = [
                action for action in actions if not str(action).startswith("utter_")
            ]
            all_actions["actions"] = actions
        return all_actions

    def list_http_action_names(self, bot: Text):
        actions = list(
            HttpActionConfig.objects(bot=bot, status=True).values_list("action_name")
        )
        return actions

    def add_google_search_action(self, action_config: dict, bot: Text, user: Text):
        """
        Add a new google search action

        :param action_config: google search action configuration
        :param bot: bot id
        :param user: user id
        :return: doc id
        """
        Utility.is_valid_action_name(action_config.get("name"), bot, GoogleSearchAction)
        action = (
            GoogleSearchAction(
                name=action_config["name"],
                api_key=CustomActionRequestParameters(**action_config["api_key"]),
                search_engine_id=action_config["search_engine_id"],
                website=action_config.get("website"),
                failure_response=action_config.get("failure_response"),
                num_results=action_config.get("num_results"),
                dispatch_response=action_config.get("dispatch_response", True),
                set_slot=action_config.get("set_slot"),
                bot=bot,
                user=user,
            )
            .save()
            .id.__str__()
        )
        self.add_action(
            action_config["name"],
            bot,
            user,
            action_type=ActionType.google_search_action.value,
            raise_exception=False,
        )
        return action

    def edit_google_search_action(self, action_config: dict, bot: Text, user: Text):
        """
        Update google search action with new values.
        :param action_config: google search action configuration
        :param bot: bot id
        :param user: user id
        :return: None
        """
        if not Utility.is_exist(
            GoogleSearchAction,
            raise_error=False,
            name=action_config.get("name"),
            bot=bot,
            status=True,
        ):
            raise AppException(
                f'Google search action with name "{action_config.get("name")}" not found'
            )
        action = GoogleSearchAction.objects(
            name=action_config.get("name"), bot=bot, status=True
        ).get()
        action.api_key = CustomActionRequestParameters(**action_config["api_key"])
        action.search_engine_id = action_config["search_engine_id"]
        action.website = action_config.get("website")
        action.failure_response = action_config.get("failure_response")
        action.num_results = action_config.get("num_results")
        action.dispatch_response = action_config.get("dispatch_response", True)
        action.set_slot = action_config.get("set_slot")
        action.user = user
        action.timestamp = datetime.utcnow()
        action.save()

    def list_google_search_actions(self, bot: Text, with_doc_id: bool = True):
        """
        List google search actions
        :param bot: bot id
        :param with_doc_id: return document id along with action configuration if True
        """
        for action in GoogleSearchAction.objects(bot=bot, status=True):
            action = action.to_mongo().to_dict()
            if with_doc_id:
                action["_id"] = action["_id"].__str__()
            else:
                action.pop("_id")
            action.pop("user")
            action.pop("bot")
            action.pop("timestamp")
            action.pop("status")
            yield action

    def add_web_search_action(self, action_config: dict, bot: Text, user: Text):
        """
        Add a new public search action

        :param action_config: public search action configuration
        :param bot: bot id
        :param user: user id
        :return: doc id
        """
        Utility.is_valid_action_name(action_config.get("name"), bot, WebSearchAction)
        action = (
            WebSearchAction(
                name=action_config["name"],
                website=action_config.get("website", None),
                failure_response=action_config.get("failure_response"),
                topn=action_config.get("topn"),
                dispatch_response=action_config.get("dispatch_response", True),
                set_slot=action_config.get("set_slot"),
                bot=bot,
                user=user,
            )
            .save()
            .id.__str__()
        )
        self.add_action(
            action_config["name"],
            bot,
            user,
            action_type=ActionType.web_search_action.value,
            raise_exception=False,
        )
        return action

    def edit_web_search_action(self, action_config: dict, bot: Text, user: Text):
        """
        Update public search action with new values.
        :param action_config: public search action configuration
        :param bot: bot id
        :param user: user id
        :return: None
        """
        if not Utility.is_exist(
            WebSearchAction,
            raise_error=False,
            name=action_config.get("name"),
            bot=bot,
            status=True,
        ):
            raise AppException(
                f'Public search action with name "{action_config.get("name")}" not found'
            )
        action = WebSearchAction.objects(
            name=action_config.get("name"), bot=bot, status=True
        ).get()
        action.website = action_config.get("website", None)
        action.failure_response = action_config.get("failure_response")
        action.topn = action_config.get("topn")
        action.dispatch_response = action_config.get("dispatch_response", True)
        action.set_slot = action_config.get("set_slot")
        action.user = user
        action.timestamp = datetime.utcnow()
        action.save()

    def list_web_search_actions(self, bot: Text, with_doc_id: bool = True):
        """
        List public search actions
        :param bot: bot id
        :param with_doc_id: return document id along with action configuration if True
        """
        for action in WebSearchAction.objects(bot=bot, status=True):
            action = action.to_mongo().to_dict()
            if with_doc_id:
                action["_id"] = action["_id"].__str__()
            else:
                action.pop("_id")
            action.pop("user")
            action.pop("bot")
            action.pop("timestamp")
            action.pop("status")
            yield action

    def add_slot(self, slot_value: Dict, bot, user, raise_exception_if_exists=True):
        """
        Adds slot if it doesn't exist, updates slot if it exists
        :param slot_value: slot data dict
        :param bot: bot id
        :param user: user id
        :param raise_exception_if_exists: set True to add new slot, False to update slot
        :return: slot id
        """

        if Utility.check_empty_string(slot_value.get("name")):
            raise AppException("Slot Name cannot be empty or blank spaces")

        if slot_value.get("type") not in [item for item in SLOT_TYPE]:
            raise AppException("Invalid slot type.")

        Utility.validate_slot_initial_value_and_values(slot_value)

        try:
            slot = Slots.objects(
                name__iexact=slot_value.get("name"), bot=bot, status=True
            ).get()
            if raise_exception_if_exists:
                raise AppException("Slot already exists!")
        except DoesNotExist:
            slot = Slots()
            slot.name = slot_value.get("name")

        slot.type = slot_value.get("type")
        slot.initial_value = slot_value.get("initial_value")
        slot.influence_conversation = slot_value.get("influence_conversation")

        if slot_value.get("type") == CategoricalSlot.type_name:
            slot.values = slot_value.get("values")
        elif slot_value.get("type") == FloatSlot.type_name:
            slot.max_value = slot_value.get("max_value")
            slot.min_value = slot_value.get("min_value")

        slot.user = user
        slot.bot = bot
        slot_id = slot.save().id.__str__()
        self.add_entity(slot_value.get("name"), bot, user, False)
        return slot_id

    def delete_slot(self, slot_name: Text, bot: Text, user: Text):
        """
        deletes slots
        :param slot_name: slot name
        :param bot: bot id
        :param user: user id
        :return: AppException
        """

        try:
            if slot_name.lower() in {s.value for s in KaironSystemSlots}:
                raise AppException("Default kAIron slot deletion not allowed")
            if self.get_row_count(SlotMapping, bot, slot=slot_name, status=True) > 0:
                raise AppException("Cannot delete slot without removing its mappings!")
            slot = Slots.objects(name__iexact=slot_name, bot=bot, status=True).get()
            forms_with_slot = Forms.objects(
                bot=bot, status=True, required_slots__contains=slot_name
            )
            action_with_slot = GoogleSearchAction.objects(
                bot=bot, status=True, set_slot=slot_name
            )
            web_search_action_with_slot = WebSearchAction.objects(
                bot=bot, status=True, set_slot=slot_name
            )
            stories = Stories.objects(
                bot=bot,
                status=True,
                events__name=slot_name,
                events__type__=SlotSet.type_name,
            )
            training_examples = TrainingExamples.objects(
                bot=bot, status=True, entities__entity=slot_name
            )
            multi_stories = MultiflowStories.objects(
                bot=bot,
                status=True,
                events__connections__type__=StoryStepType.slot,
                events__connections__name=slot_name,
            )

            if len(forms_with_slot) > 0:
                raise AppException(
                    f'Slot is attached to form: {[form["name"] for form in forms_with_slot]}'
                )
            elif len(action_with_slot) > 0:
                raise AppException(
                    f'Slot is attached to action: {[action["name"] for action in action_with_slot]}'
                )
            elif len(web_search_action_with_slot) > 0:
                raise AppException(
                    f'Slot is attached to action: {[action["name"] for action in web_search_action_with_slot]}'
                )
            elif len(stories) > 0:
                raise AppException(
                    f'Slot is attached to story: {[story["block_name"] for story in stories]}'
                )
            elif len(training_examples) > 0:
                raise AppException(
                    f'Slot is attached to Example: {[example["intent"] for example in training_examples]}'
                )
            elif len(multi_stories) > 0:
                raise AppException(
                    f'Slot is attached to multi-flow story: {[story["block_name"] for story in multi_stories]}'
                )

            slot.delete()
            self.delete_entity(slot_name, bot, user, False)
        except DoesNotExist as custEx:
            logging.info(custEx)
            raise AppException("Slot does not exist.")

    @staticmethod
    def abort_current_event(bot: Text, user: Text, event_type: EventClass):
        """
        sets event status to aborted if there is any event in progress or enqueued

        :param bot: bot id
        :param user: user id
        :param event_type: type of the event
        :return: None
        :raises: AppException
        """
        events_dict = {
            EventClass.model_training: ModelTraining,
            EventClass.model_testing: ModelTestingLogs,
            EventClass.delete_history: ConversationsHistoryDeleteLogs,
            EventClass.data_importer: ValidationLogs,
            EventClass.multilingual: BotReplicationLogs,
            EventClass.data_generator: TrainingDataGenerator,
            EventClass.faq_importer: ValidationLogs,
            EventClass.message_broadcast: MessageBroadcastLogs
        }
        status_field = "status" if event_type in {EventClass.model_training,
                                                  EventClass.delete_history,
                                                  EventClass.data_generator} else "event_status"
        event_data_object = events_dict.get(event_type)
        if event_data_object:
            try:
                filter_params = {'bot': bot, f'{status_field}__in': [EVENT_STATUS.ENQUEUED.value]}

                event_object = event_data_object.objects.get(**filter_params)
                update_params = {f'set__{status_field}': EVENT_STATUS.ABORTED.value}
                event_object.update(**update_params)
                event = event_object.save().to_mongo().to_dict()
                event_id = event["_id"].__str__()
                payload = {'bot': bot, 'user': user, 'event_id': event_id}
                Utility.request_event_server(event_type, payload)
            except DoesNotExist:
                raise AppException(f"No Enqueued {event_type} present for this bot.")

    @staticmethod
    def get_row_count(document: Document, bot: str, **kwargs):
        """
        Gets the count of rows in a document for a particular bot.
        :param document: Mongoengine document for which count is to be given
        :param bot: bot id
        :return: Count of rows
        """
        if document.__name__ != "AuditLogData":
            kwargs['bot'] = bot
        return document.objects(**kwargs).count()

    @staticmethod
    def get_action_server_logs(bot: str, start_idx: int = 0, page_size: int = 10):
        """
        Fetches all action server logs from collection.
        :param bot: bot id
        :param start_idx: start index in collection
        :param page_size: number of rows
        :return: List of Http actions.
        """
        for log in (
            ActionServerLogs.objects(bot=bot)
            .order_by("-timestamp")
            .skip(start_idx)
            .limit(page_size)
        ):
            log = log.to_mongo().to_dict()
            log.pop("bot")
            log.pop("_id")
            yield log

    def __extract_rules(self, story_steps, bot: Text, user: Text):
        saved_rules = self.fetch_rule_block_names(bot)

        for story_step in story_steps:
            if (
                isinstance(story_step, RuleStep)
                and story_step.block_name.strip().lower() not in saved_rules
            ):
                rule = self.__extract_rule_events(story_step, bot, user)
                yield rule

    def __extract_rule_events(self, rule_step, bot: Text, user: Text):
        rule_events = list(self.__extract_story_events(rule_step.events))
        template_type = DataUtility.get_template_type(rule_step)
        rule = Rules(
            block_name=rule_step.block_name,
            condition_events_indices=list(rule_step.condition_events_indices),
            start_checkpoints=[
                start_checkpoint.name
                for start_checkpoint in rule_step.start_checkpoints
            ],
            end_checkpoints=[
                end_checkpoint.name for end_checkpoint in rule_step.end_checkpoints
            ],
            events=rule_events,
            template_type=template_type,
            bot=bot,
            user=user,
        )
        rule.clean()
        return rule

    @staticmethod
    def fetch_rule_block_names(bot: Text):
        saved_stories = list(
            Rules.objects(bot=bot, status=True).values_list("block_name")
        )
        return saved_stories

    def save_rules(self, story_steps, bot: Text, user: Text):
        if story_steps:
            new_rules = list(self.__extract_rules(story_steps, bot, user))
            if new_rules:
                Rules.objects.insert(new_rules)

    def delete_rules(self, bot: Text, user: Text):
        """
        soft deletes rules

        :param bot: bot id
        :param user: user id
        :return: None
        """
        Utility.hard_delete_document([Rules], bot=bot)

    def delete_bot_actions(self, bot: Text, user: Text):
        """
        Deletes all type of actions created in bot.

        :param bot: bot id
        :param user: user id
        :return: None
        """
        Utility.hard_delete_document([
            HttpActionConfig, SlotSetAction, FormValidationAction, EmailActionConfig, GoogleSearchAction, JiraAction,
            ZendeskAction, PipedriveLeadsAction, HubspotFormsAction, KaironTwoStageFallbackAction, PromptAction,
            PyscriptActionConfig, RazorpayAction, DatabaseAction
        ], bot=bot)
        Utility.hard_delete_document([Actions], bot=bot, type__ne=None)

    def __get_rules(self, bot: Text):
        for rule in Rules.objects(bot=bot, status=True):
            rule_events = list(
                self.__prepare_training_story_events(
                    rule.events, datetime.now().timestamp(), bot
                )
            )

            yield RuleStep(
                block_name=rule.block_name,
                condition_events_indices=set(rule.condition_events_indices),
                events=rule_events,
                start_checkpoints=[
                    Checkpoint(start_checkpoint)
                    for start_checkpoint in rule.start_checkpoints
                ],
                end_checkpoints=[
                    Checkpoint(end_checkpoints)
                    for end_checkpoints in rule.end_checkpoints
                ],
            )

    def get_rules_for_training(self, bot: Text):
        return StoryGraph(list(self.__get_rules(bot)))

    def save_integrated_actions(self, actions: dict, bot: Text, user: Text):
        """
        Saves different actions config data
        :param actions: action configurations of different types
        :param bot: bot id
        :param user: user id
        :return: None
        """
        if not actions:
            return
        document_types = {
            ActionType.http_action.value: HttpActionConfig,
            ActionType.two_stage_fallback.value: KaironTwoStageFallbackAction,
            ActionType.email_action.value: EmailActionConfig,
            ActionType.zendesk_action.value: ZendeskAction,
            ActionType.jira_action.value: JiraAction,
            ActionType.form_validation_action.value: FormValidationAction,
            ActionType.slot_set_action.value: SlotSetAction,
            ActionType.google_search_action.value: GoogleSearchAction,
            ActionType.pipedrive_leads_action.value: PipedriveLeadsAction,
            ActionType.prompt_action.value: PromptAction,
            ActionType.web_search_action.value: WebSearchAction,
            ActionType.razorpay_action.value: RazorpayAction,
            ActionType.pyscript_action.value: PyscriptActionConfig,
            ActionType.database_action.value: DatabaseAction
        }
        saved_actions = set(
            Actions.objects(bot=bot, status=True, type__ne=None).values_list("name")
        )
        for action_type, actions_list in actions.items():
            for action in actions_list:
                action_name = action.get("name") or action.get("action_name")
                action_name = action_name.lower()
                if document_types.get(action_type) and action_name not in saved_actions:
                    action["bot"] = bot
                    action["user"] = user
                    document_types[action_type](**action).save()
                    self.add_action(
                        action_name,
                        bot,
                        user,
                        action_type=action_type,
                        raise_exception=False,
                    )

    def load_action_configurations(self, bot: Text):
        """
        loads configurations of all types of actions from the database
        :param bot: bot id
        :return: dict of action configurations of all types.
        """
        action_config = {}
        action_config.update(self.load_http_action(bot))
        action_config.update(self.load_jira_action(bot))
        action_config.update(self.load_email_action(bot))
        action_config.update(self.load_zendesk_action(bot))
        action_config.update(self.load_form_validation_action(bot))
        action_config.update(self.load_slot_set_action(bot))
        action_config.update(self.load_google_search_action(bot))
        action_config.update(self.load_pipedrive_leads_action(bot))
        action_config.update(self.load_two_stage_fallback_action_config(bot))
        action_config.update(self.load_prompt_action(bot))
        action_config.update(self.load_razorpay_action(bot))
        action_config.update(self.load_pyscript_action(bot))
        action_config.update(self.load_database_action(bot))
        return action_config

    def load_http_action(self, bot: Text):
        """
        loads the http actions from the database
        :param bot: bot id
        :return: dict
        """
        http_actions = []
        for action in HttpActionConfig.objects(bot=bot, status=True):
            action = action.to_mongo().to_dict()
            config = {
                "action_name": action["action_name"],
                "response": action["response"],
                "http_url": action["http_url"],
                "request_method": action["request_method"],
                "content_type": action["content_type"],
            }
            for header in action.get("headers") or []:
                parameter_type = header.get("parameter_type")
                value = header["value"]
                if (
                    parameter_type == ActionParameterType.value.value
                    and not Utility.check_empty_string(value)
                    and header.get("encrypt") is True
                ):
                    header["value"] = Utility.decrypt_message(header["value"])

            for param in action.get("params_list") or []:
                parameter_type = param.get("parameter_type")
                value = param["value"]
                if (
                    parameter_type == ActionParameterType.value.value
                    and not Utility.check_empty_string(value)
                    and param.get("encrypt") is True
                ):
                    param["value"] = Utility.decrypt_message(param["value"])

            if action.get('headers'):
                config['headers'] = action['headers']
            if action.get('params_list'):
                config['params_list'] = action['params_list']
            if action.get('set_slots'):
                config['set_slots'] = action['set_slots']
            if action.get('dynamic_params'):
                config['dynamic_params'] = action['dynamic_params']
            http_actions.append(config)
        return {ActionType.http_action.value: http_actions}

    def load_email_action(self, bot: Text):
        """
        Loads email actions from the database
        :param bot: bot id
        :return: dict
        """
        return {ActionType.email_action.value: list(self.list_email_action(bot, False))}

    def load_jira_action(self, bot: Text):
        """
        Loads JIRA actions from the database
        :param bot: bot id
        :return: dict
        """
        return {ActionType.jira_action.value: list(self.list_jira_actions(bot, False))}

    def load_google_search_action(self, bot: Text):
        """
        Loads Google search action from the database
        :param bot: bot id
        :return: dict
        """
        return {
            ActionType.google_search_action.value: list(
                self.list_google_search_actions(bot, False)
            )
        }

    def load_zendesk_action(self, bot: Text):
        """
        Loads Zendesk actions from the database
        :param bot: bot id
        :return: dict
        """
        return {
            ActionType.zendesk_action.value: list(self.list_zendesk_actions(bot, False))
        }

    def load_slot_set_action(self, bot: Text):
        """
        Loads Slot set actions from the database
        :param bot: bot id
        :return: dict
        """
        return {
            ActionType.slot_set_action.value: list(
                self.list_slot_set_actions(bot, False)
            )
        }

    def load_pipedrive_leads_action(self, bot: Text):
        """
        Loads Pipedrive leads actions from the database
        :param bot: bot id
        :return: dict
        """
        return {
            ActionType.pipedrive_leads_action.value: list(
                self.list_pipedrive_actions(bot, False)
            )
        }

    def load_two_stage_fallback_action_config(self, bot: Text):
        """
        Loads Two Stage Fallback actions from the database
        :param bot: bot id
        :return: dict
        """
        return {
            ActionType.two_stage_fallback.value: list(
                self.get_two_stage_fallback_action_config(
                    bot, KAIRON_TWO_STAGE_FALLBACK, False
                )
            )
        }

    def load_form_validation_action(self, bot: Text):
        """
        Loads Form validation actions from the database
        :param bot: bot id
        :return: dict
        """
        return {
            ActionType.form_validation_action.value: list(
                self.list_form_validation_actions(bot)
            )
        }

    def load_prompt_action(self, bot: Text):
        """
        Loads Prompt actions from the database
        :param bot: bot id
        :return: dict
        """
        return {
            ActionType.prompt_action.value: list(self.get_prompt_action(bot, False))
        }

    def load_razorpay_action(self, bot: Text):
        """
        Loads Razorpay actions from the database
        :param bot: bot id
        :return: dict
        """
        return {ActionType.razorpay_action.value: list(self.get_razorpay_action_config(bot, False))}

    def load_pyscript_action(self, bot: Text):
        """
        Loads Pyscript actions from the database
        :param bot: bot id
        :return: dict
        """
        return {ActionType.pyscript_action.value: list(self.list_pyscript_actions(bot, False))}

    def load_database_action(self, bot: Text):
        """
        Loads Database actions from the database
        :param bot: bot id
        :return: dict
        """
        return {ActionType.database_action.value: list(self.list_db_actions(bot, False))}

    @staticmethod
    def get_existing_slots(bot: Text):
        """
        fetches exisitng slots

        :param bot: bot id
        :param status: active or inactive, default is active
        :return: list of slots
        """
        for slot in Slots.objects(bot=bot, status=True):
            slot = slot.to_mongo().to_dict()
            slot.pop("bot")
            slot.pop("user")
            slot.pop("_id")
            slot.pop("timestamp")
            slot.pop("status")
            yield slot

    async def validate_and_log(self, bot: Text, user: Text, training_files, overwrite):
        (
            files_received,
            is_event_data,
            non_event_validation_summary,
        ) = await self.validate_and_prepare_data(bot, user, training_files, overwrite)
        DataImporterLogProcessor.add_log(
            bot, user, is_data_uploaded=True, files_received=list(files_received)
        )
        if not is_event_data:
            status = "Failure"
            summary = non_event_validation_summary["summary"]
            component_count = non_event_validation_summary["component_count"]
            if not non_event_validation_summary["validation_failed"]:
                status = "Success"
            DataImporterLogProcessor.update_summary(
                bot,
                user,
                component_count,
                summary,
                status=status,
                event_status=EVENT_STATUS.COMPLETED.value,
            )

        return is_event_data

    async def validate_and_prepare_data(
        self, bot: Text, user: Text, training_files: List, overwrite: bool
    ):
        """
        Saves training data (zip, file or files) and validates whether at least one
        training file exists in the received set of files. If some training files are
        missing then, it prepares the rest of the data from database.
        In case only http actions are received, then it is validated and saved.
        Finally, a list of files received are returned.
        """
        non_event_validation_summary = None
        bot_data_home_dir = await DataUtility.save_uploaded_data(bot, training_files)
        files_to_prepare = DataUtility.validate_and_get_requirements(
            bot_data_home_dir, True
        )
        files_received = REQUIREMENTS - files_to_prepare
        is_event_data = False

        if files_received.difference({"config", "actions", "chat_client_config"}):
            is_event_data = True
        else:
            non_event_validation_summary = self.save_data_without_event(
                bot_data_home_dir, bot, user, overwrite
            )
        return files_received, is_event_data, non_event_validation_summary

    def save_data_without_event(
        self, data_home_dir: Text, bot: Text, user: Text, overwrite: bool
    ):
        """
        Saves http actions and config file.
        """
        from kairon.importer.validator.file_validator import TrainingDataValidator

        actions = None
        config = None
        chat_client_config = None
        validation_failed = False
        error_summary = {}
        component_count = COMPONENT_COUNT.copy()
        actions_path = os.path.join(data_home_dir, "actions.yml")
        config_path = os.path.join(data_home_dir, "config.yml")
        chat_client_config_path = os.path.join(data_home_dir, "chat_client_config.yml")
        if os.path.exists(actions_path):
            actions = Utility.read_yaml(actions_path)
            (
                validation_failed,
                error_summary,
                actions_count,
            ) = TrainingDataValidator.validate_custom_actions(actions)
            component_count.update(actions_count)
        if os.path.exists(config_path):
            config = Utility.read_yaml(config_path)
            errors = TrainingDataValidator.validate_rasa_config(config)
            error_summary["config"] = errors
        if os.path.exists(chat_client_config_path):
            chat_client_config = Utility.read_yaml(chat_client_config_path)
            chat_client_config = chat_client_config["config"]

        if not validation_failed and not error_summary.get("config"):
            files_to_save = set()
            if actions and set(actions.keys()).intersection(
                {a_type.value for a_type in ActionType}
            ):
                files_to_save.add("actions")
            if config:
                files_to_save.add("config")
            if chat_client_config:
                files_to_save.add("chat_client_config")
            self.save_training_data(
                bot,
                user,
                actions=actions,
                config=config,
                overwrite=overwrite,
                what=files_to_save,
                chat_client_config=chat_client_config,
            )
        else:
            validation_failed = True
        return {
            "summary": error_summary,
            "component_count": component_count,
            "validation_failed": validation_failed,
        }

    def prepare_training_data_for_validation(
        self, bot: Text, bot_data_home_dir: str = None, which: set = REQUIREMENTS.copy()
    ):
        """
        Writes training data into files and makes them available for validation.
        @param bot: bot id.
        @param bot_data_home_dir: location where data needs to be written
        @param which: which training data is to be written
        @return:
        """
        if not bot_data_home_dir:
            bot_data_home_dir = os.path.join("training_data", bot, str(uuid.uuid4()))
        data_path = os.path.join(bot_data_home_dir, DEFAULT_DATA_PATH)
        Utility.make_dirs(data_path)

        if "nlu" in which:
            nlu_path = os.path.join(data_path, "nlu.yml")
            nlu = self.load_nlu(bot)
            nlu_as_str = nlu.nlu_as_yaml().encode()
            Utility.write_to_file(nlu_path, nlu_as_str)

        if "domain" in which:
            domain_path = os.path.join(bot_data_home_dir, DEFAULT_DOMAIN_PATH)
            domain = self.load_domain(bot)
            if isinstance(domain, Domain):
                domain_as_str = domain.as_yaml().encode()
                Utility.write_to_file(domain_path, domain_as_str)
            elif isinstance(domain, Dict):
                yaml.safe_dump(domain, open(domain_path, "w"))

        if "stories" in which:
            stories_path = os.path.join(data_path, "stories.yml")
            stories = self.load_stories(bot)
            YAMLStoryWriter().dump(stories_path, stories.story_steps)

        if "config" in which:
            config_path = os.path.join(bot_data_home_dir, DEFAULT_CONFIG_PATH)
            config = self.load_config(bot)
            config_as_str = yaml.dump(config).encode()
            Utility.write_to_file(config_path, config_as_str)

        if "rules" in which:
            rules_path = os.path.join(data_path, "rules.yml")
            rules = self.get_rules_for_training(bot)
            YAMLStoryWriter().dump(rules_path, rules.story_steps)

    def add_default_fallback_config(self, config_obj: dict, bot: Text, user: Text):
        idx = next(
            (
                idx
                for idx, comp in enumerate(config_obj["policies"])
                if comp["name"] == "FallbackPolicy"
            ),
            None,
        )
        if idx:
            del config_obj["policies"][idx]
        rule_policy = next(
            (comp for comp in config_obj["policies"] if "RulePolicy" in comp["name"]),
            {},
        )

        if not rule_policy:
            config_obj["policies"].append(rule_policy)
        rule_policy["name"] = "RulePolicy"

        if not rule_policy.get("core_fallback_action_name"):
            rule_policy["core_fallback_action_name"] = "action_default_fallback"
        if not rule_policy.get("core_fallback_threshold"):
            rule_policy["core_fallback_threshold"] = 0.3
        if not rule_policy.get("max_history"):
            rule_policy["max_history"] = 5
        property_idx = next(
            (
                idx
                for idx, comp in enumerate(config_obj["pipeline"])
                if comp["name"] == "FallbackClassifier"
            ),
            None,
        )
        if not property_idx:
            property_idx = next(
                (
                    idx
                    for idx, comp in enumerate(config_obj["pipeline"])
                    if comp["name"] == "DIETClassifier"
                ),
                None,
            )
            if property_idx:
                fallback = {"name": "FallbackClassifier", "threshold": 0.7}
                config_obj["pipeline"].insert(property_idx + 1, fallback)

        self.add_default_fallback_data(bot, user, True, True)

    def add_default_fallback_data(
        self,
        bot: Text,
        user: Text,
        nlu_fallback: bool = True,
        action_fallback: bool = True,
    ):
        if nlu_fallback:
            if not Utility.is_exist(
                Responses,
                raise_error=False,
                bot=bot,
                status=True,
                name__iexact="utter_please_rephrase",
            ):
                self.add_text_response(
                    DEFAULT_NLU_FALLBACK_RESPONSE, "utter_please_rephrase", bot, user
                )
            steps = [
                {"name": RULE_SNIPPET_ACTION_NAME, "type": StoryStepType.bot.value},
                {
                    "name": DEFAULT_NLU_FALLBACK_INTENT_NAME,
                    "type": StoryStepType.intent.value,
                },
                {"name": "utter_please_rephrase", "type": StoryStepType.bot.value},
            ]
            rule = {"name": DEFAULT_NLU_FALLBACK_RULE, "steps": steps, "type": "RULE"}
            try:
                self.add_complex_story(rule, bot, user)
            except AppException as e:
                logging.info(str(e))

        if action_fallback:
            if not Utility.is_exist(
                Responses,
                raise_error=False,
                bot=bot,
                status=True,
                name__iexact=DEFAULT_NLU_FALLBACK_UTTERANCE_NAME,
            ):
                self.add_text_response(
                    DEFAULT_ACTION_FALLBACK_RESPONSE,
                    DEFAULT_NLU_FALLBACK_UTTERANCE_NAME,
                    bot,
                    user,
                )

    def add_default_training_data(self, bot: Text, user: Text):
        data = Utility.read_yaml("template/use-cases/GPT-FAQ/data/nlu.yml")
        utterance = Utility.read_yaml("template/use-cases/GPT-FAQ/domain.yml")

        self.add_intent("bye", bot, user, is_integration=False)
        examples_bye = next(
            intent["examples"] for intent in data["nlu"] if intent["intent"] == "bye"
        )
        list(
            self.add_training_example(
                examples_bye, "bye", bot, user, is_integration=False
            )
        )
        utter_bye_exmp = utterance["responses"]["utter_bye"]
        utter_bye = [item["text"] for item in utter_bye_exmp]
        if not Utility.is_exist(
            Responses, raise_error=False, bot=bot, status=True, name__iexact="utter_bye"
        ):
            for text in utter_bye:
                self.add_text_response(text, "utter_bye", bot, user)
        steps_goodbye = [
            {"name": "bye", "type": "INTENT"},
            {"name": "utter_bye", "type": "BOT"},
        ]
        rule_bye = {"name": "Bye", "steps": steps_goodbye, "type": "RULE"}
        self.add_complex_story(rule_bye, bot, user)

        self.add_intent("greet", bot, user, is_integration=False)
        examples_greet = next(
            intent["examples"] for intent in data["nlu"] if intent["intent"] == "greet"
        )
        list(
            self.add_training_example(
                examples_greet, "greet", bot, user, is_integration=False
            )
        )
        utter_greet_exmp = utterance["responses"]["utter_greet"]
        utter_greet = [item["text"] for item in utter_greet_exmp]
        if not Utility.is_exist(
            Responses,
            raise_error=False,
            bot=bot,
            status=True,
            name__iexact="utter_greet",
        ):
            for text in utter_greet:
                self.add_text_response(text, "utter_greet", bot, user)
        steps_greet = [
            {"name": "greet", "type": "INTENT"},
            {"name": "utter_greet", "type": "BOT"},
        ]
        rule_greet = {"name": "Greet", "steps": steps_greet, "type": "RULE"}
        self.add_complex_story(rule_greet, bot, user)

    def add_synonym(self, synonym_name: Text, bot, user):
        """
        add a synonym
        :param synonym_name: name of synonym
        :param bot: bot Id
        :param user: user Id
        """
        Utility.is_exist(
            Synonyms,
            raise_error=True,
            exp_message="Synonym already exists!",
            status=True,
            bot=bot,
            name__iexact=synonym_name,
        )
        synonym = Synonyms()
        synonym.name = synonym_name
        synonym.user = user
        synonym.bot = bot
        return synonym.save().id.__str__()

    def add_synonym_value(self, value: Text, synonym_name: Text, bot, user):
        """
        add a synonym value
        :param value: synonym value
        :param synonym_name: synonym_name
        :param bot: bot Id
        :user user: user Id
        """
        Utility.is_exist(
            Synonyms,
            raise_error=False,
            exp_message="Synonym does not exist!",
            name__iexact=synonym_name,
            bot=bot,
            status=True,
        )

        synonym = list(
            EntitySynonyms.objects(
                name__exact=synonym_name, bot=bot, status=True, value__exact=value
            )
        )
        if len(synonym):
            raise AppException("Synonym value already exists")
        entity_synonym = EntitySynonyms()
        entity_synonym.name = synonym_name
        entity_synonym.value = value
        entity_synonym.user = user
        entity_synonym.bot = bot
        return entity_synonym.save().id.__str__()

    def add_synonym_values(self, synonyms_dict: Dict, bot, user):
        """
        add values for a synonym
        :param synonyms_dict: dict for synonym and values
        :param bot: bot ID
        :param user: user ID
        """
        if Utility.check_empty_string(synonyms_dict.get("name")):
            raise AppException("Synonym name cannot be an empty!")
        if not synonyms_dict.get("value"):
            raise AppException("Synonym value cannot be an empty!")

        synonym_exist = Utility.is_exist(
            Synonyms,
            raise_error=False,
            name__iexact=synonyms_dict.get("name"),
            bot=bot,
            status=True,
        )
        if not synonym_exist:
            raise AppException("Synonym does not exist!")

        empty_element = any(
            [Utility.check_empty_string(elem) for elem in synonyms_dict.get("value")]
        )
        if empty_element:
            raise AppException("Synonym value cannot be an empty!")
        synonym = list(
            EntitySynonyms.objects(
                name__iexact=synonyms_dict["name"], bot=bot, status=True
            )
        )
        value_list = set(item.value for item in synonym)
        check = any(item in value_list for item in synonyms_dict.get("value"))
        if check:
            raise AppException("Synonym value already exists")
        added_values = []
        for val in synonyms_dict.get("value"):
            entity_synonym = EntitySynonyms()
            entity_synonym.name = synonyms_dict["name"]
            entity_synonym.value = val
            entity_synonym.user = user
            entity_synonym.bot = bot
            id = entity_synonym.save().id.__str__()
            added_values.append({"_id": id, "value": val})
        return added_values

    def edit_synonym(
        self, value_id: Text, value: Text, name: Text, bot: Text, user: Text
    ):
        """
        update the synonym value
        :param value_id: value id against which the synonym is updated
        :param value: synonym value
        :param name: synonym name
        :param bot: bot id
        :param user: user id
        :return: None
        :raises: AppException
        """
        values = list(
            EntitySynonyms.objects(
                name__iexact=name, value__exact=value, bot=bot, status=True
            )
        )
        if values:
            raise AppException("Synonym value already exists")
        try:
            val = EntitySynonyms.objects(bot=bot, status=True, name__exact=name).get(
                id=value_id
            )
            val.value = value
            val.user = user
            val.timestamp = datetime.utcnow()
            val.save()
        except DoesNotExist:
            raise AppException("Synonym value does not exist!")

    def delete_synonym(self, id: str, bot: str):
        """
        delete the synonym and its values
        :param id: synonym id
        :param bot: bot id
        """
        try:
            synonym = Synonyms.objects(bot=bot, status=True).get(id=id)
            Utility.hard_delete_document(
                [EntitySynonyms], bot=bot, status=True, name__iexact=synonym.name
            )
            synonym.delete()
        except DoesNotExist as e:
            raise AppException(e)

    def delete_synonym_value(self, synonym_name: str, value_id: str, bot: str):
        """
        delete particular synonym value
        :param synonym_name: name of synonym
        :param value_id: value id
        :param bot: bot_id
        """
        if not (synonym_name and synonym_name.strip()):
            raise AppException("Synonym cannot be empty or spaces")
        try:
            synonym_value = EntitySynonyms.objects(
                bot=bot, status=True, name__exact=synonym_name
            ).get(id=value_id)
            synonym_value.delete()
        except DoesNotExist as e:
            raise AppException(e)

    def get_synonym_values(self, name: Text, bot: Text):
        """
        fetch all the synonym values
        :param name: synonym name
        :param bot: bot id
        :return: yields the values
        """
        values = EntitySynonyms.objects(
            bot=bot, status=True, name__iexact=name
        ).order_by("-timestamp")
        for value in values:
            yield {
                "_id": value.id.__str__(),
                "value": value.value,
                "synonym": value.name,
            }

    def add_utterance_name(
        self,
        name: Text,
        bot: Text,
        user: Text,
        form_attached: str = None,
        raise_error_if_exists: bool = False,
    ):
        if Utility.check_empty_string(name):
            raise AppException("Name cannot be empty")
        try:
            Utterances.objects(bot=bot, status=True, name__iexact=name).get()
            if raise_error_if_exists:
                raise AppException("Utterance exists")
        except DoesNotExist as e:
            logging.info(e)
            Utterances(
                name=name, form_attached=form_attached, bot=bot, user=user
            ).save()

    def get_utterances(self, bot: Text):
        utterances = Utterances.objects(bot=bot, status=True)
        for utterance in utterances:
            utterance = utterance.to_mongo().to_dict()
            utterance["_id"] = utterance["_id"].__str__()
            utterance.pop("status")
            utterance.pop("timestamp")
            utterance.pop("bot")
            utterance.pop("user")
            yield utterance

    def delete_utterance_name(self, name: Text, bot: Text, raise_exc: bool = False):
        try:
            utterance = Utterances.objects(
                name__iexact=name, bot=bot, status=True
            ).get()
            if not Utility.check_empty_string(utterance.form_attached):
                if raise_exc:
                    raise AppException(
                        f"Utterance cannot be deleted as it is linked to form: {utterance.form_attached}"
                    )
            else:
                utterance.delete()
        except DoesNotExist as e:
            logging.info(e)
            if raise_exc:
                raise AppException("Utterance not found")

    def get_training_data_count(self, bot: Text):
        intents_count = list(
            Intents.objects(bot=bot, status=True, name__nin=DEFAULT_INTENTS).aggregate(
                [
                    {
                        "$lookup": {
                            "from": "training_examples",
                            "let": {"bot_id": bot, "name": "$name"},
                            "pipeline": [
                                {"$match": {"bot": bot, "status": True}},
                                {
                                    "$match": {
                                        "$expr": {
                                            "$and": [{"$eq": ["$intent", "$$name"]}]
                                        }
                                    }
                                },
                                {"$count": "count"},
                            ],
                            "as": "intents_count",
                        }
                    },
                    {
                        "$project": {
                            "_id": 0,
                            "name": 1,
                            "count": {"$first": "$intents_count.count"},
                        }
                    },
                ]
            )
        )

        utterances_count = list(
            Utterances.objects(bot=bot, status=True).aggregate(
                [
                    {
                        "$lookup": {
                            "from": "responses",
                            "let": {"bot_id": bot, "utterance": "$name"},
                            "pipeline": [
                                {"$match": {"bot": bot, "status": True}},
                                {
                                    "$match": {
                                        "$expr": {
                                            "$and": [{"$eq": ["$name", "$$utterance"]}]
                                        }
                                    }
                                },
                                {"$count": "count"},
                            ],
                            "as": "responses_count",
                        }
                    },
                    {
                        "$project": {
                            "_id": 0,
                            "name": 1,
                            "count": {"$first": "$responses_count.count"},
                        }
                    },
                ]
            )
        )

        return {"intents": intents_count, "utterances": utterances_count}

    @staticmethod
    def get_bot_settings(bot: Text, user: Text):
        try:
            settings = BotSettings.objects(bot=bot, status=True).get()
        except DoesNotExist as e:
            logging.info(e)
            settings = BotSettings(bot=bot, user=user).save()
        return settings

    @staticmethod
    def edit_bot_settings(bot_settings: dict, bot: Text, user: Text):
        """
        Update bot settings with new values.
        :param bot_settings: bot settings values
        :param bot: bot id
        :param user: user id
        :return: None
        """
        if not Utility.is_exist(BotSettings, raise_error=False, bot=bot, status=True):
            raise AppException(f"Bot Settings for the bot not found")

        settings = BotSettings.objects(bot=bot, status=True).get()
        analytics = Analytics(**bot_settings.get("analytics"))
        settings.update(
            set__analytics=analytics, set__user=user, set__timestamp=datetime.utcnow()
        )

    @staticmethod
    def enable_llm_faq(bot: Text, user: Text):
        bot_settings = MongoProcessor.get_bot_settings(bot, user)
        bot_settings.llm_settings.enable_faq = True
        bot_settings.save()

    def save_chat_client_config(self, config: dict, bot: Text, user: Text):
        from kairon.shared.account.processor import AccountProcessor

        client_config = self.get_chat_client_config(bot, user)
        white_listed_domain = (
            ["*"] if not config.__contains__("whitelist") else config.pop("whitelist")
        )
        if client_config.config.get("headers"):
            client_config.config["headers"].pop("authorization", None)

        if config.get("multilingual") and config["multilingual"].get("bots"):
            accessible_bots = AccountProcessor.get_accessible_multilingual_bots(
                bot, user
            )
            enabled_bots = list(
                filter(
                    lambda bot_info: bot_info.get("is_enabled"),
                    config["multilingual"]["bots"],
                )
            )
            enabled_bots = set(map(lambda bot_info: bot_info["id"], enabled_bots))
            if not enabled_bots:
                raise AppException("At least one bot should be enabled!")
            for bot_info in accessible_bots:
                bot_info["is_enabled"] = (
                    True if bot_info["id"] in enabled_bots else False
                )
            client_config.config["multilingual"]["bots"] = accessible_bots

        client_config.config = config
        client_config.user = user
        client_config.white_listed_domain = white_listed_domain
        client_config.save()

    def get_chat_client_config_url(self, bot: Text, user: Text, **kwargs):
        from kairon.shared.auth import Authentication

        request = kwargs.get("request")
        account = kwargs.get("account")
        bot_account = kwargs.get("bot_account")
        ip_info = Utility.get_client_ip(request)
        geo_location = (
            PluginFactory.get_instance(PluginTypes.ip_info.value).execute(ip=ip_info)
            or {}
        )
        data = {"ip_info": ip_info, "geo_location": geo_location}
        MeteringProcessor.add_metrics(bot, account, MetricType.user_metrics, **data)
        MeteringProcessor.add_metrics(bot, bot_account, MetricType.user_metrics, **data)
        access_token, _ = Authentication.generate_integration_token(
            bot,
            user,
            ACCESS_ROLES.TESTER.value,
            access_limit=["/api/bot/.+/chat/client/config$"],
            token_type=TOKEN_TYPE.DYNAMIC.value,
        )
        url = urljoin(
            Utility.environment["model"]["agent"].get("url"),
            f"/api/bot/{bot}/chat/client/config/",
        )
        url = urljoin(url, access_token)
        return url

    def get_client_config_using_uid(self, bot: Text, token_claims: Dict):
        config = self.get_chat_client_config(
            bot, token_claims["sub"], is_client_live=True
        )
        return config.to_mongo().to_dict()

    def get_chat_client_config(
        self, bot: Text, user: Text, is_client_live: bool = False
    ):
        from kairon.shared.auth import Authentication
        from kairon.shared.account.processor import AccountProcessor

        AccountProcessor.get_bot_and_validate_status(bot)
        bot_settings = self.get_bot_settings(bot, user)
        try:
            client_config = ChatClientConfig.objects(bot=bot, status=True).get()
            client_config.config["whitelist"] = client_config.white_listed_domain
        except DoesNotExist as e:
            logging.info(e)
            config = Utility.load_json_file(
                "./template/chat-client/default-config.json"
            )
            client_config = ChatClientConfig(config=config, bot=bot, user=user)
        if not client_config.config.get('headers'):
            client_config.config['headers'] = {}
        if not client_config.config['headers'].get('X-USER'):
            client_config.config['headers']['X-USER'] = user
        client_config.config['api_server_host_url'] = Utility.environment['app']['server_url']
        client_config.config['nudge_server_url'] = Utility.environment['nudge']['server_url']
        token, refresh_token = Authentication.generate_integration_token(
            bot,
            user,
            expiry=bot_settings.chat_token_expiry,
            access_limit=[
                "/api/bot/.+/chat",
                "/api/bot/.+/agent/live/.+",
                "/api/bot/.+/conversation",
                "/api/bot/.+/metric/user/logs/user_metrics",
            ],
            token_type=TOKEN_TYPE.DYNAMIC.value,
        )
        iat = datetime.now(tz=timezone.utc).replace(microsecond=0).replace(second=0)
        access_token_expiry = iat + timedelta(minutes=bot_settings.chat_token_expiry)
        access_token_expiry = access_token_expiry.timestamp()
        refresh_token_expiry = iat + timedelta(
            minutes=bot_settings.refresh_token_expiry
        )
        refresh_token_expiry = refresh_token_expiry.timestamp()
        client_config.config["headers"]["authorization"] = {}
        client_config.config["headers"]["authorization"]["access_token"] = token
        client_config.config["headers"]["authorization"]["token_type"] = "Bearer"
        client_config.config["headers"]["authorization"][
            "refresh_token"
        ] = f"{refresh_token}"
        client_config.config["headers"]["authorization"][
            "access_token_ttl"
        ] = bot_settings.chat_token_expiry
        client_config.config["headers"]["authorization"][
            "refresh_token_ttl"
        ] = bot_settings.refresh_token_expiry
        client_config.config["headers"]["authorization"][
            "access_token_expiry"
        ] = access_token_expiry
        client_config.config["headers"]["authorization"][
            "refresh_token_expiry"
        ] = refresh_token_expiry
        client_config.config["chat_server_base_url"] = Utility.environment["model"][
            "agent"
        ]["url"]
        if client_config.config.get("multilingual") and client_config.config[
            "multilingual"
        ].get("enable"):
            accessible_bots = AccountProcessor.get_accessible_multilingual_bots(
                bot, user
            )
            enabled_bots = {}
            if client_config.config["multilingual"].get("bots"):
                enabled_bots = list(
                    filter(
                        lambda bot_info: bot_info.get("is_enabled"),
                        client_config.config["multilingual"]["bots"],
                    )
                )
                enabled_bots = set(map(lambda bot_info: bot_info["id"], enabled_bots))
            if is_client_live and bot not in enabled_bots:
                raise AppException("Bot is disabled. Please use a valid bot.")
            client_config.config["multilingual"]["bots"] = []
            for bot_info in accessible_bots:
                bot_info["is_enabled"] = (
                    True if bot_info["id"] in enabled_bots else False
                )
                if bot_info["is_enabled"] or not is_client_live:
                    token, _ = Authentication.generate_integration_token(
                        bot_info["id"],
                        user,
                        expiry=bot_settings.chat_token_expiry,
                        access_limit=[
                            "/api/bot/.+/chat",
                            "/api/bot/.+/agent/live/.+",
                            "/api/bot/.+/conversation",
                            "/api/bot/.+/metric/user/logs/{log_type}",
                        ],
                        token_type=TOKEN_TYPE.DYNAMIC.value,
                    )
                    bot_info["authorization"] = f"Bearer {token}"
                    client_config.config["multilingual"]["bots"].append(bot_info)

        return client_config

    def add_regex(self, regex_dict: Dict, bot, user):
        if Utility.check_empty_string(
            regex_dict.get("name")
        ) or Utility.check_empty_string(regex_dict.get("pattern")):
            raise AppException("Regex name and pattern cannot be empty or blank spaces")
        try:
            RegexFeatures.objects(
                name__iexact=regex_dict.get("name"), bot=bot, status=True
            ).get()
            raise AppException("Regex name already exists!")
        except DoesNotExist:
            regex = RegexFeatures()
            regex.name = regex_dict.get("name")
            regex.pattern = regex_dict.get("pattern")
            regex.bot = bot
            regex.user = user
            regex_id = regex.save().id.__str__()
            return regex_id

    def edit_regex(self, regex_dict: Dict, bot, user):
        if Utility.check_empty_string(
            regex_dict.get("name")
        ) or Utility.check_empty_string(regex_dict.get("pattern")):
            raise AppException("Regex name and pattern cannot be empty or blank spaces")
        try:
            regex = RegexFeatures.objects(
                name__iexact=regex_dict.get("name"), bot=bot, status=True
            ).get()
            regex.pattern = regex_dict.get("pattern")
            regex.user = user
            regex.timestamp = datetime.utcnow()
            regex.save()
        except DoesNotExist:
            raise AppException("Regex name does not exist!")

    def delete_regex(self, regex_name: Text, bot: Text, user: Text):
        """
        deletes regex pattern
        :param regex_name: regex name
        :param user: user id
        :param bot: bot id
        :return: AppException
        """

        try:
            regex = RegexFeatures.objects(
                name__iexact=regex_name, bot=bot, status=True
            ).get()
            regex.delete()
        except DoesNotExist:
            raise AppException("Regex name does not exist.")

    def add_lookup(self, lookup_name, bot, user):
        """
        add a lookup table
        :param lookup_name: name of the lookup
        :param bot: bot id
        :param user: user id
        """
        Utility.is_exist(
            Lookup,
            raise_error=True,
            exp_message="Lookup already exists!",
            status=True,
            bot=bot,
            name__iexact=lookup_name,
        )
        lookup = Lookup()
        lookup.name = lookup_name
        lookup.user = user
        lookup.bot = bot
        lookup.save()
        return lookup.id.__str__()

    def add_lookup_value(self, lookup_name, lookup_value, bot, user):
        """
        add a lookup value
        :param lookup_name: name of the lookup
        :param lookup_value: value of the lookup
        :param bot: bot id
        :param user: user id
        """
        lookup_exist = Utility.is_exist(
            Lookup, raise_error=False, name__iexact=lookup_name, bot=bot, status=True
        )
        if not lookup_exist:
            raise AppException("Lookup does not exists")
        Utility.is_exist(
            LookupTables,
            raise_error=True,
            exp_message="Lookup value already exists",
            value__exact=lookup_value,
            bot=bot,
            status=True,
        )
        lookup_table = LookupTables()
        lookup_table.name = lookup_name
        lookup_table.value = lookup_value
        lookup_table.user = user
        lookup_table.bot = bot
        lookup_table.save()
        return lookup_table.id.__str__()

    def add_lookup_values(self, lookup_dict: Dict, bot, user):
        """
        add values for a lookup
        :param lookup_dict: lookup and its values
        :param bot: bot ID
        :param user: user ID
        """
        if Utility.check_empty_string(lookup_dict.get("name")):
            raise AppException("Lookup cannot be an empty string")
        if not lookup_dict.get("value"):
            raise AppException("Lookup value cannot be an empty string")

        lookup_exist = Utility.is_exist(
            Lookup,
            raise_error=False,
            name__iexact=lookup_dict.get("name"),
            bot=bot,
            status=True,
        )
        if not lookup_exist:
            raise AppException("Lookup does not exists")

        empty_element = any(
            [Utility.check_empty_string(elem) for elem in lookup_dict.get("value")]
        )
        if empty_element:
            raise AppException("Lookup value cannot be an empty string")
        lookup = list(
            LookupTables.objects(name__iexact=lookup_dict["name"], bot=bot, status=True)
        )
        value_list = set(item.value for item in lookup)
        check = any(item in value_list for item in lookup_dict.get("value"))
        if check:
            raise AppException("Lookup value already exists")
        added_values = []
        for val in lookup_dict.get("value"):
            lookup_table = LookupTables()
            lookup_table.name = lookup_dict["name"]
            lookup_table.value = val
            lookup_table.user = user
            lookup_table.bot = bot
            lookup_table.save()
            id = lookup_table.id.__str__()
            added_values.append({"_id": id, "value": val})
        return added_values

    def get_lookups(self, bot: Text):
        """
        fetch all the lookup table name
        :param name: table name
        :param bot: bot id
        :return: yields the values
        """
        lookups = Lookup.objects(bot=bot, status=True).order_by("-timestamp")
        for lookup in lookups:
            yield {"_id": lookup.id.__str__(), "lookup": lookup.name}

    def get_lookup_values(self, name: Text, bot: Text):
        """
        fetch all the lookup table values
        :param name: table name
        :param bot: bot id
        :return: yields the values
        """
        values = LookupTables.objects(bot=bot, status=True, name__iexact=name).order_by(
            "-timestamp"
        )
        for value in values:
            yield {
                "_id": value.id.__str__(),
                "value": value.value,
                "lookup": value.name,
            }

    def edit_lookup_value(
        self, lookup_id: Text, value: Text, name: Text, bot: Text, user: Text
    ):
        """
        update the lookup table value
        :param id: value id against which the lookup table is updated
        :param value: table value
        :param name: lookup table name
        :param bot: bot id
        :param user: user id
        :return: None
        :raises: AppException
        """
        lookup_exist = Utility.is_exist(
            Lookup, raise_error=False, name__iexact=name, bot=bot, status=True
        )
        if not lookup_exist:
            raise AppException("Lookup does not exists")

        lookup = list(LookupTables.objects(name__iexact=name, bot=bot, status=True))
        value_list = set(item.value for item in lookup)
        if value in value_list:
            raise AppException("Lookup value already exists")
        try:
            val = LookupTables.objects(bot=bot, status=True, name__iexact=name).get(
                id=lookup_id
            )
            val.value = value
            val.user = user
            val.timestamp = datetime.utcnow()
            val.save()
        except DoesNotExist:
            raise AppException("Lookup value does not exist!")

    def delete_lookup(self, lookup_id: str, bot: str):
        """
        delete lookup and its value
        :param lookup_id: lookup ID
        :param bot: bot id
        """
        if not (lookup_id and lookup_id.strip()):
            raise AppException("Lookup Id cannot be empty or spaces")
        try:
            lookup = Lookup.objects(bot=bot, status=True).get(id=lookup_id)
            Utility.hard_delete_document(
                [LookupTables], bot=bot, name__exact=lookup.name
            )
            lookup.delete()
        except DoesNotExist:
            raise AppException("Invalid lookup!")

    def delete_lookup_value(self, lookup_value_id: str, lookup_name: str, bot: str):
        """
        delete a lookup value
        :param lookup_value_id: value ID
        :param lookup_name: lookup name
        :param bot: bot ID
        """
        if not (lookup_value_id and lookup_value_id.strip()):
            raise AppException("Lookup value Id cannot be empty or spaces")
        try:
            lookup_value = LookupTables.objects(
                bot=bot, status=True, name__iexact=lookup_name
            ).get(id=lookup_value_id)
            lookup_value.delete()
        except DoesNotExist as e:
            raise AppException(e)

    def __add_or_update_form_validations(
        self, name: Text, path: list, bot: Text, user: Text
    ):
        existing_slot_validations = FormValidationAction.objects(
            name=name, bot=bot, status=True
        )
        existing_validations = {
            validation.slot for validation in list(existing_slot_validations)
        }
        slots_required_for_form = {slots_to_fill["slot"] for slots_to_fill in path}

        for slots_to_fill in path:
            slot = slots_to_fill.get("slot")
            slot_set = slots_to_fill.get("slot_set", {})
            validation_semantic = slots_to_fill.get("validation_semantic")
            if slot in existing_validations:
                validation = existing_slot_validations.get(slot=slot)
                validation.validation_semantic = validation_semantic
                validation.valid_response = slots_to_fill.get("valid_response")
                validation.invalid_response = slots_to_fill.get("invalid_response")
                validation.is_required = slots_to_fill.get("is_required")
                validation.slot_set.type = slot_set.get("type")
                validation.slot_set.value = slot_set.get("value")
                validation.user = user
                validation.timestamp = datetime.utcnow()
                validation.save()
            else:
                FormValidationAction(
                    name=name,
                    slot=slot,
                    validation_semantic=validation_semantic,
                    bot=bot,
                    user=user,
                    valid_response=slots_to_fill.get("valid_response"),
                    invalid_response=slots_to_fill.get("invalid_response"),
                    is_required=slots_to_fill.get("is_required"),
                    slot_set=FormSlotSet(**slot_set),
                ).save()

        slot_validations_to_delete = existing_validations.difference(
            slots_required_for_form
        )
        for slot in slot_validations_to_delete:
            validation = existing_slot_validations.get(slot=slot)
            validation.delete()

    def __add_form_responses(
        self, responses: list, utterance_name: Text, form: Text, bot: Text, user: Text
    ):
        for resp in responses:
            self.add_response(
                utterances={"text": resp.strip()},
                name=utterance_name,
                form_attached=form,
                bot=bot,
                user=user,
            )

    def __validate_slots_attached_to_form(self, required_slots: set, bot: Text):
        existing_slots = set(
            Slots.objects(bot=bot, status=True, name__in=required_slots).values_list(
                "name"
            )
        )
        existing_slot_mappings = SlotMapping.objects(
            bot=bot, status=True, slot__in=required_slots
        ).values_list("slot")
        if required_slots.difference(existing_slots).__len__() > 0:
            raise AppException(
                f"slots not exists: {required_slots.difference(existing_slots)}"
            )
        if required_slots.difference(existing_slot_mappings).__len__() > 0:
            raise AppException(
                f"Mapping is required for slot: {required_slots.difference(existing_slot_mappings)}"
            )

    def add_form(self, name: str, path: list, bot: Text, user: Text):
        if Utility.check_empty_string(name):
            raise AppException("Form name cannot be empty or spaces")
        Utility.is_exist(
            Forms,
            f'Form with name "{name}" exists',
            name__iexact=name,
            bot=bot,
            status=True,
        )
        Utility.is_valid_action_name(name, bot, Forms)
        required_slots = [
            slots_to_fill["slot"]
            for slots_to_fill in path
            if not Utility.check_empty_string(slots_to_fill["slot"])
        ]
        self.__validate_slots_attached_to_form(set(required_slots), bot)
        for slots_to_fill in path:
            self.__add_form_responses(
                slots_to_fill["ask_questions"],
                utterance_name=f'utter_ask_{name}_{slots_to_fill["slot"]}',
                form=name,
                bot=bot,
                user=user,
            )
        form_id = (
            Forms(name=name, required_slots=required_slots, bot=bot, user=user)
            .save()
            .id.__str__()
        )
        self.__add_or_update_form_validations(f"validate_{name}", path, bot, user)
        self.add_action(
            f"validate_{name}",
            bot,
            user,
            action_type=ActionType.form_validation_action.value,
        )
        return form_id

    @staticmethod
    def list_forms(bot: Text):
        for form in Forms.objects(bot=bot, status=True):
            form = form.to_mongo().to_dict()
            form["_id"] = form["_id"].__str__()
            form.pop("bot")
            form.pop("user")
            form.pop("status")
            yield form

    def get_form(self, form_id: Text, bot: Text):
        try:
            form = (
                Forms.objects(id=form_id, bot=bot, status=True)
                .get()
                .to_mongo()
                .to_dict()
            )
            name = form["name"]
            form["_id"] = form["_id"].__str__()
            form_validations = FormValidationAction.objects(
                name=f"validate_{name}", bot=bot, status=True
            )
            slots_with_validations = {
                validation.slot for validation in form_validations
            }
            slot_mapping = []
            for slot in form.get("required_slots") or []:
                utterance = list(
                    self.get_response(name=f"utter_ask_{name}_{slot}", bot=bot)
                )
                mapping = {
                    "slot": slot,
                    "ask_questions": utterance,
                    "validation": None,
                    "valid_response": None,
                    "invalid_response": None,
                    "slot_set": {},
                }
                if slot in slots_with_validations:
                    validations = form_validations.get(slot=slot).to_mongo().to_dict()
                    mapping["validation_semantic"] = validations.get(
                        "validation_semantic"
                    )
                    mapping["valid_response"] = validations.get("valid_response")
                    mapping["invalid_response"] = validations.get("invalid_response")
                    mapping["is_required"] = validations.get("is_required")
                    mapping["slot_set"]["type"] = validations["slot_set"].get("type")
                    mapping["slot_set"]["value"] = validations["slot_set"].get("value")
                slot_mapping.append(mapping)
            form["settings"] = slot_mapping
            return form
        except DoesNotExist as e:
            logging.info(str(e))
            raise AppException("Form does not exists")

    def edit_form(self, name: str, path: list, bot: Text, user: Text):
        try:
            form = Forms.objects(name=name, bot=bot, status=True).get()
            slots_required_for_form = [slots_to_fill["slot"] for slots_to_fill in path]
            self.__validate_slots_attached_to_form(set(slots_required_for_form), bot)
            existing_slots_for_form = set(form.required_slots)
            slots_to_remove = existing_slots_for_form.difference(
                set(slots_required_for_form)
            )
            new_slots_to_add = set(slots_required_for_form).difference(
                existing_slots_for_form
            )

            for slot in slots_to_remove:
                try:
                    self.delete_utterance(f"utter_ask_{name}_{slot}", bot, False)
                except AppException:
                    pass

            for slots_to_fill in path:
                slot_name = slots_to_fill["slot"]
                if slot_name in new_slots_to_add:
                    self.__add_form_responses(
                        slots_to_fill["ask_questions"],
                        utterance_name=f"utter_ask_{name}_{slot_name}",
                        form=name,
                        bot=bot,
                        user=user,
                    )
            form.required_slots = slots_required_for_form
            form.user = user
            form.timestamp = datetime.utcnow()
            form.save()
            self.__add_or_update_form_validations(f"validate_{name}", path, bot, user)
        except DoesNotExist:
            raise AppException("Form does not exists")

    def delete_form(self, name: Text, bot: Text, user: Text):
        try:
            form = Forms.objects(name=name, bot=bot, status=True).get()
            MongoProcessor.get_attached_flows(bot, name, "action")
            for slot in form.required_slots:
                try:
                    utterance_name = f"utter_ask_{name}_{slot}"
                    self.delete_utterance(utterance_name, bot, False)
                except Exception as e:
                    logging.info(str(e))
            form.delete()
            if Utility.is_exist(
                FormValidationAction,
                raise_error=False,
                name__iexact=f"validate_{name}",
                bot=bot,
                status=True,
            ):
                self.delete_action(f"validate_{name}", bot, user)
        except DoesNotExist:
            raise AppException(f'Form "{name}" does not exists')

    def add_or_update_slot_mapping(self, mapping: dict, bot: Text, user: Text):
        """
        Add/update slot mappings.

        :param mapping: slot mapping request
        :param bot: bot id
        :param user: user id
        :return: document id of the mapping
        """
        try:
            if not Utility.is_exist(
                Slots, raise_error=False, name=mapping["slot"], bot=bot, status=True
            ):
                raise AppException(f'Slot with name \'{mapping["slot"]}\' not found')
            slot_mapping = SlotMapping.objects(
                slot=mapping["slot"], bot=bot, status=True
            ).get()
        except DoesNotExist:
            slot_mapping = SlotMapping(slot=mapping["slot"], bot=bot)
        slot_mapping.mapping = mapping["mapping"]
        slot_mapping.user = user
        slot_mapping.timestamp = datetime.utcnow()
        return slot_mapping.save().id.__str__()

    def __prepare_slot_mappings(self, bot: Text):
        """
        Fetches existing slot mappings.

        :param bot: bot id
        :return: list of slot mappings for training
        """
        mappings = self.get_slot_mappings(bot)
        for mapping in mappings:
            yield {mapping["slot"]: mapping["mapping"]}

    def get_slot_mappings(self, bot: Text, form: Text = None):
        """
        Fetches existing slot mappings.

        :param bot: bot id
        :param form: retrieve slot mappings for a particular form
        :return: list of slot mappings
        """
        query = Q(bot=bot, status=True)
        if Utility.check_empty_string(form):
            mappings = SlotMapping.objects(query)
        else:
            query &= Q(mapping__conditions__exists=True) & Q(mapping__conditions__elemMatch={"active_loop": form})
            mappings = SlotMapping.objects(query)
        for slot_mapping in mappings:
            slot_mapping = slot_mapping.to_mongo().to_dict()
            slot_mapping.pop("bot")
            slot_mapping.pop("user")
            slot_mapping.pop("_id")
            slot_mapping.pop("timestamp")
            slot_mapping.pop("status")
            yield slot_mapping

    def delete_slot_mapping(self, name: Text, bot: Text, user: Text):
        """
        Delete slot mapping.

        :param name: Name of slot for which mapping exists.
        :param bot: bot id
        :param user: user id
        :return: document id of the mapping
        """
        try:
            slot_mapping = SlotMapping.objects(slot=name, bot=bot, status=True).get()
            forms_with_slot = Forms.objects(
                bot=bot, status=True, required_slots__contains=name
            )
            if len(forms_with_slot) > 0:
                raise AppException(
                    f'Slot mapping is required for form: {[form["name"] for form in forms_with_slot]}'
                )
            slot_mapping.user = user
            slot_mapping.delete()
        except DoesNotExist:
            raise AppException(f"No slot mapping exists for slot: {name}")

    def add_slot_set_action(self, action: dict, bot: Text, user: Text):
        set_slots = []
        if Utility.check_empty_string(action.get("name")):
            raise AppException("name cannot be empty or spaces")
        Utility.is_valid_action_name(action.get("name"), bot, SlotSetAction)
        for slot in action["set_slots"]:
            if Utility.check_empty_string(slot.get("name")):
                raise AppException("slot name cannot be empty or spaces")
            if not Utility.is_exist(
                Slots, raise_error=False, name=slot["name"], bot=bot, status=True
            ):
                raise AppException(f'Slot with name "{slot["name"]}" not found')
            set_slots.append(SetSlots(**slot))
        SlotSetAction(
            name=action["name"], set_slots=set_slots, bot=bot, user=user
        ).save()
        self.add_action(
            action["name"], bot, user, action_type=ActionType.slot_set_action.value
        )

    @staticmethod
    def list_slot_set_actions(bot: Text, with_doc_id: bool = True):
        if with_doc_id:
            actions = (
                SlotSetAction.objects(bot=bot, status=True)
                .exclude("bot", "user", "timestamp", "status")
                .to_json()
            )
            actions = json.loads(actions)
            slot_set_actions = [
                {**action, "_id": action["_id"]["$oid"].__str__()} for action in actions
            ]
        else:
            actions = (
                SlotSetAction.objects(bot=bot, status=True)
                .exclude("id", "bot", "user", "timestamp", "status")
                .to_json()
            )
            slot_set_actions = json.loads(actions)
        return slot_set_actions

    @staticmethod
    def edit_slot_set_action(action: dict, bot: Text, user: Text):
        set_slots = []
        try:
            for slot in action["set_slots"]:
                if Utility.check_empty_string(slot.get("name")):
                    raise AppException("slot name cannot be empty or spaces")
                if not Utility.is_exist(
                    Slots, raise_error=False, name=slot["name"], bot=bot, status=True
                ):
                    raise AppException(f'Slot with name "{slot["name"]}" not found')
                set_slots.append(SetSlots(**slot))
            slot_set_action = SlotSetAction.objects(
                name=action.get("name"), bot=bot, status=True
            ).get()
            slot_set_action.set_slots = set_slots
            slot_set_action.user = user
            slot_set_action.timestamp = datetime.utcnow()
            slot_set_action.save()
        except DoesNotExist:
            raise AppException(
                f'Slot setting action with name "{action.get("name")}" not found'
            )

    def delete_action(self, name: Text, bot: Text, user: Text):
        """
        soft delete an action
        :param name: action name
        :param bot: bot id
        :param user: user id
        :return:
        """
        try:
            action = Actions.objects(name=name, bot=bot, status=True).get()
            MongoProcessor.get_attached_flows(bot, name, "action")
            Utility.is_exist(
                PromptAction,
                bot=bot,
                llm_prompts__source=LlmPromptSource.action.value,
                llm_prompts__data=name,
                exp_message=f"Action with name {name} is attached with PromptAction!",
            )
            if action.type == ActionType.slot_set_action.value:
                Utility.hard_delete_document(
                    [SlotSetAction],
                    name__iexact=name,
                    bot=bot,
                )
            elif action.type == ActionType.form_validation_action.value:
                Utility.hard_delete_document(
                    [FormValidationAction],
                    name__iexact=name,
                    bot=bot,
                )
            elif action.type == ActionType.email_action.value:
                Utility.hard_delete_document(
                    [EmailActionConfig],
                    action_name__iexact=name,
                    bot=bot,
                )
            elif action.type == ActionType.google_search_action.value:
                Utility.hard_delete_document(
                    [GoogleSearchAction],
                    name__iexact=name,
                    bot=bot,
                )
            elif action.type == ActionType.jira_action.value:
                Utility.hard_delete_document(
                    [JiraAction],
                    name__iexact=name,
                    bot=bot,
                )
            elif action.type == ActionType.http_action.value:
                Utility.hard_delete_document(
                    [HttpActionConfig], action_name__iexact=name, bot=bot
                )
            elif action.type == ActionType.zendesk_action.value:
                Utility.hard_delete_document(
                    [ZendeskAction], name__iexact=name, bot=bot
                )
            elif action.type == ActionType.pipedrive_leads_action.value:
                Utility.hard_delete_document(
                    [PipedriveLeadsAction], name__iexact=name, bot=bot
                )
            elif action.type == ActionType.hubspot_forms_action.value:
                Utility.hard_delete_document(
                    [HubspotFormsAction], name__iexact=name, bot=bot
                )
            elif action.type == ActionType.two_stage_fallback.value:
                Utility.hard_delete_document(
                    [KaironTwoStageFallbackAction], name__iexact=name, bot=bot
                )
            elif action.type == ActionType.razorpay_action.value:
                Utility.hard_delete_document(
                    [RazorpayAction], name__iexact=name, bot=bot
                )
            elif action.type == ActionType.database_action.value:
                Utility.hard_delete_document(
                    [DatabaseAction], name__iexact=name, bot=bot
                )
            elif action.type == ActionType.web_search_action.value:
                Utility.hard_delete_document(
                    [WebSearchAction], name__iexact=name, bot=bot
                )
            elif action.type == ActionType.prompt_action.value:
                Utility.hard_delete_document([PromptAction], name__iexact=name, bot=bot)
            elif action.type == ActionType.pyscript_action.value:
                Utility.hard_delete_document(
                    [PyscriptActionConfig], name__iexact=name, bot=bot
                )
            action.delete()
        except DoesNotExist:
            raise AppException(f'Action with name "{name}" not found')

    def add_email_action(self, action: Dict, bot: str, user: str):
        """
        add a new Email Action
        :param action: email action configuration
        :param bot: bot id
        :param user: user id
        :return: doc id
        """
        action["bot"] = bot
        action["user"] = user
        Utility.is_valid_action_name(action.get("action_name"), bot, EmailActionConfig)
        email = EmailActionConfig(**action).save().id.__str__()
        self.add_action(
            action["action_name"],
            bot,
            user,
            action_type=ActionType.email_action.value,
            raise_exception=False,
        )
        return email

    def edit_email_action(self, action: dict, bot: Text, user: Text):
        """
        update an Email Action
        :param action: email action configuration
        :param bot: bot id
        :param user: user id
        :return: None
        """
        if not Utility.is_exist(
            EmailActionConfig,
            raise_error=False,
            action_name=action.get("action_name"),
            bot=bot,
            status=True,
        ):
            raise AppException(
                f'Action with name "{action.get("action_name")}" not found'
            )
        email_action = EmailActionConfig.objects(
            action_name=action.get("action_name"), bot=bot, status=True
        ).get()
        email_action.smtp_url = action["smtp_url"]
        email_action.smtp_port = action["smtp_port"]
        email_action.smtp_userid = (
            CustomActionRequestParameters(**action["smtp_userid"])
            if action.get("smtp_userid")
            else None
        )
        email_action.smtp_password = CustomActionRequestParameters(
            **action["smtp_password"]
        )
        email_action.custom_text = (
            CustomActionRequestParameters(**action["custom_text"])
            if action.get("custom_text")
            else None
        )
        email_action.from_email = action["from_email"]
        email_action.subject = action["subject"]
        email_action.to_email = action["to_email"]
        email_action.response = action["response"]
        email_action.tls = action["tls"]
        email_action.user = user
        email_action.timestamp = datetime.utcnow()
        email_action.save()

    def list_email_action(self, bot: Text, with_doc_id: bool = True):
        """
        List Email Action
        :param bot: bot id
        :param with_doc_id: return document id along with action configuration if True
        """
        for action in EmailActionConfig.objects(bot=bot, status=True):
            action = action.to_mongo().to_dict()
            if with_doc_id:
                action["_id"] = action["_id"].__str__()
            else:
                action.pop("_id")
            action.pop("user")
            action.pop("bot")
            action.pop("timestamp")
            action.pop("status")
            yield action

    def add_jira_action(self, action: Dict, bot: str, user: str):
        """
        Add a new Jira Action
        :param action: Jira action configuration
        :param bot: bot id
        :param user: user id
        :return: doc id
        """
        action["bot"] = bot
        action["user"] = user
        Utility.is_valid_action_name(action.get("name"), bot, JiraAction)
        jira_action = JiraAction(**action).save().id.__str__()
        self.add_action(
            action["name"],
            bot,
            user,
            action_type=ActionType.jira_action.value,
            raise_exception=False,
        )
        return jira_action

    def edit_jira_action(self, action: dict, bot: Text, user: Text):
        """
        Update a Jira Action
        :param action: Jira action configuration
        :param bot: bot id
        :param user: user id
        :return: None
        """
        if not Utility.is_exist(
            JiraAction, raise_error=False, name=action.get("name"), bot=bot, status=True
        ):
            raise AppException(f'Action with name "{action.get("name")}" not found')
        jira_action = JiraAction.objects(
            name=action.get("name"), bot=bot, status=True
        ).get()
        jira_action.url = action["url"]
        jira_action.user_name = action["user_name"]
        jira_action.api_token = CustomActionRequestParameters(**action["api_token"])
        jira_action.project_key = action["project_key"]
        jira_action.issue_type = action["issue_type"]
        jira_action.parent_key = action["parent_key"]
        jira_action.summary = action["summary"]
        jira_action.response = action["response"]
        jira_action.user = user
        jira_action.timestamp = datetime.utcnow()
        jira_action.save()

    def list_form_validation_actions(self, bot: Text):
        for action in FormValidationAction.objects(bot=bot, status=True):
            action = action.to_mongo().to_dict()
            action.pop("_id")
            action.pop("bot")
            action.pop("user")
            action.pop("timestamp")
            action.pop("status")
            yield action

    def list_jira_actions(self, bot: Text, with_doc_id: bool = True):
        """
        List Email Action
        :param bot: bot id
        :param with_doc_id: return document id along with action configuration if True
        """
        for action in JiraAction.objects(bot=bot, status=True):
            action = action.to_mongo().to_dict()
            if with_doc_id:
                action["_id"] = action["_id"].__str__()
            else:
                action.pop("_id")
            action.pop("user")
            action.pop("bot")
            action.pop("status")
            action.pop("timestamp")
            yield action

    def add_zendesk_action(self, action: Dict, bot: str, user: str):
        """
        Add a new Zendesk Action
        :param action: Zendesk action configuration
        :param bot: bot id
        :param user: user id
        :return: doc id
        """
        action["bot"] = bot
        action["user"] = user
        Utility.is_valid_action_name(action.get("name"), bot, ZendeskAction)
        zendesk_action = ZendeskAction(**action).save().id.__str__()
        self.add_action(
            action["name"],
            bot,
            user,
            action_type=ActionType.zendesk_action.value,
            raise_exception=False,
        )
        return zendesk_action

    def edit_zendesk_action(self, action: dict, bot: Text, user: Text):
        """
        Update a Zendesk Action
        :param action: Zendesk action configuration
        :param bot: bot id
        :param user: user id
        :return: None
        """
        if not Utility.is_exist(
            ZendeskAction,
            raise_error=False,
            name=action.get("name"),
            bot=bot,
            status=True,
        ):
            raise AppException(f'Action with name "{action.get("name")}" not found')
        zendesk_action = ZendeskAction.objects(
            name=action.get("name"), bot=bot, status=True
        ).get()
        zendesk_action.subdomain = action["subdomain"]
        zendesk_action.user_name = action["user_name"]
        zendesk_action.api_token = CustomActionRequestParameters(**action["api_token"])
        zendesk_action.subject = action["subject"]
        zendesk_action.response = action["response"]
        zendesk_action.user = user
        zendesk_action.timestamp = datetime.utcnow()
        zendesk_action.save()

    def list_zendesk_actions(self, bot: Text, with_doc_id: bool = True):
        """
        List Zendesk Action
        :param bot: bot id
        :param with_doc_id: return document id along with action configuration if True
        """
        for action in ZendeskAction.objects(bot=bot, status=True):
            action = action.to_mongo().to_dict()
            if with_doc_id:
                action["_id"] = action["_id"].__str__()
            else:
                action.pop("_id")
            action.pop("user")
            action.pop("bot")
            action.pop("status")
            action.pop("timestamp")
            yield action

    def add_pipedrive_action(self, action: Dict, bot: str, user: str):
        """
        Add a new Pipedrive Action
        :param action: Pipedrive action configuration
        :param bot: bot id
        :param user: user id
        :return: doc id
        """
        action["bot"] = bot
        action["user"] = user
        Utility.is_valid_action_name(action.get("name"), bot, PipedriveLeadsAction)
        pipedrive_action = PipedriveLeadsAction(**action).save().id.__str__()
        self.add_action(
            action["name"],
            bot,
            user,
            action_type=ActionType.pipedrive_leads_action.value,
            raise_exception=False,
        )
        return pipedrive_action

    def edit_pipedrive_action(self, action: dict, bot: Text, user: Text):
        """
        Update a Pipedrive Action
        :param action: Pipedrive action configuration
        :param bot: bot id
        :param user: user id
        :return: None
        """
        if not Utility.is_exist(
            PipedriveLeadsAction,
            raise_error=False,
            name=action.get("name"),
            bot=bot,
            status=True,
        ):
            raise AppException(f'Action with name "{action.get("name")}" not found')
        pipedrive_action = PipedriveLeadsAction.objects(
            name=action.get("name"), bot=bot, status=True
        ).get()
        pipedrive_action.domain = action["domain"]
        pipedrive_action.api_token = CustomActionRequestParameters(
            **action["api_token"]
        )
        pipedrive_action.title = action["title"]
        pipedrive_action.response = action["response"]
        pipedrive_action.metadata = action["metadata"]
        pipedrive_action.user = user
        pipedrive_action.timestamp = datetime.utcnow()
        pipedrive_action.save()

    def list_pipedrive_actions(self, bot: Text, with_doc_id: bool = True):
        """
        List Pipedrive Action
        :param bot: bot id
        :param with_doc_id: return document id along with action configuration if True
        """
        for action in PipedriveLeadsAction.objects(bot=bot, status=True):
            action = action.to_mongo().to_dict()
            if with_doc_id:
                action["_id"] = action["_id"].__str__()
            else:
                action.pop("_id")
            action.pop("user")
            action.pop("bot")
            action.pop("status")
            action.pop("timestamp")
            yield action

    def add_hubspot_forms_action(self, action: Dict, bot: str, user: str):
        """
        Add a new Hubspot forms Action
        :param action: Hubspot action configuration
        :param bot: bot id
        :param user: user id
        :return: doc id
        """
        action["bot"] = bot
        action["user"] = user
        Utility.is_valid_action_name(action.get("name"), bot, HubspotFormsAction)
        hubspot_action = HubspotFormsAction(**action).save().id.__str__()
        self.add_action(
            action["name"],
            bot,
            user,
            action_type=ActionType.hubspot_forms_action.value,
            raise_exception=False,
        )
        return hubspot_action

    def edit_hubspot_forms_action(self, action: dict, bot: Text, user: Text):
        """
        Update a Hubspot forms Action
        :param action: Hubspot forms action configuration
        :param bot: bot id
        :param user: user id
        :return: None
        """
        if not Utility.is_exist(
            HubspotFormsAction,
            raise_error=False,
            name=action.get("name"),
            bot=bot,
            status=True,
        ):
            raise AppException(f'Action with name "{action.get("name")}" not found')
        hubspot_forms_action = HubspotFormsAction.objects(
            name=action.get("name"), bot=bot, status=True
        ).get()
        hubspot_forms_action.portal_id = action["portal_id"]
        hubspot_forms_action.form_guid = action["form_guid"]
        hubspot_forms_action.response = action["response"]
        hubspot_forms_action.fields = action["fields"]
        hubspot_forms_action.user = user
        hubspot_forms_action.timestamp = datetime.utcnow()
        hubspot_forms_action.save()

    def list_hubspot_forms_actions(self, bot: Text, with_doc_id: bool = True):
        """
        List Hubspot forms Action
        :param bot: bot id
        :param with_doc_id: return document id along with action configuration if True
        """
        for action in HubspotFormsAction.objects(bot=bot, status=True):
            action = action.to_mongo().to_dict()
            if with_doc_id:
                action["_id"] = action["_id"].__str__()
            else:
                action.pop("_id")
            action.pop("user")
            action.pop("bot")
            action.pop("status")
            yield action

    @staticmethod
    def get_attached_flows(
        bot: Text, event_name: Text, event_type: Text, raise_error: bool = True
    ):
        stories_with_event = list(
            Stories.objects(
                bot=bot,
                status=True,
                events__name__iexact=event_name,
                events__type__exact=event_type,
            )
        )
        rules_with_event = list(
            Rules.objects(
                bot=bot,
                status=True,
                events__name__iexact=event_name,
                events__type__exact=event_type,
            )
        )
        stories_with_event.extend(rules_with_event)
        if stories_with_event and raise_error:
            if event_type == "user":
                event_type = "intent"
            raise AppException(
                f'Cannot remove {event_type} "{event_name}" linked to flow "{stories_with_event[0].block_name}"'
            )
        return stories_with_event

    @staticmethod
    def add_secret(key: Text, value: Text, bot: Text, user: Text):
        """
        Add secret key, value to vault.

        :param key: key to be added
        :param value: value to be added
        :param bot: bot id
        :param user: user id
        """
        Utility.is_exist(KeyVault, "Key exists!", key=key, bot=bot)
        return KeyVault(key=key, value=value, bot=bot, user=user).save().id.__str__()

    @staticmethod
    def get_secret(key: Text, bot: Text, raise_err: bool = True):
        """
        Get secret value for key from key vault.

        :param key: key to be added
        :param raise_err: raise error if key does not exists
        :param bot: bot id
        """
        from ..actions.utils import ActionUtility

        return ActionUtility.get_secret_from_key_vault(key, bot, raise_err)

    @staticmethod
    def update_secret(key: Text, value: Text, bot: Text, user: Text):
        """
        Update secret value for a key to key vault.

        :param key: key to be added
        :param value: value to be added
        :param bot: bot id
        :param user: user id
        """
        if not Utility.is_exist(KeyVault, raise_error=False, key=key, bot=bot):
            raise AppException(f"key '{key}' does not exists!")
        key_value = KeyVault.objects(key=key, bot=bot).get()
        key_value.value = value
        key_value.user = user
        key_value.save()
        return key_value.id.__str__()

    @staticmethod
    def list_secrets(bot: Text):
        """
        List secret keys for bot.

        :param bot: bot id
        """
        keys = list(KeyVault.objects(bot=bot).values_list("key"))
        return keys

    @staticmethod
    def delete_secret(key: Text, bot: Text):
        """
        Delete secret for bot.

        :param key: key to be added
        :param bot: bot id
        """
        if not Utility.is_exist(KeyVault, raise_error=False, key=key, bot=bot):
            raise AppException(f"key '{key}' does not exists!")
        custom_widgets = list(
            CustomWidgets.objects(
                __raw__={
                    "bot": bot,
                    "$or": [
                        {
                            "headers": {
                                "$elemMatch": {
                                    "parameter_type": ActionParameterType.key_vault.value,
                                    "value": key,
                                }
                            }
                        },
                        {
                            "request_parameters": {
                                "$elemMatch": {
                                    "parameter_type": ActionParameterType.key_vault.value,
                                    "value": key,
                                }
                            }
                        },
                    ],
                }
            ).values_list("name")
        )

        http_action = list(
            HttpActionConfig.objects(
                __raw__={
                    "bot": bot,
                    "status": True,
                    "$or": [
                        {
                            "headers": {
                                "$elemMatch": {
                                    "parameter_type": ActionParameterType.key_vault.value,
                                    "value": key,
                                }
                            }
                        },
                        {
                            "params_list": {
                                "$elemMatch": {
                                    "parameter_type": ActionParameterType.key_vault.value,
                                    "value": key,
                                }
                            }
                        },
                    ],
                }
            ).values_list("action_name")
        )

        email_action = list(
            EmailActionConfig.objects(
                (
                    (
                        Q(
                            smtp_userid__parameter_type=ActionParameterType.key_vault.value
                        )
                        & Q(smtp_userid__value=key)
                    )
                    | (
                        Q(
                            smtp_password__parameter_type=ActionParameterType.key_vault.value
                        )
                        & Q(smtp_password__value=key)
                    )
                ),
                bot=bot,
                status=True,
            ).values_list("action_name")
        )

        google_action = list(
            GoogleSearchAction.objects(
                (
                    Q(api_key__parameter_type=ActionParameterType.key_vault.value)
                    & Q(api_key__value=key)
                ),
                bot=bot,
                status=True,
            ).values_list("name")
        )

        action_list = []
        for action_class in [JiraAction, ZendeskAction, PipedriveLeadsAction]:
            attached_action = list(
                action_class.objects(
                    (
                        Q(api_token__parameter_type=ActionParameterType.key_vault.value)
                        & Q(api_token__value=key)
                    ),
                    bot=bot,
                    status=True,
                ).values_list("name")
            )
            action_list.extend(attached_action)

        hubspot_action = list(
            HubspotFormsAction.objects(
                __raw__={
                    "bot": bot,
                    "status": True,
                    "fields": {
                        "$elemMatch": {
                            "parameter_type": ActionParameterType.key_vault.value,
                            "value": key,
                        }
                    },
                }
            ).values_list("name")
        )

        razorpay_actions = list(
            RazorpayAction.objects(
                (
                    (
                        Q(api_key__parameter_type=ActionParameterType.key_vault.value)
                        & Q(api_key__value=key)
                    )
                    | (
                        Q(
                            api_secret__parameter_type=ActionParameterType.key_vault.value
                        )
                        & Q(api_secret__value=key)
                    )
                    | (
                        Q(amount__parameter_type=ActionParameterType.key_vault.value)
                        & Q(amount__value=key)
                    )
                    | (
                        Q(currency__parameter_type=ActionParameterType.key_vault.value)
                        & Q(currency__value=key)
                    )
                    | (
                        Q(username__parameter_type=ActionParameterType.key_vault.value)
                        & Q(username__value=key)
                    )
                    | (
                        Q(email__parameter_type=ActionParameterType.key_vault.value)
                        & Q(email__value=key)
                    )
                    | (
                        Q(contact__parameter_type=ActionParameterType.key_vault.value)
                        & Q(contact__value=key)
                    )
                ),
                bot=bot,
                status=True,
            ).values_list("name")
        )

        actions = (
            http_action
            + email_action
            + google_action
            + action_list
            + hubspot_action
            + razorpay_actions
        )

        if len(actions):
            raise AppException(f"Key is attached to action: {actions}")

        if len(custom_widgets):
            raise AppException(f"Key is attached to custom widget: {custom_widgets}")
        KeyVault.objects(key=key, bot=bot).delete()

    def add_two_stage_fallback_action(self, request_data: dict, bot: Text, user: Text):
        """
        Add 2 stage fallback config.

        :param request_data: request config for fallback action
        :param bot: bot id
        :param user: user
        """
        Utility.is_exist(
            Actions,
            exp_message="Action exists!",
            name__iexact=KAIRON_TWO_STAGE_FALLBACK,
            bot=bot,
            status=True,
        )
        Utility.is_exist(
            KaironTwoStageFallbackAction,
            exp_message="Action exists!",
            name__iexact=KAIRON_TWO_STAGE_FALLBACK,
            bot=bot,
            status=True,
        )
        trigger_rules = [
            rule["payload"] for rule in request_data.get("trigger_rules") or []
        ]
        intent_present = self.fetch_intents(bot)
        if trigger_rules and set(trigger_rules).difference(set(intent_present)):
            raise AppException(
                f"Intent {set(trigger_rules).difference(set(intent_present))} do not exist in the bot"
            )
        request_data["bot"] = bot
        request_data["user"] = user
        request_data["name"] = KAIRON_TWO_STAGE_FALLBACK
        KaironTwoStageFallbackAction(**request_data).save()
        self.add_action(
            KAIRON_TWO_STAGE_FALLBACK,
            bot,
            user,
            raise_exception=False,
            action_type=ActionType.two_stage_fallback,
        )

    def edit_two_stage_fallback_action(self, request_data: dict, bot: Text, user: Text):
        """
        Edit 2 stage fallback config.

        :param request_data: request config for fallback action
        :param bot: bot id
        :param user: user
        :param name: action name
        """
        if not Utility.is_exist(
            KaironTwoStageFallbackAction,
            raise_error=False,
            name=KAIRON_TWO_STAGE_FALLBACK,
            bot=bot,
            status=True,
        ):
            raise AppException(
                f'Action with name "{KAIRON_TWO_STAGE_FALLBACK}" not found'
            )
        trigger_rules = [
            rule["payload"] for rule in request_data.get("trigger_rules") or []
        ]
        intent_present = self.fetch_intents(bot)
        if trigger_rules and set(trigger_rules).difference(set(intent_present)):
            raise AppException(
                f"Intent {set(trigger_rules).difference(set(intent_present))} do not exist in the bot"
            )
        action = KaironTwoStageFallbackAction.objects(
            name=KAIRON_TWO_STAGE_FALLBACK, bot=bot
        ).get()
        action.trigger_rules = [
            QuickReplies(**rule) for rule in request_data.get("trigger_rules") or []
        ]
        action.text_recommendations = request_data.get("text_recommendations")
        action.fallback_message = request_data.get("fallback_message")
        action.user = user
        action.save()

    def get_two_stage_fallback_action_config(
        self,
        bot: Text,
        name: Text = KAIRON_TWO_STAGE_FALLBACK,
        with_doc_id: bool = True,
    ):
        """
        Retrieve 2 stage fallback config.

        :param bot: bot id
        :param name: action name
        :param with_doc_id: return document id along with action configuration if True
        """
        for action in KaironTwoStageFallbackAction.objects(
            name=name, bot=bot, status=True
        ):
            action = action.to_mongo().to_dict()
            if with_doc_id:
                action["_id"] = action["_id"].__str__()
            else:
                action.pop("_id")
            action.pop("timestamp")
            action.pop("status")
            action.pop("bot")
            action.pop("user")
            yield action

    def add_prompt_action(self, request_data: dict, bot: Text, user: Text):
        """
        Add prompt(Kairon FAQ) Action

        :param request_data: request config for kairon faq action
        :param bot: bot id
        :param user: user
        """
        bot_settings = self.get_bot_settings(bot=bot, user=user)
        if not bot_settings["llm_settings"]["enable_faq"]:
            raise AppException(
                "Faq feature is disabled for the bot! Please contact support."
            )

        self.__validate_llm_prompts(request_data.get("llm_prompts", []), bot)
        Utility.is_valid_action_name(request_data.get("name"), bot, PromptAction)
        request_data["bot"] = bot
        request_data["user"] = user
        prompt_action_id = PromptAction(**request_data).save().id.__str__()
        self.add_action(
            request_data["name"],
            bot,
            user,
            action_type=ActionType.prompt_action.value,
            raise_exception=False,
        )
        return prompt_action_id

    def __validate_llm_prompts(self, llm_prompts, bot: Text):
        for prompt in llm_prompts:
            if prompt["source"] == "slot":
                if not Utility.is_exist(
                    Slots, raise_error=False, name=prompt["data"], bot=bot, status=True
                ):
                    raise AppException(f'Slot with name {prompt["data"]} not found!')
            if prompt["source"] == "action":
                if not (
                    Utility.is_exist(
                        HttpActionConfig,
                        raise_error=False,
                        action_name=prompt["data"],
                        bot=bot,
                        status=True,
                    )
                    or Utility.is_exist(
                        GoogleSearchAction,
                        raise_error=False,
                        name=prompt["data"],
                        bot=bot,
                        status=True,
                    )
                ):
                    raise AppException(f'Action with name {prompt["data"]} not found!')

    def edit_prompt_action(
        self, prompt_action_id: str, request_data: dict, bot: Text, user: Text
    ):
        """
        Edit prompt(Kairon FAQ) Action

        :param prompt_action_id: action id
        :param request_data: request config for kairon faq action
        :param bot: bot id
        :param user: user
        """
        if not Utility.is_exist(
            PromptAction, id=prompt_action_id, raise_error=False, bot=bot, status=True
        ):
            raise AppException("Action not found")
        self.__validate_llm_prompts(request_data.get("llm_prompts", []), bot)
        action = PromptAction.objects(id=prompt_action_id, bot=bot, status=True).get()
        action.name = request_data.get("name")
        action.failure_message = request_data.get("failure_message")
        action.user_question = UserQuestion(**request_data.get("user_question"))
        action.num_bot_responses = request_data.get("num_bot_responses", 5)
        action.hyperparameters = request_data.get(
            "hyperparameters", Utility.get_llm_hyperparameters()
        )
        action.llm_prompts = [
            LlmPrompt(**prompt) for prompt in request_data.get("llm_prompts", [])
        ]
        action.instructions = request_data.get("instructions", [])
        action.set_slots = request_data.get("set_slots", [])
        action.dispatch_response = request_data.get("dispatch_response", True)
        action.timestamp = datetime.utcnow()
        action.user = user
        action.save()

    def get_prompt_action(self, bot: Text, with_doc_id: bool = True):
        """
        fetches prompt(Kairon FAQ) Action

        :param bot: bot id
        :param with_doc_id: action id
        :return: yield dict
        """
        actions = []
        for action in PromptAction.objects(bot=bot, status=True):
            action = action.to_mongo().to_dict()
            if with_doc_id:
                action["_id"] = action["_id"].__str__()
            else:
                action.pop("_id")
            action.pop("timestamp")
            action.pop("bot")
            action.pop("user")
            actions.append(action)
        return actions

    @staticmethod
    def save_auditlog_event_config(bot, user, data):
        headers = {} if data.get("headers") is None else data.get("headers")
        try:
            event_config = EventConfig.objects(bot=bot).get()
            event_config.update(
                set__ws_url=data.get("ws_url"),
                set__headers=Utility.encrypt_message(json.dumps(headers)),
                set__method=data.get("method"),
            )
        except DoesNotExist:
            event_config = EventConfig(
                bot=bot,
                user=user,
                ws_url=data.get("ws_url"),
                headers=headers,
                method=data.get("method"),
            )
            event_config.save()

    @staticmethod
    def get_auditlog_event_config(bot):
        try:
            event_config_data = EventConfig.objects(bot=bot).get()
            event_config = event_config_data.to_mongo().to_dict()
            event_config.pop("_id")
            event_config.pop("timestamp")
            event_config["headers"] = Utility.decrypt_message(event_config_data.headers)
        except DoesNotExist:
            event_config = {}
        return event_config

    @staticmethod
    def get_auditlog_for_bot(bot, from_date=None, to_date=None, start_idx: int = 0, page_size: int = 10):
        processor = MongoProcessor()
        if not from_date:
            from_date = datetime.utcnow().date()
        if not to_date:
            to_date = from_date + timedelta(days=1)
        to_date = to_date + timedelta(days=1)
        data_filter = {"attributes__key": 'bot', "attributes__value": bot, "timestamp__gte": from_date, "timestamp__lte": to_date}
        auditlog_data = AuditLogData.objects(**data_filter).skip(start_idx).limit(page_size).exclude('id').order_by('-timestamp').to_json()
        row_cnt = processor.get_row_count(AuditLogData, bot, **data_filter)
        return json.loads(auditlog_data), row_cnt

    def get_logs(
        self, bot: Text, logtype: str, start_time: datetime, end_time: datetime
    ):
        """
        create zip file containing download data

        :param bot: bot id
        :param logtype: log type
        :param start_time: start time
        :param end_time: end time
        :return: zip file path
        """
        from .data_objects import ModelTraining, ConversationsHistoryDeleteLogs
        from kairon.shared.test.data_objects import ModelTestingLogs
        from kairon.shared.multilingual.data_objects import BotReplicationLogs
        from kairon.shared.importer.data_objects import ValidationLogs

        logs = {
            LogType.training_data_generator.value: TrainingDataGenerator,
            LogType.model_training.value: ModelTraining,
            LogType.model_testing.value: ModelTestingLogs,
            LogType.action_logs.value: ActionServerLogs,
            LogType.audit_logs.value: AuditLogData,
            LogType.data_importer.value: ValidationLogs,
            LogType.history_deletion.value: ConversationsHistoryDeleteLogs,
            LogType.multilingual.value: BotReplicationLogs,
        }
        if logtype == LogType.action_logs.value:
            filter_query = {
                "bot": bot,
                "timestamp__gte": start_time,
                "timestamp__lte": end_time,
            }
            query = logs[logtype].objects(**filter_query).to_json()
        elif logtype == LogType.audit_logs.value:
            filter_query = {
                "attributes__key": "bot",
                "attributes__value": bot,
                "timestamp__gte": start_time,
                "timestamp__lte": end_time,
            }
            query = (
                logs[logtype].objects(**filter_query).order_by("-timestamp").to_json()
            )
        else:
            filter_query = {
                "bot": bot,
                "start_timestamp__gte": start_time,
                "start_timestamp__lte": end_time,
            }
            query = logs[logtype].objects(**filter_query).to_json()
        value = json.loads(query)
        return value

    def delete_audit_logs(self):
        retention_period = Utility.environment["events"]["audit_logs"]["retention"]
        overdue_time = datetime.utcnow() - timedelta(days=retention_period)
        AuditLogData.objects(timestamp__lte=overdue_time).delete()

    def flatten_qna(self, bot: Text, start_idx=0, page_size=10, fetch_all=False):
        """
        Returns Q&As having intent name, utterance name, training examples,
        responses in flattened form.
        :param bot: bot id
        :param start_idx: start index of the page
        :param page_size: size of the page
        :param fetch_all: removes paginated result if True
        """
        query = (
            Rules.objects(bot=bot, status=True, template_type=TemplateType.QNA.value)
            .skip(start_idx)
            .limit(page_size)
        )
        if fetch_all:
            query = Rules.objects(
                bot=bot, status=True, template_type=TemplateType.QNA.value
            )
        for qna in query.aggregate(
            {
                "$addFields": {
                    "story": "$block_name",
                    "intent": {"$arrayElemAt": ["$events", 1]},
                    "action": {"$arrayElemAt": ["$events", 2]},
                }
            },
            {
                "$project": {
                    "_id": {"$toString": "$_id"},
                    "story": 1,
                    "intent": "$intent.name",
                    "utterance": "$action.name",
                }
            },
            {
                "$lookup": {
                    "from": "training_examples",
                    "as": "training_examples",
                    "let": {"intent_name": "$intent"},
                    "pipeline": [
                        {
                            "$match": {
                                "$expr": {
                                    "$and": [
                                        {"$eq": ["$intent", "$$intent_name"]},
                                        {"$eq": ["$status", True]},
                                        {"$eq": ["$bot", bot]},
                                    ]
                                }
                            }
                        },
                        {
                            "$project": {
                                "_id": {"$toString": "$_id"},
                                "text": 1,
                                "entities": 1,
                            }
                        },
                    ],
                }
            },
            {
                "$lookup": {
                    "from": "responses",
                    "as": "responses",
                    "let": {"utterance_name": "$utterance"},
                    "pipeline": [
                        {
                            "$match": {
                                "$expr": {
                                    "$and": [
                                        {"$eq": ["$name", "$$utterance_name"]},
                                        {"$eq": ["$status", True]},
                                        {"$eq": ["$bot", bot]},
                                    ]
                                }
                            }
                        },
                        {
                            "$project": {
                                "_id": {"$toString": "$_id"},
                                "text": 1,
                                "custom": 1,
                            }
                        },
                    ],
                }
            },
        ):
            training_examples = []
            for t_example in qna.get("training_examples") or []:
                entities = t_example.get("entities") or []
                text = DataUtility.prepare_nlu_text(t_example["text"], entities)
                training_examples.append({"text": text, "_id": t_example["_id"]})
            qna["training_examples"] = training_examples
            yield qna

    def save_faq(self, bot: Text, user: Text, df: DataFrame):
        from kairon.shared.augmentation.utils import AugmentationUtils

        error_summary = {"intents": [], "utterances": [], "training_examples": []}
        component_count = {
            "intents": 0,
            "utterances": 0,
            "stories": 0,
            "rules": 0,
            "training_examples": 0,
            "domain": {"intents": 0, "utterances": 0},
        }
        for index, row in df.iterrows():
            is_intent_added = False
            is_response_added = False
            training_example_errors = None
            component_count["utterances"] = component_count["utterances"] + 1
            key_tokens = AugmentationUtils.get_keywords(row["questions"])
            if key_tokens:
                key_tokens = key_tokens[0][0]
            else:
                key_tokens = row["questions"].split("\n")[0]
            intent = key_tokens.replace(" ", "_") + "_" + str(index)
            examples = row["questions"].split("\n")
            component_count["training_examples"] = component_count[
                "training_examples"
            ] + len(examples)
            action = f"utter_{intent}"
            steps = [
                {"name": RULE_SNIPPET_ACTION_NAME, "type": StoryStepType.bot.value},
                {"name": intent, "type": StoryStepType.intent.value},
                {"name": action, "type": StoryStepType.bot.value},
            ]
            rule = {
                "name": intent,
                "steps": steps,
                "type": "RULE",
                "template_type": TemplateType.QNA.value,
            }
            try:
                training_example_errors = list(
                    self.add_training_example(examples, intent, bot, user, False)
                )
                is_intent_added = True
                self.add_text_response(row["answer"], action, bot, user)
                is_response_added = True
                self.add_complex_story(rule, bot, user)
            except Exception as e:
                logging.info(e)
                training_example_errors = [
                    f"{a['message']}: {a['text']}"
                    for a in training_example_errors
                    if a["_id"] is None
                ]
                error_summary["training_examples"].extend(training_example_errors)
                if is_intent_added:
                    error_summary["utterances"].append(str(e))
                    self.delete_intent(intent, bot, user, False)
                if is_response_added:
                    self.delete_utterance(action, bot)
        return component_count, error_summary

    def delete_all_faq(self, bot: Text):
        get_intents_pipelines = [
            {"$unwind": {"path": "$events"}},
            {"$match": {"events.type": "user"}},
            {"$group": {"_id": None, "intents": {"$push": "$events.name"}}},
            {"$project": {"_id": 0, "intents": 1}},
        ]
        get_utterances_pipelines = [
            {"$unwind": {"path": "$events"}},
            {"$match": {"events.type": "action", "events.name": {"$regex": "^utter_"}}},
            {"$group": {"_id": None, "utterances": {"$push": "$events.name"}}},
            {"$project": {"_id": 0, "utterances": 1}},
        ]
        qna_intents = list(
            Rules.objects(
                bot=bot, status=True, template_type=TemplateType.QNA.value
            ).aggregate(get_intents_pipelines)
        )
        qna_intents = set(qna_intents[0].get("intents")) if qna_intents else set()
        story_intents = list(
            Stories.objects(bot=bot, status=True).aggregate(get_intents_pipelines)
        )
        story_intents = set(story_intents[0].get("intents")) if story_intents else set()
        custom_rule_intents = list(
            Rules.objects(
                bot=bot, status=True, template_type=TemplateType.CUSTOM.value
            ).aggregate(get_intents_pipelines)
        )
        custom_rule_intents = (
            set(custom_rule_intents[0].get("intents")) if custom_rule_intents else set()
        )
        delete_intents = qna_intents - story_intents - custom_rule_intents

        qna_utterances = list(
            Rules.objects(
                bot=bot, status=True, template_type=TemplateType.QNA.value
            ).aggregate(get_utterances_pipelines)
        )
        qna_utterances = (
            set(qna_utterances[0].get("utterances")) if qna_utterances else set()
        )
        custom_rule_utterances = list(
            Rules.objects(
                bot=bot, status=True, template_type=TemplateType.CUSTOM.value
            ).aggregate(get_utterances_pipelines)
        )
        custom_rule_utterances = (
            set(custom_rule_utterances[0].get("utterances"))
            if custom_rule_utterances
            else set()
        )
        story_utterances = list(
            Stories.objects(bot=bot, status=True).aggregate(get_utterances_pipelines)
        )
        story_utterances = (
            set(story_utterances[0].get("utterances")) if story_utterances else set()
        )
        delete_utterances = qna_utterances - story_utterances - custom_rule_utterances

        Utility.hard_delete_document([TrainingExamples], bot, intent__in=delete_intents)
        Utility.hard_delete_document([Intents], bot, name__in=delete_intents)
        Utility.hard_delete_document(
            [Utterances, Responses], bot, name__in=delete_utterances
        )
        Utility.hard_delete_document([Rules], bot, template_type=TemplateType.QNA.value)

    def add_razorpay_action(self, request_data: dict, bot: Text, user: Text):
        """
        Add razorpay config.

        :param request_data: request config for razorpay action
        :param bot: bot id
        :param user: user
        """
        Utility.is_exist(
            Actions,
            exp_message="Action exists!",
            name__iexact=request_data.get("name"),
            bot=bot,
            status=True,
        )
        Utility.is_exist(
            RazorpayAction,
            exp_message="Action exists!",
            name__iexact=request_data.get("name"),
            bot=bot,
            status=True,
        )
        request_data["bot"] = bot
        request_data["user"] = user
        action_id = RazorpayAction(**request_data).save().id.__str__()
        self.add_action(
            request_data["name"],
            bot,
            user,
            raise_exception=False,
            action_type=ActionType.razorpay_action,
        )
        return action_id

    def edit_razorpay_action(self, request_data: dict, bot: Text, user: Text):
        """
        Edit razorpay config.

        :param request_data: request config for razorpay action
        :param bot: bot id
        :param user: user
        :param name: action name
        """
        if not Utility.is_exist(
            RazorpayAction,
            raise_error=False,
            name=request_data.get("name"),
            bot=bot,
            status=True,
        ):
            raise AppException(
                f'Action with name "{request_data.get("name")}" not found'
            )
        action = RazorpayAction.objects(name=request_data.get("name"), bot=bot).get()
        action.api_key = CustomActionRequestParameters(**request_data.get("api_key"))
        action.api_secret = CustomActionRequestParameters(
            **request_data.get("api_secret")
        )
        action.amount = CustomActionRequestParameters(**request_data.get("amount"))
        action.currency = CustomActionRequestParameters(**request_data.get("currency"))
        action.username = (
            CustomActionRequestParameters(**request_data.get("username"))
            if request_data.get("username")
            else None
        )
        action.email = (
            CustomActionRequestParameters(**request_data.get("email"))
            if request_data.get("email")
            else None
        )
        action.contact = (
            CustomActionRequestParameters(**request_data.get("contact"))
            if request_data.get("contact")
            else None
        )
        action.user = user
        action.save()

    def get_razorpay_action_config(self, bot: Text, with_doc_id: bool = True):
        """
        Retrieve razorpay config.

        :param bot: bot id
        :param with_doc_id: return document id along with action configuration if True
        """
        for action in RazorpayAction.objects(bot=bot, status=True):
            action = action.to_mongo().to_dict()
            if with_doc_id:
                action["_id"] = action["_id"].__str__()
            else:
                action.pop("_id")
            action.pop("status")
            action.pop("bot")
            action.pop("user")

            yield action<|MERGE_RESOLUTION|>--- conflicted
+++ resolved
@@ -1173,14 +1173,14 @@
     def add_system_required_slots(self, bot: Text, user: Text):
         non_conversational_slots = {
                 KaironSystemSlots.kairon_action_response.value, KaironSystemSlots.bot.value,
-                KaironSystemSlots.order.value, KaironSystemSlots.flow_reply.value
+                KaironSystemSlots.order.value, KaironSystemSlots.flow_reply.value,
+            KaironSystemSlots.http_status_code.value
             }
         for slot in [s for s in KaironSystemSlots if s.value in non_conversational_slots]:
             initial_value = None
             if slot.value == KaironSystemSlots.bot.value:
                 initial_value = bot
 
-<<<<<<< HEAD
             self.add_slot(
                 {
                     "name": slot,
@@ -1204,25 +1204,6 @@
                 bot,
                 user,
                 raise_exception_if_exists=False,
-=======
-        for slot in [s for s in KaironSystemSlots if s.value in {KaironSystemSlots.kairon_action_response.value,
-                                                                 KaironSystemSlots.order.value,
-                                                                 KaironSystemSlots.http_status_code.value}]:
-            slot_type = "float" if slot == KaironSystemSlots.http_status_code.value else "any"
-            self.add_slot({
-                "name": slot, "type": slot_type, "initial_value": None, "auto_fill": False,
-                "influence_conversation": False, "max_value": 550, "min_value": 100}, bot, user,
-                raise_exception_if_exists=False
-            )
-
-        for slot in [s for s in KaironSystemSlots if s.value not in {KaironSystemSlots.bot.value,
-                                                                     KaironSystemSlots.kairon_action_response.value,
-                                                                     KaironSystemSlots.order.value,
-                                                                     KaironSystemSlots.http_status_code.value}]:
-            self.add_slot({
-                "name": slot, "type": "text", "auto_fill": True,
-                "initial_value": None, "influence_conversation": True}, bot, user, raise_exception_if_exists=False
->>>>>>> 4e1215cc
             )
 
     def fetch_slots(self, bot: Text, status=True):
