import os
import shutil
from unittest import mock
from unittest.mock import patch

import bson
import pytest
from mongoengine import connect
from rasa.core.lock_store import InMemoryLockStore
from redis.client import Redis

from kairon.shared.data.constant import EVENT_STATUS
from kairon.shared.data.model_processor import ModelProcessor
from kairon.shared.utils import Utility
from kairon.chat.agent_processor import AgentProcessor
from kairon.exceptions import AppException
from mock import patch
from deepdiff import DeepDiff
from mongoengine import connect

class TestAgentProcessor:

    @pytest.fixture(autouse=True, scope='class')
    def init_connection(self):
        from rasa import train

        os.environ["system_file"] = "./tests/testing_data/system.yaml"
        Utility.load_environment()
<<<<<<< HEAD
        connect(**Utility.mongoengine_connection())
=======
        connect(**Utility.mongoengine_connection(Utility.environment['database']["url"]))
>>>>>>> d365f3dd
        bot = bson.ObjectId().__str__()
        pytest.bot = bot
        model_path = os.path.join('models', bot)
        if not os.path.exists(model_path):
            os.mkdir(model_path)
        model_file = train(
            domain='tests/testing_data/model_tester/domain.yml',
            config='tests/testing_data/model_tester/config.yml',
            training_files=['tests/testing_data/model_tester/nlu_with_entities/nlu.yml',
                            'tests/testing_data/model_tester/training_stories_success/stories.yml'],
            output=model_path,
            core_additional_arguments={"augmentation_factor": 100},
            force_training=True
        ).model
        ModelProcessor.set_training_status(
            bot=bot,
            user="test",
            status=EVENT_STATUS.DONE.value,
            model_path=model_file,
        )
        yield None
        shutil.rmtree(model_path)

    def test_reload(self):
        assert not AgentProcessor.cache_provider.get(pytest.bot)

        AgentProcessor.reload(pytest.bot)
        model = AgentProcessor.cache_provider.get(pytest.bot)
        assert model
        assert not Utility.check_empty_string(model.model_ver)
        assert isinstance(model.lock_store, InMemoryLockStore)

    def test_reload_model_with_lock_store_config(self):
        redis_config = {'url': 'rediscloud', "password": "password", "port": 6999, "db": 5}
        with patch.dict(Utility.environment['lock_store'], redis_config):
            AgentProcessor.reload(pytest.bot)
            model = AgentProcessor.cache_provider.get(pytest.bot)
            assert model
            assert not Utility.check_empty_string(model.model_ver)
            assert isinstance(model.lock_store.red, Redis)
            assert model.lock_store.key_prefix == f'{pytest.bot}:lock:'
            assert model.lock_store.red.connection_pool.connection_kwargs['password'] == redis_config['password']
            assert (
                model.lock_store.red.connection_pool.connection_kwargs["username"]
                == redis_config.get("username")
            )
            assert (
                model.lock_store.red.connection_pool.connection_kwargs["db"]
                == redis_config["db"]
            )
            assert (
                model.lock_store.red.connection_pool.connection_kwargs["port"]
                == redis_config["port"]
            )

            assert (
                model.lock_store.red.connection_pool.connection_kwargs["host"]
                == redis_config["url"]
            )

        redis_config = {'url': 'rediscloud'}
        with patch.dict(Utility.environment['lock_store'], redis_config):
            AgentProcessor.reload(pytest.bot)
            model = AgentProcessor.cache_provider.get(pytest.bot)
            assert model
            assert not Utility.check_empty_string(model.model_ver)
            assert isinstance(model.lock_store.red, Redis)
            assert model.lock_store.key_prefix == f'{pytest.bot}:lock:'
            assert (
                model.lock_store.red.connection_pool.connection_kwargs["password"]
                == redis_config.get("password")
            )
            assert (
                model.lock_store.red.connection_pool.connection_kwargs["username"]
                == redis_config.get("username")
            )
            assert (
                model.lock_store.red.connection_pool.connection_kwargs["db"] == 1
            )
            assert (
                model.lock_store.red.connection_pool.connection_kwargs["port"]
                == 6379
            )
            
            assert (
                model.lock_store.red.connection_pool.connection_kwargs["host"] == redis_config["url"]
            )

    def test_reload_exception(self):
        assert not AgentProcessor.cache_provider.get('test_user')

        with pytest.raises(AppException) as e:
            AgentProcessor.reload('test_user')
        assert str(e).__contains__("Bot has not been trained yet!")

    def test_get_agent_not_exists(self):
        with pytest.raises(AppException) as e:
            AgentProcessor.get_agent('test_user')
        assert str(e).__contains__("Bot has not been trained yet!")

    def test_get_agent(self):
        model = AgentProcessor.get_agent(pytest.bot)
        assert model
        assert len(list(ModelProcessor.get_training_history(pytest.bot))) == 1
        assert not Utility.check_empty_string(model.model_ver)

    def test_get_agent_not_cached(self):
        assert AgentProcessor.get_agent(pytest.bot)

    def test_get_agent_custom_metric_apm_disabled(self):
        assert AgentProcessor.get_agent(pytest.bot)
        assert AgentProcessor.cache_provider.len() >= 1

    @patch('elasticapm.base.Client', create=True)
    def test_get_agent_custom_metric_apm_enabled(self, mock_apm_client):

<<<<<<< HEAD
        with patch.dict(Utility.environment["elasticsearch"], {"enable": True, 'service_name': 'kairon', 'apm_server_url': 'http://localhost:8082'}):
            assert AgentProcessor.get_agent(pytest.bot)
            assert AgentProcessor.cache_provider.len() >= 1
=======
        assert AgentProcessor.get_agent(pytest.bot)
        assert AgentProcessor.cache_provider.len() >= 1

    @mock.patch("kairon.chat.agent_processor.AgentProcessor.reload", autospec=True)
    @mock.patch("kairon.shared.utils.Utility.get_latest_model")
    def test_get_agent_after_new_model_training(self, mock_get_latest_model_version, mock_reload):
        mock_get_latest_model_version.return_value = "v1.tar.zip"
        assert AgentProcessor.get_agent(pytest.bot)
        mock_reload.assert_called_once()
>>>>>>> d365f3dd
<|MERGE_RESOLUTION|>--- conflicted
+++ resolved
@@ -1,11 +1,9 @@
 import os
 import shutil
-from unittest import mock
 from unittest.mock import patch
 
 import bson
 import pytest
-from mongoengine import connect
 from rasa.core.lock_store import InMemoryLockStore
 from redis.client import Redis
 
@@ -26,11 +24,7 @@
 
         os.environ["system_file"] = "./tests/testing_data/system.yaml"
         Utility.load_environment()
-<<<<<<< HEAD
         connect(**Utility.mongoengine_connection())
-=======
-        connect(**Utility.mongoengine_connection(Utility.environment['database']["url"]))
->>>>>>> d365f3dd
         bot = bson.ObjectId().__str__()
         pytest.bot = bot
         model_path = os.path.join('models', bot)
@@ -114,7 +108,7 @@
                 model.lock_store.red.connection_pool.connection_kwargs["port"]
                 == 6379
             )
-            
+
             assert (
                 model.lock_store.red.connection_pool.connection_kwargs["host"] == redis_config["url"]
             )
@@ -147,18 +141,13 @@
     @patch('elasticapm.base.Client', create=True)
     def test_get_agent_custom_metric_apm_enabled(self, mock_apm_client):
 
-<<<<<<< HEAD
         with patch.dict(Utility.environment["elasticsearch"], {"enable": True, 'service_name': 'kairon', 'apm_server_url': 'http://localhost:8082'}):
             assert AgentProcessor.get_agent(pytest.bot)
             assert AgentProcessor.cache_provider.len() >= 1
-=======
-        assert AgentProcessor.get_agent(pytest.bot)
-        assert AgentProcessor.cache_provider.len() >= 1
 
-    @mock.patch("kairon.chat.agent_processor.AgentProcessor.reload", autospec=True)
-    @mock.patch("kairon.shared.utils.Utility.get_latest_model")
+    @patch("kairon.chat.agent_processor.AgentProcessor.reload", autospec=True)
+    @patch("kairon.shared.utils.Utility.get_latest_model")
     def test_get_agent_after_new_model_training(self, mock_get_latest_model_version, mock_reload):
         mock_get_latest_model_version.return_value = "v1.tar.zip"
         assert AgentProcessor.get_agent(pytest.bot)
-        mock_reload.assert_called_once()
->>>>>>> d365f3dd
+        mock_reload.assert_called_once()