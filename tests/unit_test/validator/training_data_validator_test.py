--- conflicted
+++ resolved
@@ -348,27 +348,6 @@
 
     @pytest.mark.asyncio
     async def test_validate_valid_training_data_with_multiflow_stories(self):
-<<<<<<< HEAD
-        root = "tests/testing_data/multiflow_stories/valid_with_multiflow"
-        domain_path = (
-            "tests/testing_data/multiflow_stories/valid_with_multiflow/domain.yml"
-        )
-        nlu_path = "tests/testing_data/multiflow_stories/valid_with_multiflow/data"
-        config_path = (
-            "tests/testing_data/multiflow_stories/valid_with_multiflow/config.yml"
-        )
-        validator = await TrainingDataValidator.from_training_files(
-            nlu_path, domain_path, config_path, root
-        )
-        validator.validate_training_data()
-        assert not validator.summary.get("intents")
-        assert not validator.summary.get("utterances")
-        assert not validator.summary.get("stories")
-        assert not validator.summary.get("multiflow_stories")
-        assert not validator.summary.get("training_examples")
-        assert not validator.summary.get("domain")
-        assert not validator.summary.get("config")
-=======
         root = 'tests/testing_data/multiflow_stories/valid_with_multiflow'
         domain_path = 'tests/testing_data/multiflow_stories/valid_with_multiflow/domain.yml'
         nlu_path = 'tests/testing_data/multiflow_stories/valid_with_multiflow/data'
@@ -383,7 +362,6 @@
         assert not validator.summary.get('training_examples')
         assert not validator.summary.get('domain')
         assert not validator.summary.get('config')
->>>>>>> f15e2aaa
 
     @pytest.mark.asyncio
     async def test_validate_invalid_training_file_path(self):
@@ -788,24 +766,10 @@
             component_count,
         ) = TrainingDataValidator.validate_custom_actions(test_dict)
         assert not is_data_invalid
-<<<<<<< HEAD
-        assert error_summary == {
-            "http_actions": [],
-            "email_actions": [],
-            "form_validation_actions": [],
-            "google_search_actions": [],
-            "jira_actions": [],
-            "slot_set_actions": [],
-            "zendesk_actions": [],
-            "pipedrive_leads_actions": [],
-            "prompt_actions": [],
-        }
-=======
         assert error_summary == {'http_actions': [], 'email_actions': [], 'form_validation_actions': [],
                                  'google_search_actions': [], 'jira_actions': [], 'slot_set_actions': [],
                                  'zendesk_actions': [], 'pipedrive_leads_actions': [], 'prompt_actions': [],
                                  'razorpay_actions': [], 'pyscript_actions': []}
->>>>>>> f15e2aaa
         assert component_count
 
     def test_validate_custom_actions_with_errors(self):
@@ -820,79 +784,6 @@
             component_count,
         ) = TrainingDataValidator.validate_custom_actions(test_dict)
         assert is_data_invalid
-<<<<<<< HEAD
-        assert len(error_summary["http_actions"]) == 4
-        assert len(error_summary["slot_set_actions"]) == 7
-        assert len(error_summary["form_validation_actions"]) == 10
-        assert len(error_summary["email_actions"]) == 3
-        assert len(error_summary["jira_actions"]) == 4
-        assert len(error_summary["google_search_actions"]) == 2
-        assert len(error_summary["zendesk_actions"]) == 2
-        assert len(error_summary["pipedrive_leads_actions"]) == 3
-        assert len(error_summary["prompt_actions"]) == 46
-        expected = [
-            "top_results should not be greater than 30 and of type int: prompt_action_invalid_query_prompt",
-            "similarity_threshold should be within 0.3 and 1 and of type int or float: prompt_action_invalid_query_prompt",
-            "System prompt is required",
-            "Query prompt must have static source",
-            "Name cannot be empty",
-            "System prompt is required",
-            "num_bot_responses should not be greater than 5 and of type int: prompt_action_invalid_num_bot_responses",
-            "data field in prompts should of type string.",
-            "data is required for static prompts",
-            "Temperature must be between 0.0 and 2.0!",
-            "max_tokens must be between 5 and 4096!",
-            "top_p must be between 0.0 and 1.0!",
-            "n must be between 1 and 5!",
-            "presence_penality must be between -2.0 and 2.0!",
-            "frequency_penalty must be between -2.0 and 2.0!",
-            "logit_bias must be a dictionary!",
-            "System prompt must have static source",
-            "Only one bot_content source can be present",
-            "Required fields ['llm_prompts', 'name'] not found in action: prompt_action_with_no_llm_prompts",
-            "Duplicate action found: test_add_prompt_action_one",
-            "Invalid action configuration format. Dictionary expected.",
-            "Temperature must be between 0.0 and 2.0!",
-            "max_tokens must be between 5 and 4096!",
-            "top_p must be between 0.0 and 1.0!",
-            "n must be between 1 and 5!",
-            "Stop must be None, a string, an integer, or an array of 4 or fewer strings or integers.",
-            "presence_penality must be between -2.0 and 2.0!",
-            "frequency_penalty must be between -2.0 and 2.0!",
-            "logit_bias must be a dictionary!",
-            "Only one system prompt can be present",
-            "Invalid prompt type",
-            "Invalid prompt source",
-            "Only one system prompt can be present",
-            "Invalid prompt type",
-            "Invalid prompt source",
-            "type in LLM Prompts should be of type string.",
-            "source in LLM Prompts should be of type string.",
-            "Instructions in LLM Prompts should be of type string.",
-            "Only one system prompt can be present",
-            "Data must contain action name",
-            "Only one system prompt can be present",
-            "Data must contain slot name",
-            "Only one system prompt can be present",
-            "Only one system prompt can be present",
-            "Only one system prompt can be present",
-            "Only one history source can be present",
-        ]
-        assert not DeepDiff(
-            error_summary["prompt_actions"], expected, ignore_order=True
-        )
-        assert component_count == {
-            "http_actions": 7,
-            "slot_set_actions": 10,
-            "form_validation_actions": 9,
-            "email_actions": 5,
-            "google_search_actions": 5,
-            "jira_actions": 6,
-            "zendesk_actions": 4,
-            "pipedrive_leads_actions": 5,
-            "prompt_actions": 8,
-        }
-=======
         assert len(error_summary['http_actions']) == 4
         assert len(error_summary['slot_set_actions']) == 7
         assert len(error_summary['form_validation_actions']) == 10
@@ -938,7 +829,6 @@
                                    'email_actions': 5, 'google_search_actions': 5, 'jira_actions': 6,
                                    'zendesk_actions': 4, 'pipedrive_leads_actions': 5, 'prompt_actions': 8,
                                    'razorpay_actions': 5, 'pyscript_actions': 5}
->>>>>>> f15e2aaa
 
     def test_validate_multiflow_stories(self):
         with open(
