from datetime import datetime
from typing import Text

from loguru import logger
from pymongo import MongoClient
from rasa.core.tracker_store import MongoTrackerStore

from kairon.exceptions import AppException
from kairon.utils import Utility
from .processor import MongoProcessor


class ChatHistory:
    """Class contains logic for fetching history data and metrics from mongo tracker"""

    mongo_processor = MongoProcessor()

    @staticmethod
    def get_tracker_and_domain(bot: Text):
        """
        loads domain data and mongo tracker

        :param bot: bot id
        :return: tuple domain, tracker
        """
        domain = ChatHistory.mongo_processor.load_domain(bot)
        message = None
        try:
            endpoint = ChatHistory.mongo_processor.get_endpoints(bot)
            tracker = MongoTrackerStore(
                domain=domain,
                host=endpoint["tracker_endpoint"]["url"],
                db=endpoint["tracker_endpoint"]["db"],
                username=endpoint["tracker_endpoint"].get("username"),
                password=endpoint["tracker_endpoint"].get("password"),
            )
        except Exception as e:
            logger.info(e)
            message = "Loading test conversation! " + str(e)
            tracker = Utility.get_local_mongo_store(bot, domain)

        return domain, tracker, message

    @staticmethod
    def fetch_chat_history(bot: Text, sender, month: int = 1):
        """
        fetches chat history

        :param month: default is current month and max is last 6 months
        :param bot: bot id
        :param sender: history details for user
        :param latest_history: whether to fetch latest or complete history
        :return: list of conversations
        """
        events, message = ChatHistory.fetch_user_history(
            bot, sender, month=month
        )
        return list(ChatHistory.__prepare_data(bot, events)), message

    @staticmethod
    def fetch_chat_users(bot: Text, month: int = 1):
        """
        fetches user list who has conversation with the agent

        :param month: default is current month and max is last 6 months
        :param bot: bot id
        :return: list of user id
        """
        client, db_name, collection, message = ChatHistory.get_mongo_connection(bot)
        with client as client:
            db = client.get_database(db_name)
            conversations = db.get_collection(collection)
            users = []
            try:
                values = conversations.find({"events.timestamp": {"$gte": Utility.get_timestamp_previous_month(month)}}, {"_id": 0, "sender_id": 1})
                users = [
                    sender["sender_id"]
                    for sender in values
                ]
            except Exception as e:
                raise AppException(e)
            return users, message

    @staticmethod
    def __prepare_data(bot: Text, events):
        bot_action = None
        training_examples, ids = ChatHistory.mongo_processor.get_all_training_examples(
            bot
        )
        if events:
            event_list = ["user", "bot"]
            for i in range(events.__len__()):
                event = events[i]
                if event["event"] in event_list:
                    result = {
                        "event": event["event"],
                        "time": datetime.fromtimestamp(event["timestamp"]).time(),
                        "date": datetime.fromtimestamp(event["timestamp"]).date(),
                    }

                    if event.get("text"):
                        result["text"] = event.get("text")
                        text_data = str(event.get("text")).lower()
                        result["is_exists"] = text_data in training_examples
                        if result["is_exists"]:
                            result["_id"] = ids[training_examples.index(text_data)]

                    if event["event"] == "user":
                        parse_data = event["parse_data"]
                        result["intent"] = parse_data["intent"]["name"]
                        result["confidence"] = parse_data["intent"]["confidence"]
                    elif event["event"] == "bot":
                        if bot_action:
                            result["action"] = bot_action

                    if result:
                        yield result
                else:
                    bot_action = (
                        event["name"] if event["event"] == "action" else None
                    )

    @staticmethod
    def fetch_user_history(bot: Text, sender_id: Text, month: int = 1):
        """
        loads list of conversation events from chat history

        :param month: default is current month and max is last 6 months
        :param bot: bot id
        :param sender_id: user id
        :param latest_history: whether to fetch latest history or complete history, default is latest
        :return: list of conversation events
        """
        client, db_name, collection, message = ChatHistory.get_mongo_connection(bot)
        with client as client:
            try:
                db = client.get_database(db_name)
                conversations = db.get_collection(collection)
                values = list(conversations
                     .aggregate([{"$match": {"sender_id": sender_id, "events.timestamp": {"$gte": Utility.get_timestamp_previous_month(month)}}},
                                 {"$unwind": "$events"},
                                 {"$match": {"events.event": {"$in": ["user", "bot", "action"]}}},
                                 {"$group": {"_id": None, "events": {"$push": "$events"}}},
                                 {"$project": {"_id": 0, "events": 1}}])
                     )
                if values:
                    return (
                        values[0]['events'],
                        message
                    )
                return [], message
            except Exception as e:
                raise AppException(e)

    @staticmethod
    def visitor_hit_fallback(bot: Text, month: int = 1):
        """
        Counts the number of times, the agent was unable to provide a response to users

        :param bot: bot id
        :param month: default is current month and max is last 6 months
        :return: list of visitor fallback
        """

        client, database, collection, message = ChatHistory.get_mongo_connection(bot)
        with client as client:
            db = client.get_database(database)
            conversations = db.get_collection(collection)
            values = []
            try:
                values = list(conversations.aggregate([{"$unwind": "$events"},
                                                      {"$match": {"events.event": "action", "events.timestamp": {"$gte": Utility.get_timestamp_previous_month(month)}}},
                                                      {"$group": {"_id": "$sender_id", "total_count": {"$sum": 1},
                                                                  "events": {"$push": "$events"}}},
                                                      {"$unwind": "$events"},
                                                      {"$match": {
                                                          "events.name": {"$regex": ".*fallback*.", "$options": "$i"}}},
                                                      {"$group": {"_id": None, "total_count": {"$first": "$total_count"},
                                                                  "fallback_count": {"$sum": 1}}},
                                                      {"$project": {"total_count": 1, "fallback_count": 1, "_id": 0}}
                                                      ], allowDiskUse=True))
            except Exception as e:
                message = str(e)
            if not values:
                fallback_count = 0
                total_count = 0
            else:
                fallback_count = values[0]['fallback_count'] if values[0]['fallback_count'] else 0
                total_count = values[0]['total_count'] if values[0]['total_count'] else 0
            return (
                {"fallback_count": fallback_count, "total_count": total_count},
                message,
            )

    @staticmethod
    def conversation_steps(bot: Text, month: int = 1):
        """
        calculates the number of conversation steps between agent and users

        :param bot: bot id
        :param month: default is current month and max is last 6 months
        :return: list of conversation step count
        """
        client, database, collection, message = ChatHistory.get_mongo_connection(bot)
        with client as client:
            db = client.get_database(database)
            conversations = db.get_collection(collection)
            values = list(conversations
                 .aggregate([{"$unwind": {"path": "$events", "includeArrayIndex": "arrayIndex"}},
                             {"$match": {"events.event": {"$in": ["user", "bot"]},
                                         "events.timestamp": {"$gte": Utility.get_timestamp_previous_month(month)}}},
                             {"$group": {"_id": "$sender_id", "events": {"$push": "$events"},
                                         "allevents": {"$push": "$events"}}},
                             {"$unwind": "$events"},
                             {"$project": {
                                 "_id": 1,
                                 "events": 1,
                                 "following_events": {
                                     "$arrayElemAt": [
                                         "$allevents",
                                         {"$add": [{"$indexOfArray": ["$allevents", "$events"]}, 1]}
                                     ]
                                 }
                             }},
                             {"$project": {
                                 "user_event": "$events.event",
                                 "bot_event": "$following_events.event",
                             }},
                             {"$match": {"user_event": "user", "bot_event": "bot"}},
                             {"$group": {"_id": "$_id", "event": {"$sum": 1}}},
                             {"$project": {
                                 "sender_id": "$_id",
                                 "_id": 0,
                                 "event": 1,
                             }}
                             ], allowDiskUse=True)
                 )
            return values, message

    @staticmethod
    def conversation_time(bot: Text, month: int = 1):
        """
        calculates the duration of between agent and users

        :param bot: bot id
        :param month: default is current month and max is last 6 months
        :return: list of users duration
        """
        client, database, collection, message = ChatHistory.get_mongo_connection(bot)
        db = client.get_database(database)
        conversations = db.get_collection(collection)
        values = list(conversations
             .aggregate([{"$unwind": "$events"},
                         {"$match": {"events.event": {"$in": ["user", "bot"]},
                                     "events.timestamp": {"$gte": Utility.get_timestamp_previous_month(month)}}},
                         {"$group": {"_id": "$sender_id", "events": {"$push": "$events"},
                                     "allevents": {"$push": "$events"}}},
                         {"$unwind": "$events"},
                         {"$project": {
                             "_id": 1,
                             "events": 1,
                             "following_events": {
                                 "$arrayElemAt": [
                                     "$allevents",
                                     {"$add": [{"$indexOfArray": ["$allevents", "$events"]}, 1]}
                                 ]
                             }
                         }},
                         {"$project": {
                             "user_event": "$events.event",
                             "bot_event": "$following_events.event",
                             "time_diff": {
                                 "$subtract": ["$following_events.timestamp", "$events.timestamp"]
                             }
                         }},
                         {"$match": {"user_event": "user", "bot_event": "bot"}},
                         {"$group": {"_id": "$_id", "time": {"$sum": "$time_diff"}}},
                         {"$project": {
                             "sender_id": "$_id",
                             "_id": 0,
                             "time": 1,
                         }}
                         ], allowDiskUse=True)
             )
        return values, message

    @staticmethod
    def get_conversations(bot: Text):
        """
        fetches all the conversations between agent and users

        :param bot: bot id
        :return: list of conversations, message
        """
        _, tracker, message = ChatHistory.get_tracker_and_domain(bot)
        conversations = []
        try:
            conversations = list(tracker.conversations.find())
        except Exception as e:
            raise AppException(e)
        return (conversations, message)

    @staticmethod
    def user_with_metrics(bot, month=1):
        """
        fetches user with the steps and time in conversation

        :param bot: bot id
        :param month: default is current month and max is last 6 months
        :return: list of users with step and time in conversation
        """
        client, database, collection, message = ChatHistory.get_mongo_connection(bot)
        with client as client:
            db = client.get_database(database)
            conversations = db.get_collection(collection)
            users = []
            try:
                users = list(
                    conversations.aggregate([{"$unwind": {"path": "$events", "includeArrayIndex": "arrayIndex"}},
                                             {"$match": {"events.event": {"$in": ["user", "bot"]},
                                                         "events.timestamp": {"$gte": Utility.get_timestamp_previous_month(month)}}},
                                             {"$group": {"_id": "$sender_id",
                                                         "latest_event_time": {"$first": "$latest_event_time"},
                                                         "events": {"$push": "$events"},
                                                         "allevents": {"$push": "$events"}}},
                                             {"$unwind": "$events"},
                                             {"$project": {
                                                 "_id": 1,
                                                 "events": 1,
                                                 "latest_event_time": 1,
                                                 "following_events": {
                                                     "$arrayElemAt": [
                                                         "$allevents",
                                                         {"$add": [{"$indexOfArray": ["$allevents", "$events"]}, 1]}
                                                     ]
                                                 }
                                             }},
                                             {"$project": {
                                                 "latest_event_time": 1,
                                                 "user_timestamp": "$events.timestamp",
                                                 "bot_timestamp": "$following_events.timestamp",
                                                 "user_event": "$events.event",
                                                 "bot_event": "$following_events.event",
                                                 "time_diff": {
                                                     "$subtract": ["$following_events.timestamp", "$events.timestamp"]
                                                 }
                                             }},
                                             {"$match": {"user_event": "user", "bot_event": "bot"}},
                                             {"$group": {"_id": "$_id",
                                                         "latest_event_time": {"$first": "$latest_event_time"},
                                                         "steps": {"$sum": 1}, "time": {"$sum": "$time_diff"}}},
                                             {"$project": {
                                                 "sender_id": "$_id",
                                                 "_id": 0,
                                                 "steps": 1,
                                                 "time": 1,
                                                 "latest_event_time": 1,
                                             }}
                                             ], allowDiskUse=True))
            except Exception as e:
                logger.info(e)
            return users, message

    @staticmethod
    def get_mongo_connection(bot: Text):
        message = None
        try:
            endpoint = ChatHistory.mongo_processor.get_endpoints(bot)
            client = MongoClient(host=endpoint["tracker_endpoint"]["url"],
                                 username=endpoint["tracker_endpoint"].get("username"),
                                 password=endpoint["tracker_endpoint"].get("password"))
            db_name = endpoint["tracker_endpoint"]['db']
            collection = "conversations"
        except Exception as e:
            message = "Loading test conversation! " + str(e)
            username, password, url, db_name = Utility.get_local_db()
            client = MongoClient(host=url,
                                 username=username,
                                 password=password)
            collection = bot
        return client, db_name, collection, message

    @staticmethod
    def engaged_users(bot: Text, month: int = 1, conversation_limit: int = 10):
        """
        Counts the number of engaged users having a minimum number of conversation steps

        :param bot: bot id
        :param month: default is current month and max is last 6 months
        :param conversation_limit: conversation step number to determine engaged users
        :return: number of engaged users
        """

        client, database, collection, message = ChatHistory.get_mongo_connection(bot)
        with client as client:
            db = client.get_database(database)
            conversations = db.get_collection(collection)
            values = []
            try:
                values = list(
                     conversations.aggregate([{"$unwind": {"path": "$events", "includeArrayIndex": "arrayIndex"}},
                                              {"$match": {"events.event": {"$in": ["user", "bot"]},
                                                          "events.timestamp": {
                                                              "$gte": Utility.get_timestamp_previous_month(month)}}
                                               },
                                              {"$group": {"_id": "$sender_id", "events": {"$push": "$events"},
                                               "allevents": {"$push": "$events"}}},
                                              {"$unwind": "$events"},
                                              {"$project": {
                                               "_id": 1,
                                               "events": 1,
                                               "following_events": {
                                                 "$arrayElemAt": [
                                                     "$allevents",
                                                     {"$add": [{"$indexOfArray": ["$allevents", "$events"]}, 1]}
                                                 ]
                                               }
                                               }},
                                              {"$project": {
                                               "user_event": "$events.event",
                                               "bot_event": "$following_events.event",
                                               }},
                                             {"$match": {"user_event": "user", "bot_event": "bot"}},
                                             {"$group": {"_id": "$_id", "event": {"$sum": 1}}},
                                             {"$match": {"event": {"$gte": conversation_limit}}},
                                             {"$group": {"_id": None, "event": {"$sum": 1}}},
                                             {"$project": {
                                              "_id": 0,
                                              "event": 1,
                                              }}
                                              ], allowDiskUse=True)
                                           )
            except Exception as e:
                message = str(e)
            if not values:
                event = 0
            else:
                event = values[0]['event'] if values[0]['event'] else 0
            return (
                {"engaged_users": event},
                message
            )

    @staticmethod
    def new_users(bot: Text, month: int = 1):
        """
        Counts the number of new users of the bot

        :param bot: bot id
        :param month: default is current month and max is last 6 months
        :return: number of new users
        """

        client, database, collection, message = ChatHistory.get_mongo_connection(bot)
        with client as client:
            db = client.get_database(database)
            conversations = db.get_collection(collection)
            values = []
            try:
                values = list(
                     conversations.aggregate([{"$unwind": {"path": "$events", "includeArrayIndex": "arrayIndex"}},
                                              {"$match": {"events.name": {"$regex": ".*session_start*.", "$options": "$i"}}},
                                              {"$group": {"_id": '$sender_id', "count": {"$sum": 1},
                                                          "latest_event_time": {"$first": "$latest_event_time"}}},
                                              {"$match": {"count": {"$lte": 1}}},
                                              {"$match": {"latest_event_time": {
                                                              "$gte": Utility.get_timestamp_previous_month(month)}}},
                                              {"$group": {"_id": None, "count": {"$sum": 1}}},
                                              {"$project": {"_id": 0, "count": 1}}
                                              ]))
            except Exception as e:
                message = str(e)
            if not values:
                count = 0
            else:
                count = values[0]['count'] if values[0]['count'] else 0
            return (
                {"new_users": count},
                message
            )

    @staticmethod
    def successful_conversations(bot: Text, month: int = 1):
        """
        Counts the number of successful conversations of the bot

        :param bot: bot id
        :param month: default is current month and max is last 6 months
        :return: number of successful conversations
        """

        client, database, collection, message = ChatHistory.get_mongo_connection(bot)
        with client as client:
            db = client.get_database(database)
            conversations = db.get_collection(collection)
            total = []
            fallback_count = []
            try:
                total = list(
                    conversations.aggregate([{"$match": {"latest_event_time": {
                                                              "$gte": Utility.get_timestamp_previous_month(month)}}},
                                             {"$group": {"_id": None, "count": {"$sum": 1}}},
                                             {"$project": {"_id": 0, "count": 1}}
                                             ]))
            except Exception as e:
                message = str(e)

            try:
                fallback_count = list(
                    conversations.aggregate([{"$match": {"latest_event_time": {
                        "$gte": Utility.get_timestamp_previous_month(month)}}},
                        {"$unwind": {"path": "$events"}},
                        {"$match": {"events.name": {"$regex": ".*fallback*.", "$options": "$i"}}},
                        {"$group": {"_id": "$sender_id"}},
                        {"$group": {"_id": None, "count": {"$sum": 1}}},
                        {"$project": {"_id": 0, "count": 1}}
                    ]))

            except Exception as e:
                message = str(e)

            if not total:
                total_count = 0
            else:
                total_count = total[0]['count'] if total[0]['count'] else 0

            if not fallback_count:
                fallbacks_count = 0
            else:
                fallbacks_count = fallback_count[0]['count'] if fallback_count[0]['count'] else 0

            return (
                {"successful_conversations": total_count-fallbacks_count},
                message
            )

    @staticmethod
    def user_retention(bot: Text, month: int = 1):
        """
        Computes the user retention percentage of the bot

        :param bot: bot id
        :param month: default is current month and max is last 6 months
        :return: user retention percentage
        """

        client, database, collection, message = ChatHistory.get_mongo_connection(bot)
        with client as client:
            db = client.get_database(database)
            conversations = db.get_collection(collection)
            total = []
            repeating_users = []
            try:
                total = list(
                    conversations.aggregate([{"$match": {"latest_event_time": {
                        "$gte": Utility.get_timestamp_previous_month(month)}}},
                        {"$group": {"_id": None, "count": {"$sum": 1}}},
                        {"$project": {"_id": 0, "count": 1}}
                    ]))
            except Exception as e:
                message = str(e)

            try:
                repeating_users = list(
                    conversations.aggregate([{"$unwind": {"path": "$events", "includeArrayIndex": "arrayIndex"}},
                                             {"$match": {"events.name": {"$regex": ".*session_start*.", "$options": "$i"}}},
                                             {"$group": {"_id": '$sender_id', "count": {"$sum": 1},
                                                         "latest_event_time": {"$first": "$latest_event_time"}}},
                                             {"$match": {"count": {"$gte": 2}}},
                                             {"$match": {"latest_event_time": {
                                                 "$gte": Utility.get_timestamp_previous_month(month)}}},
                                             {"$group": {"_id": None, "count": {"$sum": 1}}},
                                             {"$project": {"_id": 0, "count": 1}}
                                             ]))

            except Exception as e:
                message = str(e)

            if not total:
                total_count = 1
            else:
                total_count = total[0]['count'] if total[0]['count'] else 1

            if not repeating_users:
                repeat_count = 0
            else:
                repeat_count = repeating_users[0]['count'] if repeating_users[0]['count'] else 0

            return (
                {"user_retention": 100*(repeat_count/total_count)},
                message
<<<<<<< HEAD
            )
=======
            )

    @staticmethod
    def engaged_users_range(bot: Text, month: int = 6, conversation_limit: int = 10):
        """
        Computes the trend for engaged user count

        :param bot: bot id
        :param month: default is 6 months
        :param conversation_limit: conversation step number to determine engaged users
        :return: list of counts of engaged users for the previous months
        """

        initial_numbers = []
        for i in range(month):
            get_value = ChatHistory.engaged_users(bot=bot, month=i+1, conversation_limit=conversation_limit)
            initial_numbers.append(get_value[0]['engaged_users'])
        value_range = [initial_numbers[0]]
        for i in range(len(initial_numbers) - 1):
            value_range.append(initial_numbers[i + 1] - initial_numbers[i])
        return value_range

    @staticmethod
    def new_users_range(bot: Text, month: int = 6):
        """
        Computes the trend for new user count

        :param bot: bot id
        :param month: default is 6 months
        :return: list of counts of new users for the previous months
        """

        initial_numbers = []
        for i in range(month):
            get_value = ChatHistory.new_users(bot=bot, month=i+1)
            initial_numbers.append(get_value[0]['new_users'])
        value_range = [initial_numbers[0]]
        for i in range(len(initial_numbers) - 1):
            value_range.append(initial_numbers[i + 1] - initial_numbers[i])
        return value_range

    @staticmethod
    def successful_conversation_range(bot: Text, month: int = 6):
        """
        Computes the trend for successful conversation count

        :param bot: bot id
        :param month: default is 6 months
        :return: list of counts of successful bot conversations for the previous months
        """

        initial_numbers = []
        for i in range(month):
            get_value = ChatHistory.successful_conversations(bot=bot, month=i+1)
            initial_numbers.append(get_value[0]['successful_conversations'])
        value_range = [initial_numbers[0]]
        for i in range(len(initial_numbers) - 1):
            value_range.append(initial_numbers[i + 1] - initial_numbers[i])
        return value_range

    @staticmethod
    def user_retention_range(bot: Text, month: int = 6):
        """
        Computes the trend for user retention percentages

        :param bot: bot id
        :param month: default is 6 months
        :return: list of user retention percentages for the previous months
        """

        initial_numbers = []
        for i in range(month):
            get_value = ChatHistory.user_retention(bot=bot, month=i+1)
            initial_numbers.append(get_value[0]['user_retention'])
        value_range = [initial_numbers[0]]
        for i in range(len(initial_numbers) - 1):
            value_range.append(initial_numbers[i + 1] - initial_numbers[i])
        return value_range
>>>>>>> 4b589261
<|MERGE_RESOLUTION|>--- conflicted
+++ resolved
@@ -589,9 +589,6 @@
             return (
                 {"user_retention": 100*(repeat_count/total_count)},
                 message
-<<<<<<< HEAD
-            )
-=======
             )
 
     @staticmethod
@@ -669,5 +666,4 @@
         value_range = [initial_numbers[0]]
         for i in range(len(initial_numbers) - 1):
             value_range.append(initial_numbers[i + 1] - initial_numbers[i])
-        return value_range
->>>>>>> 4b589261
+        return value_range