import asyncio
import datetime
import os
import uuid
from urllib.parse import urljoin

import jwt
import responses
from fastapi import HTTPException
from fastapi_sso.sso.base import OpenID
from mongoengine import connect
from mongoengine.errors import ValidationError, DoesNotExist
import pytest
from mongomock.object_id import ObjectId
from pydantic import SecretStr
from pytest_httpx import HTTPXMock
from starlette.datastructures import Headers, URL
from starlette.requests import Request
from starlette.responses import RedirectResponse

from kairon.shared.auth import Authentication, LoginSSOFactory
from kairon.shared.account.data_objects import Feedback, BotAccess, User
from kairon.shared.account.processor import AccountProcessor
from kairon.shared.authorization.processor import IntegrationProcessor
from kairon.shared.data.constant import ACTIVITY_STATUS, ACCESS_ROLES, TOKEN_TYPE, INTEGRATION_STATUS
from kairon.shared.data.data_objects import Configs, Rules, Responses
from kairon.shared.sso.clients.facebook import FacebookSSO
from kairon.shared.sso.clients.google import GoogleSSO
from kairon.shared.utils import Utility
from kairon.exceptions import AppException
from stress_test.data_objects import Bot
import time

os.environ["system_file"] = "./tests/testing_data/system.yaml"


def pytest_configure():
    return {'bot': None, 'account': None}


class TestAccountProcessor:
    @pytest.fixture(autouse=True, scope='class')
    def init_connection(self):
        Utility.load_environment()
        connect(**Utility.mongoengine_connection(Utility.environment['database']["url"]))
        AccountProcessor.load_system_properties()

    def test_add_account(self):
        account_response = AccountProcessor.add_account("paypal", "testAdmin")
        account = AccountProcessor.get_account(account_response["_id"])
        assert account_response
        pytest.account = account_response["_id"]
        assert account_response["_id"] == account["_id"]
        assert account_response["name"] == account["name"]
        account_response = AccountProcessor.add_account("ebay", "testAdmin")
        account = AccountProcessor.get_account(account_response["_id"])
        assert account_response
        assert account_response["_id"] == account["_id"]
        assert account_response["name"] == account["name"]

    def test_add_duplicate_account(self):
        with pytest.raises(Exception):
            AccountProcessor.add_account("paypal", "testAdmin")

    def test_add_duplicate_account_case_insentive(self):
        with pytest.raises(Exception):
            AccountProcessor.add_account("PayPal", "testAdmin")

    def test_add_blank_account(self):
        with pytest.raises(AppException):
            AccountProcessor.add_account("", "testAdmin")

    def test_add_empty_account(self):
        with pytest.raises(AppException):
            AccountProcessor.add_account(" ", "testAdmin")

    def test_add_none_account(self):
        with pytest.raises(AppException):
            AccountProcessor.add_account(None, "testAdmin")

    def test_list_bots_none(self):
        assert not list(AccountProcessor.list_bots(1000))

    def test_add_bot(self):
        bot_response = AccountProcessor.add_bot("test", pytest.account, "fshaikh@digite.com", True)
        bot = Bot.objects(name="test").get().to_mongo().to_dict()
        assert bot['_id'].__str__() == bot_response['_id'].__str__()
        config = Configs.objects(bot=bot['_id'].__str__()).get().to_mongo().to_dict()
        expected_config = Utility.read_yaml('./template/config/kairon-default.yml')
        assert config['language'] == expected_config['language']
        assert config['pipeline'] == expected_config['pipeline']
        assert config['policies'] == expected_config['policies']
        assert Rules.objects(bot=bot['_id'].__str__()).get()
        assert Responses.objects(name__iexact='utter_please_rephrase', bot=bot['_id'].__str__(), status=True).get()
        assert Responses.objects(name='utter_default', bot=bot['_id'].__str__(), status=True).get()
        pytest.bot = bot_response['_id'].__str__()

    def test_list_bots(self):
        bot = list(AccountProcessor.list_bots(pytest.account))
        assert bot[0]['name'] == 'test'
        assert bot[0]['_id']

    def test_get_bot(self):
        bot_response = AccountProcessor.get_bot(pytest.bot)
        assert bot_response
        assert bot_response["account"] == pytest.account

    def test_add_duplicate_bot(self):
        with pytest.raises(Exception):
            AccountProcessor.add_bot("test", pytest.account, "testAdmin")

    def test_add_duplicate_bot_case_insensitive(self):
        with pytest.raises(Exception):
            AccountProcessor.add_bot("TEST", pytest.account, "testAdmin")

    def test_add_blank_bot(self):
        with pytest.raises(AppException):
            AccountProcessor.add_bot(" ", pytest.account, "testAdmin")

    def test_add_empty_bot(self):
        with pytest.raises(AppException):
            AccountProcessor.add_bot("", pytest.account, "testAdmin")

    def test_add_none_bot(self):
        with pytest.raises(AppException):
            AccountProcessor.add_bot(None, pytest.account, "testAdmin")

    def test_add_none_user(self):
        with pytest.raises(AppException):
            AccountProcessor.add_bot('test', pytest.account, None)

    def test_add_user(self):
        user = AccountProcessor.add_user(
            email="fshaikh@digite.com",
            first_name="Fahad Ali",
            last_name="Shaikh",
            password="Welcome@1",
            account=pytest.account,
            user="testAdmin",
        )
        assert user
        assert user["password"] != "12345"
        assert user["status"]

    def test_add_bot_for_existing_user(self):
        bot_response = AccountProcessor.add_bot("test_version_2", pytest.account, "FSHAIKH@digite.com", False)
        bot = Bot.objects(name="test_version_2").get().to_mongo().to_dict()
        assert bot['_id'].__str__() == bot_response['_id'].__str__()
        assert len(AccountProcessor.get_accessible_bot_details(pytest.account, "fshaikh@digite.com")['account_owned']) == 2
        config = Configs.objects(bot=bot['_id'].__str__()).get().to_mongo().to_dict()
        expected_config = Utility.read_yaml('./template/config/kairon-default.yml')
        assert config['language'] == expected_config['language']
        assert config['pipeline'] == expected_config['pipeline']
        assert config['policies'] == expected_config['policies']
        assert config['policies'][2]['name'] == 'RulePolicy'
        assert config['policies'][2]['core_fallback_action_name'] == "action_default_fallback"
        assert config['policies'][2]['core_fallback_threshold'] == 0.7
        assert Rules.objects(bot=bot['_id'].__str__()).get()
        assert Responses.objects(name='utter_default', bot=bot['_id'].__str__(), status=True).get()

    def test_add_member_already_exists(self):
        bot_id = AccountProcessor.get_accessible_bot_details(pytest.account, "fshaikh@digite.com")['account_owned'][1]['_id']
        with pytest.raises(AppException, match='User is already a collaborator'):
            AccountProcessor.allow_bot_and_generate_invite_url(bot_id, "fshaikh@digite.com", 'testAdmin',
                                                               pytest.account, ACCESS_ROLES.DESIGNER.value)

    def test_add_member_bot_not_exists(self):
        with pytest.raises(DoesNotExist, match='Bot does not exists!'):
            AccountProcessor.allow_bot_and_generate_invite_url('bot_not_exists', "fshaikh@digite.com", 'testAdmin', pytest.account)

    def test_list_bot_accessors_1(self):
        bot_id = AccountProcessor.get_accessible_bot_details(pytest.account, "fshaikh@digite.com")['account_owned'][1]['_id']
        accessors = list(AccountProcessor.list_bot_accessors(bot_id))
        assert len(accessors) == 1
        assert accessors[0]['accessor_email'] == 'FSHAIKH@digite.com'
        assert accessors[0]['role'] == 'owner'
        assert accessors[0]['bot']
        assert accessors[0]['bot_account'] == pytest.account
        assert accessors[0]['user'] == 'FSHAIKH@digite.com'
        assert accessors[0]['timestamp']

    def test_update_bot_access_modify_bot_owner_access(self):
        bot_id = AccountProcessor.get_accessible_bot_details(pytest.account, "fshaikh@digite.com")['account_owned'][1]['_id']
        with pytest.raises(AppException, match='Ownership modification denied'):
            AccountProcessor.update_bot_access(bot_id, "fshaikh@digite.com", 'testAdmin',
                                                      ACCESS_ROLES.OWNER.value, ACTIVITY_STATUS.INACTIVE.value)
        with pytest.raises(AppException, match='Ownership modification denied'):
            AccountProcessor.update_bot_access(bot_id, "fshaikh@digite.com", 'testAdmin',
                                                      ACCESS_ROLES.ADMIN.value, ACTIVITY_STATUS.ACTIVE.value)

    def test_update_bot_access_user_not_exists(self):
        bot_id = AccountProcessor.get_accessible_bot_details(pytest.account, "fshaikh@digite.com")['account_owned'][1]['_id']
        BotAccess(bot=bot_id, accessor_email="udit.pandey@digite.com", user='test',
                  role='designer', status='invite_not_accepted', bot_account=pytest.account).save()
        with pytest.raises(DoesNotExist, match='User does not exist!'):
            AccountProcessor.update_bot_access(bot_id, "udit.pandey@digite.com",
                                               ACCESS_ROLES.ADMIN.value, ACTIVITY_STATUS.INACTIVE.value)

    def test_update_bot_access_invite_not_accepted(self, monkeypatch):
        monkeypatch.setitem(Utility.email_conf["email"], "enable", True)
        bot_id = AccountProcessor.get_accessible_bot_details(pytest.account, "fshaikh@digite.com")['account_owned'][1]['_id']
        User(email='udit.pandey@digite.com', first_name='udit', last_name='pandey', password='124556779', account=10,
             user='udit.pandey@digite.com').save()
        with pytest.raises(AppException, match='User is yet to accept the invite'):
            AccountProcessor.update_bot_access(bot_id, "udit.pandey@digite.com",
                                               ACCESS_ROLES.ADMIN.value, ACTIVITY_STATUS.INACTIVE.value)
        assert BotAccess.objects(bot=bot_id, accessor_email="udit.pandey@digite.com", user='test',
                                 role='designer', status='invite_not_accepted', bot_account=pytest.account).get()

    def test_list_active_invites(self):
        invite = list(AccountProcessor.list_active_invites("udit.pandey@digite.com"))
        assert invite[0]['accessor_email'] == 'udit.pandey@digite.com'
        assert invite[0]['role'] == 'designer'
        assert invite[0]['bot_name'] == 'test_version_2'

    def test_accept_bot_access_invite_user_not_exists(self):
        bot_id = AccountProcessor.get_accessible_bot_details(pytest.account, "fshaikh@digite.com")['account_owned'][1]['_id']
        token = Utility.generate_token("pandey.udit867@gmail.com")
        with pytest.raises(DoesNotExist, match='User does not exist!'):
            AccountProcessor.validate_request_and_accept_bot_access_invite(token, bot_id)

    def test_update_bot_access_user_not_allowed(self):
        AccountProcessor.add_account('pandey.udit867@gmail.com', 'pandey.udit867@gmail.com')
        User(email='pandey.udit867@gmail.com', first_name='udit', last_name='pandey', password='124556779', account=10,
             user='pandey.udit867@gmail.com').save()
        bot_id = AccountProcessor.get_accessible_bot_details(pytest.account, "fshaikh@digite.com")['account_owned'][1]['_id']
        with pytest.raises(AppException, match='User not yet invited to collaborate'):
            AccountProcessor.update_bot_access(bot_id, "pandey.udit867@gmail.com",
                                               ACCESS_ROLES.ADMIN.value, ACTIVITY_STATUS.INACTIVE.value)

    def test_accept_bot_access_invite(self, monkeypatch):
        def _mock_get_user(*args, **kwargs):
            return None
        monkeypatch.setattr(AccountProcessor, 'get_user_details', _mock_get_user)

        bot_id = AccountProcessor.get_accessible_bot_details(pytest.account, "fshaikh@digite.com")['account_owned'][1]['_id']
        token = Utility.generate_token("UDIT.PANDEY@digite.com")
        AccountProcessor.validate_request_and_accept_bot_access_invite(token, bot_id)
        assert BotAccess.objects(bot=bot_id, accessor_email="udit.pandey@digite.com", user='test',
                                 role='designer', status='active', bot_account=pytest.account).get()

    def test_list_active_invites_none(self):
        invite = list(AccountProcessor.list_active_invites("udit.pandey@digite.com"))
        assert invite == []

    def test_update_bot_access(self):
        account_bot_info = AccountProcessor.get_accessible_bot_details(pytest.account, "fshaikh@digite.com")['account_owned'][1]
        assert account_bot_info['role'] == 'owner'
        bot_id = account_bot_info['_id']
        assert ('test_version_2', 'FSHAIKH@digite.com') == AccountProcessor.update_bot_access(
            bot_id, "UDIT.PANDEY@digite.com", 'testAdmin', ACCESS_ROLES.ADMIN.value, ACTIVITY_STATUS.ACTIVE.value
        )
        bot_access = BotAccess.objects(bot=bot_id, accessor_email="udit.pandey@digite.com").get()
        assert bot_access.role == ACCESS_ROLES.ADMIN.value
        assert bot_access.status == ACTIVITY_STATUS.ACTIVE.value
        shared_bot_info = AccountProcessor.get_accessible_bot_details(4, "udit.pandey@digite.com")['shared'][0]
        assert shared_bot_info['role'] == 'admin'
        assert shared_bot_info['_id'] == bot_id

        with pytest.raises(AppException, match='Ownership modification denied'):
            AccountProcessor.update_bot_access(bot_id, "udit.pandey@digite.com", 'testAdmin',
                                               ACCESS_ROLES.OWNER.value, ACTIVITY_STATUS.ACTIVE.value)
        bot_access = BotAccess.objects(bot=bot_id, accessor_email="udit.pandey@digite.com").get()
        assert bot_access.role == ACCESS_ROLES.ADMIN.value
        assert bot_access.status == ACTIVITY_STATUS.ACTIVE.value

    def test_update_bot_access_invalid_role(self):
        account_bot_info = AccountProcessor.get_accessible_bot_details(pytest.account, "fshaikh@digite.com")['account_owned'][1]
        assert account_bot_info['role'] == 'owner'
        bot_id = account_bot_info['_id']

        with pytest.raises(ValidationError):
            AccountProcessor.update_bot_access(bot_id, "udit.pandey@digite.com", 'testAdmin', "test", ACTIVITY_STATUS.ACTIVE.value)

    def test_update_bot_access_to_same_role(self):
        account_bot_info = AccountProcessor.get_accessible_bot_details(pytest.account, "fshaikh@digite.com")['account_owned'][1]
        assert account_bot_info['role'] == 'owner'
        bot_id = account_bot_info['_id']

        with pytest.raises(AppException, match='User is already admin of the bot'):
            AccountProcessor.update_bot_access(bot_id, "udit.pandey@digite.com", 'testAdmin',
                                               ACCESS_ROLES.ADMIN.value, ACTIVITY_STATUS.ACTIVE.value)

    def test_accept_bot_access_invite_user_not_allowed(self, monkeypatch):
        def _mock_get_user(*args, **kwargs):
            return None
        monkeypatch.setattr(AccountProcessor, 'get_user_details', _mock_get_user)

        bot_id = AccountProcessor.get_accessible_bot_details(pytest.account, "fshaikh@digite.com")['account_owned'][1]['_id']
        token = Utility.generate_token("pandey.udit867@gmail.com")
        with pytest.raises(AppException, match='No pending invite found for this bot and user'):
            AccountProcessor.validate_request_and_accept_bot_access_invite(token, bot_id)

    def test_accept_bot_access_invite_token_expired(self):
        bot_id = AccountProcessor.get_accessible_bot_details(pytest.account, "fshaikh@digite.com")['account_owned'][1]['_id']
        token = 'eyJhbGciOiJIUzI1NiIsInR5cCI6IkpXVCJ9.eyJzdWIiOiIxMjM0NTY3ODkwIiwibmFtZSI6InBhbmRleS51ZGl0ODY3QGdtYWlsLmNvbSIsImV4cCI6MTUxNjIzOTAyMn0.dP8a4rHXb9dBrPFKfKD3_tfKu4NdwfSz213F15qej18'
        with pytest.raises(AppException, match='Invalid token'):
            AccountProcessor.validate_request_and_accept_bot_access_invite(token, bot_id)

    def test_accept_bot_access_invite_invalid_bot(self):
        token = Utility.generate_token("fshaikh@digite.com")
        with pytest.raises(DoesNotExist, match='Bot does not exists!'):
            AccountProcessor.validate_request_and_accept_bot_access_invite(token, '61cb4e2f7c7ac78d2fa8fab7')

    def test_list_bot_accessors_2(self):
        bot_id = AccountProcessor.get_accessible_bot_details(pytest.account, "fshaikh@digite.com")['account_owned'][1]['_id']
        accessors = list(AccountProcessor.list_bot_accessors(bot_id))
        assert accessors[0]['accessor_email'] == 'FSHAIKH@digite.com'
        assert accessors[0]['role'] == 'owner'
        assert accessors[0]['bot']
        assert accessors[0]['bot_account'] == pytest.account
        assert accessors[0]['user'] == 'FSHAIKH@digite.com'
        assert accessors[0]['timestamp']
        assert accessors[1]['accessor_email'] == 'udit.pandey@digite.com'
        assert accessors[1]['role'] == 'admin'
        assert accessors[1]['bot']
        assert accessors[1]['bot_account'] == pytest.account
        assert accessors[1]['user'] == 'testAdmin'
        assert accessors[1]['accept_timestamp']
        assert accessors[1]['timestamp']

    def test_invite_user_as_owner(self):
        with pytest.raises(AppException, match='There can be only 1 owner per bot'):
            AccountProcessor.allow_bot_and_generate_invite_url('test', 'user@demo.ai', 'admin@demo.ai', 2, ACCESS_ROLES.OWNER.value)

    def test_transfer_ownership(self):
        bot_id = AccountProcessor.get_accessible_bot_details(pytest.account, "fshaikh@digite.com")['account_owned'][1]['_id']
        AccountProcessor.transfer_ownership(pytest.account, bot_id, "fshaikh@digite.com", 'udit.pandey@digite.com')
        accessors = list(AccountProcessor.list_bot_accessors(bot_id))
        assert accessors[0]['accessor_email'] == 'FSHAIKH@digite.com'
        assert accessors[0]['role'] == 'admin'
        assert accessors[0]['bot']
        assert accessors[0]['bot_account'] == 10
        assert accessors[0]['user'] == "fshaikh@digite.com"
        assert accessors[1]['accessor_email'] == 'udit.pandey@digite.com'
        assert accessors[1]['role'] == 'owner'
        assert accessors[1]['bot']
        assert accessors[1]['bot_account'] == 10
        assert accessors[1]['user'] == "fshaikh@digite.com"
        assert AccountProcessor.get_bot_and_validate_status(bot_id)['account'] == 10

        AccountProcessor.transfer_ownership(pytest.account, bot_id, 'udit.pandey@digite.com', "fshaikh@digite.com")
        accessors = list(AccountProcessor.list_bot_accessors(bot_id))
        assert accessors[0]['accessor_email'] == 'FSHAIKH@digite.com'
        assert accessors[0]['role'] == 'owner'
        assert accessors[0]['bot']
        assert accessors[0]['bot_account'] == pytest.account
        assert accessors[0]['user'] == 'udit.pandey@digite.com'
        assert accessors[1]['accessor_email'] == 'udit.pandey@digite.com'
        assert accessors[1]['role'] == 'admin'
        assert accessors[1]['bot']
        assert accessors[1]['bot_account'] == pytest.account
        assert accessors[1]['user'] == 'udit.pandey@digite.com'
        assert AccountProcessor.get_bot_and_validate_status(bot_id)['account'] == pytest.account

    def test_transfer_ownership_to_non_member(self):
        bot_id = AccountProcessor.get_accessible_bot_details(pytest.account, "fshaikh@digite.com")['account_owned'][1]['_id']
        User(email='udit@demo.ai', first_name='udit', last_name='pandey', password='124556779', account=10,
             user='udit@demo.ai').save()
        with pytest.raises(AppException, match='User not yet invited to collaborate'):
            AccountProcessor.transfer_ownership(pytest.account, bot_id, "fshaikh@digite.com", 'udit@demo.ai')

    def test_remove_bot_access_not_a_member(self):
        bot_id = AccountProcessor.get_accessible_bot_details(pytest.account, "fshaikh@digite.com")['account_owned'][1]['_id']
        with pytest.raises(AppException, match='User not a collaborator to this bot'):
            AccountProcessor.remove_bot_access(bot_id, accessor_email='pandey.udit867@gmail.com')

    def test_remove_bot_access(self):
        bot_id = AccountProcessor.get_accessible_bot_details(pytest.account, "fshaikh@digite.com")['account_owned'][1]['_id']
        assert not AccountProcessor.remove_bot_access(bot_id, accessor_email='udit.pandey@digite.com')
        assert len(list(AccountProcessor.list_bot_accessors(bot_id))) == 1

    def test_remove_bot_from_all_accessors(self):
        bot_id = str(ObjectId())
        BotAccess(bot=bot_id, accessor_email="udit.pandey@digite.com", user='test',
                  role='designer', status='active', bot_account=10).save()
        BotAccess(bot=bot_id, accessor_email="pandey.udit867@gmail.com", user='test',
                  role='designer', status='invite_not_accepted', bot_account=10).save()
        BotAccess(bot=bot_id, accessor_email="pandey.udit@gmail.com", user='test',
                  role='designer', status='inactive', bot_account=10).save()
        BotAccess(bot=bot_id, accessor_email="udit867@gmail.com", user='test',
                  role='designer', status='deleted', bot_account=10).save()
        assert len(list(AccountProcessor.list_bot_accessors(bot_id))) == 3
        AccountProcessor.remove_bot_access(bot_id)
        assert len(list(AccountProcessor.list_bot_accessors(bot_id))) == 0

    def test_list_bots_2(self):
        bot = list(AccountProcessor.list_bots(pytest.account))
        assert bot[0]['name'] == 'test'
        assert bot[0]['_id']
        assert bot[1]['name'] == 'test_version_2'
        assert bot[1]['_id']

    def test_update_bot_name(self):
        AccountProcessor.update_bot('test_bot', pytest.bot)
        bot = list(AccountProcessor.list_bots(pytest.account))
        assert bot[0]['name'] == 'test_bot'
        assert bot[0]['_id']

    def test_update_bot_not_exists(self):
        with pytest.raises(AppException):
            AccountProcessor.update_bot('test_bot', '5f256412f98b97335c168ef0')

    def test_update_bot_empty_name(self):
        with pytest.raises(AppException):
            AccountProcessor.update_bot(' ', '5f256412f98b97335c168ef0')

    def test_delete_bot(self):
        bot = list(AccountProcessor.list_bots(pytest.account))
        pytest.deleted_bot = bot[1]['_id']
        AccountProcessor.delete_bot(pytest.deleted_bot)
        with pytest.raises(DoesNotExist):
            Bot.objects(id=pytest.deleted_bot, status=True).get()
        bots = AccountProcessor.get_accessible_bot_details(pytest.account, "fshaikh@digite.com")
        assert len(bots['account_owned']) == 1
        assert pytest.deleted_bot not in [bot['_id'] for bot in bots['account_owned']]
        assert pytest.deleted_bot not in [bot['_id'] for bot in bots['shared']]

    def test_delete_bot_not_exists(self):
        with pytest.raises(AppException):
            AccountProcessor.delete_bot(pytest.deleted_bot)

    def test_delete_account_for_account_bots(self):
        account = {
            "account": "Test_Delete_Account",
            "email": "ritika@digite.com",
            "first_name": "Test_Delete_First",
            "last_name": "Test_Delete_Last",
            "password": SecretStr("Welcome@1"),
        }

        loop = asyncio.new_event_loop()
        user_detail, mail, link = loop.run_until_complete(AccountProcessor.account_setup(account_setup=account))

        pytest.deleted_account = user_detail['account'].__str__()
        AccountProcessor.add_bot("delete_account_bot_1", pytest.deleted_account, "ritika@digite.com", False)
        AccountProcessor.add_bot("delete_account_bot_2", pytest.deleted_account, "ritika@digite.com", False)
        account_bots_before_delete = list(AccountProcessor.list_bots(pytest.deleted_account))

        assert len(account_bots_before_delete) == 3
        AccountProcessor.delete_account(pytest.deleted_account)

        for bot in account_bots_before_delete:
            with pytest.raises(DoesNotExist):
                Bot.objects(id=bot['_id'], account=pytest.deleted_account, status=True).get()

    def test_delete_account_for_shared_bot(self):
        account = {
            "account": "Test_Delete_Account",
            "email": "ritika@digite.com",
            "first_name": "Test_Delete_First",
            "last_name": "Test_Delete_Last",
            "password": SecretStr("Welcome@1"),
        }

        loop = asyncio.new_event_loop()
        user_detail, mail, link = loop.run_until_complete(
            AccountProcessor.account_setup(account_setup=account))

        #Add shared bot
        bot_response = AccountProcessor.add_bot("delete_account_shared_bot", 30, "udit.pandey@digite.com", False)
        bot_id = bot_response['_id'].__str__()
        BotAccess(bot=bot_id, accessor_email="ritika@digite.com", user='testAdmin',
                  role='designer', status='active', bot_account=30).save()
        pytest.deleted_account = user_detail['account'].__str__()
        accessors_before_delete = list(AccountProcessor.list_bot_accessors(bot_id))

        assert len(accessors_before_delete) == 2
        assert accessors_before_delete[0]['accessor_email'] == 'udit.pandey@digite.com'
        assert accessors_before_delete[1]['accessor_email'] == 'ritika@digite.com'
        AccountProcessor.delete_account(pytest.deleted_account)
        accessors_after_delete = list(AccountProcessor.list_bot_accessors(bot_id))
        assert len(accessors_after_delete) == 1
        assert accessors_after_delete[0]['accessor_email'] == 'udit.pandey@digite.com'
        assert accessors_after_delete[0]['bot_account'] == 30
        assert Bot.objects(id=bot_id, account=30, status=True).get()

    def test_delete_account_for_account(self):
        account = {
            "account": "Test_Delete_Account",
            "email": "ritika@digite.com",
            "first_name": "Test_Delete_First",
            "last_name": "Test_Delete_Last",
            "password": SecretStr("Welcome@1")
        }

        loop = asyncio.new_event_loop()
        user_detail, mail, link = loop.run_until_complete(
            AccountProcessor.account_setup(account_setup=account))
        pytest.deleted_account = user_detail['account'].__str__()

        AccountProcessor.delete_account(pytest.deleted_account)
        assert AccountProcessor.get_account(pytest.deleted_account)
        assert not AccountProcessor.get_account(pytest.deleted_account).get('status')

        with pytest.raises(AppException, match="Account does not exist!"):
            AccountProcessor.delete_account(pytest.deleted_account)

    def test_delete_account_for_user(self):
        account = {
            "account": "Test_Delete_Account",
            "email": "ritika@digite.com",
            "first_name": "Test_Delete_First",
            "last_name": "Test_Delete_Last",
            "password": SecretStr("Welcome@1")
        }

        loop = asyncio.new_event_loop()
        user_detail, mail, link = loop.run_until_complete(
            AccountProcessor.account_setup(account_setup=account))
        pytest.deleted_account = user_detail['account'].__str__()

        # Add Multiple user to same account
        user = {
            "account": pytest.deleted_account,
            "email": "ritika.G@digite.com",
            "first_name": "Test_Delete_First1",
            "last_name": "Test_Delete_Last1",
            "password": "Welcome@2",
            "user": "testAdmin"
        }
        AccountProcessor.add_user(**user)

        assert User.objects(email__iexact="ritika@digite.com", status=True).get()
        assert User.objects(email__iexact="ritika.G@digite.com", status=True).get()

        AccountProcessor.delete_account(pytest.deleted_account)

        assert User.objects(email__iexact="ritika@digite.com", status=False)
        assert User.objects(email__iexact="ritika.G@digite.com", status=False)

    def test_delete_account_again_add(self):
        account = {
            "account": "Test_Delete_Account",
            "email": "ritika@digite.com",
            "first_name": "Test_Delete_First",
            "last_name": "Test_Delete_Last",
            "password": SecretStr("Welcome@1"),
        }

        loop = asyncio.new_event_loop()
        user_detail, mail, link = loop.run_until_complete(
            AccountProcessor.account_setup(account_setup=account))
        pytest.deleted_account = user_detail['account'].__str__()

        AccountProcessor.delete_account(pytest.deleted_account)

        loop = asyncio.new_event_loop()
        user_detail, mail, link = loop.run_until_complete(
            AccountProcessor.account_setup(account_setup=account))
        new_account_id = user_detail['account'].__str__()

        assert new_account_id
        assert AccountProcessor.get_account(new_account_id).get('status')
        assert len(list(AccountProcessor.list_bots(new_account_id))) == 1

    def test_add_user_duplicate(self):
        with pytest.raises(Exception):
            AccountProcessor.add_user(
                email="fshaikh@digite.com",
                first_name="Fahad Ali",
                last_name="Shaikh",
                password="Welcome@1",
                account=1,
                user="testAdmin",
            )

    def test_add_user_duplicate_case_insensitive(self):
        with pytest.raises(Exception):
            AccountProcessor.add_user(
                email="FShaikh@digite.com",
                first_name="Fahad Ali",
                last_name="Shaikh",
                password="Welcome@1",
                account=1,
                user="testAdmin",
            )

    def test_add_user_empty_email(self):
        with pytest.raises(AppException):
            AccountProcessor.add_user(
                email="",
                first_name="Fahad Ali",
                last_name="Shaikh",
                password="Welcome@1",
                account=1,
                user="testAdmin",
            )

    def test_add_user_blank_email(self):
        with pytest.raises(AppException):
            AccountProcessor.add_user(
                email=" ",
                first_name="Fahad Ali",
                last_name="Shaikh",
                password="Welcome@1",
                account=1,
                user="testAdmin",
            )

    def test_add_user_invalid_email(self):
        with pytest.raises(ValidationError):
            AccountProcessor.add_user(
                email="demo",
                first_name="Fahad Ali",
                last_name="Shaikh",
                password="Welcome@1",
                account=1,
                user="testAdmin",
            )

    def test_add_user_none_email(self):
        with pytest.raises(AppException):
            AccountProcessor.add_user(
                email=None,
                first_name="Fahad Ali",
                last_name="Shaikh",
                password="Welcome@1",
                account=1,
                user="testAdmin",
            )

    def test_add_user_empty_firstname(self):
        with pytest.raises(AppException):
            AccountProcessor.add_user(
                email="demo@demo.ai",
                first_name="",
                last_name="Shaikh",
                password="Welcome@1",
                account=1,
                user="testAdmin",
            )

    def test_add_user_blank_firstname(self):
        with pytest.raises(AppException):
            AccountProcessor.add_user(
                email="demo@demo.ai",
                first_name=" ",
                last_name="Shaikh",
                password="Welcome@1",
                account=1,
                user="testAdmin",
            )

    def test_add_user_none_firstname(self):
        with pytest.raises(AppException):
            AccountProcessor.add_user(
                email="demo@demo.ai",
                first_name="",
                last_name="Shaikh",
                password="Welcome@1",
                account=1,
                user="testAdmin",
            )

    def test_add_user_empty_lastname(self):
        with pytest.raises(AppException):
            AccountProcessor.add_user(
                email="demo@demo.ai",
                first_name="Fahad Ali",
                last_name="",
                password="Welcome@1",
                account=1,
                user="testAdmin",
            )

    def test_add_user_none_lastname(self):
        with pytest.raises(AppException):
            AccountProcessor.add_user(
                email="demo@demo.ai",
                first_name="Fahad Ali",
                last_name=None,
                password="Welcome@1",
                account=1,
                user="testAdmin",
            )

    def test_add_user_blank_lastname(self):
        with pytest.raises(AppException):
            AccountProcessor.add_user(
                email="demo@demo.ai",
                first_name="Fahad Ali",
                last_name=" ",
                password="Welcome@1",
                account=1,
                user="testAdmin",
            )

    def test_add_user_empty_password(self):
        with pytest.raises(AppException):
            AccountProcessor.add_user(
                email="demo@demo.ai",
                first_name="Fahad Ali",
                last_name="Shaikh",
                password="",
                account=1,
                user="testAdmin",
            )

    def test_add_user_blank_password(self):
        with pytest.raises(AppException):
            AccountProcessor.add_user(
                email="demo@demo.ai",
                first_name="Fahad Ali",
                last_name="Shaikh",
                password=" ",
                account=1,
                user="testAdmin",
            )

    def test_add_user_None_password(self):
        with pytest.raises(AppException):
            AccountProcessor.add_user(
                email="demo@demo.ai",
                first_name="Fahad Ali",
                last_name="Shaikh",
                password=None,
                account=1,
                user="testAdmin",
            )

    def test_get_user(self):
        user = AccountProcessor.get_user("fshaikh@digite.com")
        assert all(
            user[key] is False if key == "is_integration_user" else user[key]
            for key in user.keys()
        )

    def test_get_user_not_exists(self):
        with pytest.raises(DoesNotExist, match='User does not exist!'):
            AccountProcessor.get_user("udit.pandey_kairon@digite.com")

    def test_get_user_details(self):
        user = AccountProcessor.get_user_details("fshaikh@digite.com")
        assert all(
            user[key] is False if key == "is_integration_user" else user[key]
            for key in user.keys()
        )

    @pytest.fixture
    def mock_user_inactive(self, monkeypatch):
        def user_response(*args, **kwargs):
            return {
                "email": "demo@demo.ai",
                "status": False,
                "bot": "support",
                "account": 2,
                "is_integration_user": False
            }

        def bot_response(*args, **kwargs):
            return {"name": "support", "status": True}

        def account_response(*args, **kwargs):
            return {"name": "paytm", "status": True}

        monkeypatch.setattr(AccountProcessor, "get_user", user_response)
        monkeypatch.setattr(AccountProcessor, "get_bot", bot_response)
        monkeypatch.setattr(AccountProcessor, "get_account", account_response)

    def test_get_user_details_user_inactive(self, mock_user_inactive):
        with pytest.raises(ValidationError):
            user_details = AccountProcessor.get_user_details("demo@demo.ai")
            assert all(
                user_details[key] is False
                if key == "is_integration_user"
                else user_details[key]
                for key in user_details.keys()
            )

    @pytest.fixture
    def mock_bot_inactive(self, monkeypatch):
        def user_response(*args, **kwargs):
            return {
                "email": "demo@demo.ai",
                "status": True,
                "bot": "support",
                "account": 2,
                "is_integration_user": False
            }

        def bot_response(*args, **kwargs):
            return {"name": "support", "status": False}

        def account_response(*args, **kwargs):
            return {"name": "paytm", "status": True}

        monkeypatch.setattr(AccountProcessor, "get_user", user_response)
        monkeypatch.setattr(AccountProcessor, "get_bot", bot_response)
        monkeypatch.setattr(AccountProcessor, "get_account", account_response)

    def test_get_user_details_bot_inactive(self, mock_bot_inactive, monkeypatch):
        monkeypatch.setitem(Utility.email_conf["email"], 'enable', True)
        with pytest.raises(AppException) as e:
            AccountProcessor.get_user_details("demo@demo.ai")
        assert str(e).__contains__('Please verify your mail')

    @pytest.fixture
    def mock_account_inactive(self, monkeypatch):
        def user_response(*args, **kwargs):
            return {
                "email": "demo@demo.ai",
                "status": True,
                "bot": "support",
                "account": 2,
                "is_integration_user": False
            }

        def bot_response(*args, **kwargs):
            return {"name": "support", "status": True}

        def account_response(*args, **kwargs):
            return {"name": "paytm", "status": False}

        monkeypatch.setattr(AccountProcessor, "get_user", user_response)
        monkeypatch.setattr(AccountProcessor, "get_bot", bot_response)
        monkeypatch.setattr(AccountProcessor, "get_account", account_response)

    def test_get_user_details_account_inactive(self, mock_account_inactive):
        with pytest.raises(ValidationError):
            user_details = AccountProcessor.get_user_details("demo@demo.ai")
            assert all(
                user_details[key] is False
                if key == "is_integration_user"
                else user_details[key]
                for key in AccountProcessor.get_user_details(
                    user_details["email"]
                ).keys()
            )

    def test_account_setup_empty_values(self):
        account = {}
        with pytest.raises(AppException):
            loop = asyncio.new_event_loop()
            loop.run_until_complete(AccountProcessor.account_setup(account_setup=account))

    def test_account_setup_missing_account(self):
        account = {
            "bot": "Test",
            "email": "demo@ac.in",
            "first_name": "Test_First",
            "last_name": "Test_Last",
            "password": "welcome@1",
        }
        with pytest.raises(AppException):
            loop = asyncio.new_event_loop()
            loop.run_until_complete(AccountProcessor.account_setup(account_setup=account))

    def test_account_setup_user_info(self):
        account = {
            "account": "Test_Account",
            "bot": "Test",
            "first_name": "Test_First",
            "last_name": "Test_Last",
            "password": SecretStr("Welcome@1"),
        }
        with pytest.raises(AppException):
            loop = asyncio.new_event_loop()
            loop.run_until_complete(AccountProcessor.account_setup(account_setup=account))

    def test_account_setup(self):
        account = {
            "account": "Test_Account",
            "email": "demo@ac.in",
            "first_name": "Test_First",
            "last_name": "Test_Last",
            "password": SecretStr("Welcome@1"),
        }
        loop = asyncio.new_event_loop()
        actual, mail, link = loop.run_until_complete(AccountProcessor.account_setup(account_setup=account))
        assert actual["_id"]
        assert actual["account"]
        assert actual["first_name"]
        bot_id = Bot.objects(account=actual['account'], user="demo@ac.in").get()
        assert BotAccess.objects(bot_account=actual['account'], accessor_email=account['email'], bot=str(bot_id.id),
                                 status=ACTIVITY_STATUS.ACTIVE.value, role=ACCESS_ROLES.OWNER.value,
                                 user=account['email']).get()

    def test_default_account_setup(self):
        loop = asyncio.new_event_loop()
        actual, mail, link = loop.run_until_complete(AccountProcessor.default_account_setup())
        assert actual

    async def mock_smtp(self, *args, **kwargs):
        return None

    def test_validate_and_send_mail(self, monkeypatch):
        monkeypatch.setattr(Utility, 'trigger_smtp', self.mock_smtp)
        loop = asyncio.new_event_loop()
        loop.run_until_complete(Utility.validate_and_send_mail('demo@ac.in', subject='test', body='test'))
        assert True

    def test_send_false_email_id(self, monkeypatch):
        monkeypatch.setattr(Utility, 'trigger_smtp', self.mock_smtp)
        loop = asyncio.new_event_loop()
        with pytest.raises(Exception):
            loop.run_until_complete(Utility.validate_and_send_mail('..', subject='test', body="test"))

    def test_send_empty_mail_subject(self, monkeypatch):
        monkeypatch.setattr(Utility, 'trigger_smtp', self.mock_smtp)
        loop = asyncio.new_event_loop()
        with pytest.raises(Exception):
            loop.run_until_complete(Utility.validate_and_send_mail('demo@ac.in', subject=' ', body='test'))

    def test_send_empty_mail_body(self, monkeypatch):
        monkeypatch.setattr(Utility, 'trigger_smtp', self.mock_smtp)
        loop = asyncio.new_event_loop()
        with pytest.raises(Exception):
            loop.run_until_complete(Utility.validate_and_send_mail('demo@ac.in', subject='test', body=' '))

    def test_format_and_send_mail_invalid_type(self):
        loop = asyncio.new_event_loop()
        assert not loop.run_until_complete(Utility.format_and_send_mail('training_failure', 'demo@ac.in', 'udit'))

    def test_valid_token(self):
        token = Utility.generate_token('integ1@gmail.com')
        mail = Utility.verify_token(token).get("mail_id")
        assert mail

    def test_invalid_token(self):
        with pytest.raises(Exception):
            Utility.verify_token('..')

    def test_new_user_confirm(self, monkeypatch):
        AccountProcessor.add_user(
            email="integ2@gmail.com",
            first_name="inteq",
            last_name="2",
            password='Welcome@1',
            account=1,
            user="testAdmin",
        )
        monkeypatch.setattr(Utility, 'trigger_smtp', self.mock_smtp)
        token = Utility.generate_token('integ2@gmail.com')
        loop = asyncio.new_event_loop()
        loop.run_until_complete(AccountProcessor.confirm_email(token))
        assert True

    def test_user_already_confirmed(self, monkeypatch):
        monkeypatch.setattr(Utility, 'trigger_smtp', self.mock_smtp)
        loop = asyncio.new_event_loop()
        token = Utility.generate_token('integ2@gmail.com')
        with pytest.raises(Exception):
            loop.run_until_complete(AccountProcessor.confirm_email(token))

    def test_user_not_confirmed(self):
        with pytest.raises(Exception):
            AccountProcessor.is_user_confirmed('sd')

    def test_user_confirmed(self):
        AccountProcessor.is_user_confirmed('integ2@gmail.com')
        assert True

    def test_send_empty_token(self):
        with pytest.raises(Exception):
            Utility.verify_token(' ')

    def test_reset_link_with_mail(self, monkeypatch):
        Utility.email_conf["email"]["enable"] = True
        monkeypatch.setattr(Utility, 'trigger_smtp', self.mock_smtp)
        loop = asyncio.new_event_loop()
        result = loop.run_until_complete(AccountProcessor.send_reset_link('integ2@gmail.com'))
        assert result[0] == 'integ2@gmail.com'
        assert result[1] == 'inteq'
        assert result[2].__contains__('kairon.digite.com/reset_password/')
        Utility.email_conf["email"]["enable"] = False

    def test_reset_link_with_mail_limit_exceeded(self, monkeypatch):
        Utility.email_conf["email"]["enable"] = True
        monkeypatch.setitem(Utility.environment['user'], 'reset_password_request_limit', 2)
        monkeypatch.setattr(Utility, 'trigger_smtp', self.mock_smtp)
        loop = asyncio.new_event_loop()
        result = loop.run_until_complete(AccountProcessor.send_reset_link('integ2@gmail.com'))
        assert result[0] == 'integ2@gmail.com'
        assert result[1] == 'inteq'
        assert result[2].__contains__('kairon.digite.com/reset_password/')

        with pytest.raises(AppException, match='Password reset limit exhausted for today.'):
            loop.run_until_complete(AccountProcessor.send_reset_link('integ2@gmail.com'))
        Utility.email_conf["email"]["enable"] = False

    def test_reset_link_with_empty_mail(self, monkeypatch):
        Utility.email_conf["email"]["enable"] = True
        monkeypatch.setattr(Utility, 'trigger_smtp', self.mock_smtp)
        loop = asyncio.new_event_loop()
        with pytest.raises(Exception):
            loop.run_until_complete(AccountProcessor.send_reset_link(''))
        Utility.email_conf["email"]["enable"] = False

    def test_reset_link_with_unregistered_mail(self, monkeypatch):
        Utility.email_conf["email"]["enable"] = True
        monkeypatch.setattr(Utility, 'trigger_smtp', self.mock_smtp)
        loop = asyncio.new_event_loop()
        with pytest.raises(Exception):
            loop.run_until_complete(AccountProcessor.send_reset_link('sasha.41195@gmail.com'))
        Utility.email_conf["email"]["enable"] = False

    def test_reset_link_with_unconfirmed_mail(self, monkeypatch):
        Utility.email_conf["email"]["enable"] = True
        monkeypatch.setattr(Utility, 'trigger_smtp', self.mock_smtp)
        loop = asyncio.new_event_loop()
        with pytest.raises(Exception):
            loop.run_until_complete(AccountProcessor.send_reset_link('integration@demo.ai'))
        Utility.email_conf["email"]["enable"] = False

    def test_overwrite_password_with_invalid_token(self, monkeypatch):
        monkeypatch.setattr(Utility, 'trigger_smtp', self.mock_smtp)
        loop = asyncio.new_event_loop()
        with pytest.raises(Exception):
            loop.run_until_complete(AccountProcessor.overwrite_password('fgh', "asdfghj@1"))

    def test_overwrite_password_with_empty_password_string(self, monkeypatch):
        monkeypatch.setattr(Utility, 'trigger_smtp', self.mock_smtp)
        loop = asyncio.new_event_loop()
        with pytest.raises(Exception):
            loop.run_until_complete(AccountProcessor.overwrite_password(
                'eyJ0eXAiOiJKV1QiLCJhbGciOiJIUzI1NiJ9.eyJtYWlsX2lkIjoiaW50ZWcxQGdtYWlsLmNvbSJ9.Ycs1ROb1w6MMsx2WTA4vFu3-jRO8LsXKCQEB3fkoU20',
                " "))

    def test_overwrite_password_with_valid_entries(self, monkeypatch):
        monkeypatch.setattr(Utility, 'trigger_smtp', self.mock_smtp)
        token = Utility.generate_token('integ2@gmail.com')
        loop = asyncio.new_event_loop()
        loop.run_until_complete(AccountProcessor.overwrite_password(token, "Welcome@3"))
        assert True

    def test_overwrite_password_limit_exceeded(self, monkeypatch):
        monkeypatch.setattr(Utility, 'trigger_smtp', self.mock_smtp)
        token = Utility.generate_token('integ2@gmail.com')
        loop = asyncio.new_event_loop()
        with pytest.raises(AppException, match='Password reset limit exhausted. Please come back in *'):
            loop.run_until_complete(AccountProcessor.overwrite_password(token, "Welcome@3"))

    def test_reset_link_not_within_cooldown_period(self, monkeypatch):
        Utility.email_conf["email"]["enable"] = True
        monkeypatch.setattr(Utility, 'trigger_smtp', self.mock_smtp)
        loop = asyncio.new_event_loop()
        with pytest.raises(AppException, match='Password reset limit exhausted. Please come back in *'):
            loop.run_until_complete(AccountProcessor.send_reset_link('integ2@gmail.com'))
        Utility.email_conf["email"]["enable"] = False

    def test_send_confirmation_link_with_valid_id(self, monkeypatch):
        AccountProcessor.add_user(
            email="integ3@gmail.com",
            first_name="inteq",
            last_name="3",
            password='Welcome@1',
            account=1,
            user="testAdmin",
        )
        Utility.email_conf["email"]["enable"] = True
        monkeypatch.setattr(Utility, 'trigger_smtp', self.mock_smtp)
        loop = asyncio.new_event_loop()
        loop.run_until_complete(AccountProcessor.send_confirmation_link('integ3@gmail.com'))
        Utility.email_conf["email"]["enable"] = False
        assert True

    def test_send_confirmation_link_with_confirmed_id(self, monkeypatch):
        Utility.email_conf["email"]["enable"] = True
        monkeypatch.setattr(Utility, 'trigger_smtp', self.mock_smtp)
        loop = asyncio.new_event_loop()
        with pytest.raises(Exception):
            loop.run_until_complete(AccountProcessor.send_confirmation_link('integ1@gmail.com'))
        Utility.email_conf["email"]["enable"] = False

    def test_send_confirmation_link_with_invalid_id(self, monkeypatch):
        Utility.email_conf["email"]["enable"] = True
        monkeypatch.setattr(Utility, 'trigger_smtp', self.mock_smtp)
        loop = asyncio.new_event_loop()
        with pytest.raises(Exception):
            loop.run_until_complete(AccountProcessor.send_confirmation_link(''))
        Utility.email_conf["email"]["enable"] = False

    def test_send_confirmation_link_with_unregistered_id(self, monkeypatch):
        Utility.email_conf["email"]["enable"] = True
        monkeypatch.setattr(Utility, 'trigger_smtp', self.mock_smtp)
        loop = asyncio.new_event_loop()
        with pytest.raises(Exception):
            loop.run_until_complete(AccountProcessor.send_confirmation_link('sasha.41195@gmail.com'))
        Utility.email_conf["email"]["enable"] = False

    def test_reset_link_with_mail_not_enabled(self, monkeypatch):
        monkeypatch.setattr(Utility, 'trigger_smtp', self.mock_smtp)
        loop = asyncio.new_event_loop()
        with pytest.raises(Exception):
            loop.run_until_complete(AccountProcessor.send_reset_link('integ1@gmail.com'))

    def test_send_confirmation_link_with_mail_not_enabled(self, monkeypatch):
        monkeypatch.setattr(Utility, 'trigger_smtp', self.mock_smtp)
        loop = asyncio.new_event_loop()
        with pytest.raises(Exception):
            loop.run_until_complete(AccountProcessor.send_confirmation_link('integration@demo.ai'))

    def test_create_authentication_token_with_expire_time(self, monkeypatch):
        start_date = datetime.datetime.now()
        token = Authentication.create_access_token(data={"sub": "test"}, token_expire=180)
        secret_key = Utility.environment['security']["secret_key"]
        algorithm = Utility.environment['security']["algorithm"]
        payload = jwt.decode(token, secret_key, algorithms=[algorithm])
        assert round((datetime.datetime.fromtimestamp(payload.get('exp')) - start_date).total_seconds() / 60) == 180
        assert payload.get('sub') == 'test'

        start_date = datetime.datetime.now()
        token = Authentication.create_access_token(data={"sub": "test"})
        payload = jwt.decode(token, secret_key, algorithms=[algorithm])
        assert round((datetime.datetime.fromtimestamp(payload.get('exp')) - start_date).total_seconds() / 60) == 10080

        monkeypatch.setitem(Utility.environment['security'], 'token_expire', None)
        start_date = datetime.datetime.now()
        token = Authentication.create_access_token(data={"sub": "test"})
        payload = jwt.decode(token, secret_key, algorithms=[algorithm])
        assert round((datetime.datetime.fromtimestamp(payload.get('exp')) - start_date).total_seconds() / 60) == 15

        start_date = datetime.datetime.now()
        token = Authentication.create_access_token(data={"sub": "test"}, token_type='INVALID_TYPE')
        payload = jwt.decode(token, secret_key, algorithms=[algorithm])
        assert round((datetime.datetime.fromtimestamp(payload.get('exp')) - start_date).total_seconds() / 60) == 15

    def test_generate_integration_token_login_token(self):
        bot = 'test'
        user = 'test_user'
        with pytest.raises(NotImplementedError):
            Authentication.generate_integration_token(bot, user, token_type=TOKEN_TYPE.LOGIN.value, role='chat')

    def test_generate_integration_token(self):
        bot = 'test'
        user = 'test_user'
        secret_key = Utility.environment['security']["secret_key"]
        algorithm = Utility.environment['security']["algorithm"]
        token = Authentication.generate_integration_token(bot, user, name='integration_token', role='chat')
        payload = jwt.decode(token, secret_key, algorithms=[algorithm])
        assert payload.get('bot') == bot
        assert payload.get('sub') == user
        assert payload.get('iat')
        assert payload.get('type') == TOKEN_TYPE.INTEGRATION.value
        assert payload.get('role') == 'chat'
        assert not payload.get('exp')

    def test_generate_integration_token_different_bot(self):
        bot = 'test_1'
        user = 'test_user'
        secret_key = Utility.environment['security']["secret_key"]
        algorithm = Utility.environment['security']["algorithm"]
        token = Authentication.generate_integration_token(bot, user, name='integration_token', role='tester')
        payload = jwt.decode(token, secret_key, algorithms=[algorithm])
        assert payload.get('bot') == bot
        assert payload.get('sub') == user
        assert payload.get('iat')
        assert payload.get('type') == TOKEN_TYPE.INTEGRATION.value
        assert not payload.get('exp')
        assert payload.get('role') == 'tester'

    def test_generate_integration_token_with_expiry(self):
        bot = 'test'
        user = 'test_user'
        secret_key = Utility.environment['security']["secret_key"]
        algorithm = Utility.environment['security']["algorithm"]
        token = Authentication.generate_integration_token(bot, user, expiry=15, name='integration_token_with_expiry', role='designer')
        payload = jwt.decode(token, secret_key, algorithms=[algorithm])
        assert payload.get('bot') == bot
        assert payload.get('sub') == user
        assert payload.get('iat')
        assert payload.get('type') == TOKEN_TYPE.INTEGRATION.value
        assert payload.get('role') == 'designer'
        iat = datetime.datetime.fromtimestamp(payload.get('iat'), tz=datetime.timezone.utc)
        exp = datetime.datetime.fromtimestamp(payload.get('exp'), tz=datetime.timezone.utc)
        assert round((exp-iat).total_seconds() / 60) == 15

    def test_generate_integration_token_with_access_limit(self):
        bot = 'test1'
        user = 'test_user'
        secret_key = Utility.environment['security']["secret_key"]
        algorithm = Utility.environment['security']["algorithm"]
        start_date = datetime.datetime.now(tz=datetime.timezone.utc)
        access_limit = ['/api/bot/endpoint']
        token = Authentication.generate_integration_token(bot, user, expiry=15, access_limit=access_limit, name='integration_token_with_access_limit', role='admin')
        payload = jwt.decode(token, secret_key, algorithms=[algorithm])
        assert payload.get('bot') == bot
        assert payload.get('sub') == user
        assert payload.get('iat')
        pytest.integration_iat = payload.get('iat')
        assert payload.get('access-limit') == access_limit
        assert payload.get('type') == TOKEN_TYPE.INTEGRATION.value
        assert payload.get('role') == 'admin'
        iat = datetime.datetime.fromtimestamp(payload.get('iat'), tz=datetime.timezone.utc)
        exp = datetime.datetime.fromtimestamp(payload.get('exp'), tz=datetime.timezone.utc)
        assert round((exp - iat).total_seconds() / 60) == 15

    def test_generate_integration_token_name_exists(self, monkeypatch):
        bot = 'test'
        user = 'test_user'
        monkeypatch.setitem(Utility.environment['security'], 'integrations_per_user', 3)
        with pytest.raises(AppException, match='Integration token with this name has already been initiated'):
            Authentication.generate_integration_token(bot, user, name='integration_token', role='chat')

    def test_generate_integration_token_limit_exceeded(self):
        bot = 'test'
        user = 'test_user'
        with pytest.raises(AppException, match='Integrations limit reached!'):
            Authentication.generate_integration_token(bot, user, name='integration_token1', role='chat')

    def test_generate_integration_token_dynamic(self):
        bot = 'test'
        user = 'test_user'
        secret_key = Utility.environment['security']["secret_key"]
        algorithm = Utility.environment['security']["algorithm"]
        start_date = datetime.datetime.now(tz=datetime.timezone.utc)
        access_limit = ['/api/bot/endpoint']
        token = Authentication.generate_integration_token(bot, user, expiry=15, access_limit=access_limit, token_type=TOKEN_TYPE.DYNAMIC.value)
        payload = jwt.decode(token, secret_key, algorithms=[algorithm])
        assert payload.get('bot') == bot
        assert payload.get('sub') == user
        assert payload.get('iat')
        assert payload.get('type') == TOKEN_TYPE.DYNAMIC.value
        assert payload.get('role') == 'chat'
        assert payload.get('access-limit') == access_limit
        iat = datetime.datetime.fromtimestamp(payload.get('iat'), tz=datetime.timezone.utc)
        exp = datetime.datetime.fromtimestamp(payload.get('exp'), tz=datetime.timezone.utc)
        assert round((exp - iat).total_seconds() / 60) == 15

    def test_generate_integration_token_without_name(self, monkeypatch):
        bot = 'test'
        user = 'test_user'
        monkeypatch.setitem(Utility.environment['security'], 'integrations_per_user', 3)
        with pytest.raises(ValidationError, match='name is required to add integration'):
            Authentication.generate_integration_token(bot, user, expiry=15)

    def test_list_integrations(self):
        bot = 'test'
        integrations = list(IntegrationProcessor.get_integrations(bot))
        assert integrations[0]['name'] == 'integration_token'
        assert integrations[0]['user'] == 'test_user'
        assert integrations[0]['iat']
        assert integrations[0]['status'] == 'active'
        assert integrations[0]['role'] == 'chat'
        assert integrations[1]['name'] == 'integration_token_with_expiry'
        assert integrations[1]['user'] == 'test_user'
        assert integrations[1]['iat']
        assert integrations[1]['expiry']
        assert integrations[1]['status'] == 'active'
        assert integrations[0]['role'] == 'chat'

        bot = 'test1'
        integrations = list(IntegrationProcessor.get_integrations(bot))
        assert integrations[0]['name'] == 'integration_token_with_access_limit'
        assert integrations[0]['user'] == 'test_user'
        assert integrations[0]['iat']
        assert integrations[0]['expiry']
        assert integrations[0]['access_list'] == ['/api/bot/endpoint']
        assert integrations[0]['status'] == 'active'
        assert integrations[0]['role'] == 'admin'

    def test_update_integration_token_without_name(self):
        bot = 'test'
        user = 'test_user'
        with pytest.raises(AppException, match="Integration does not exists"):
            Authentication.update_integration_token(None, bot, user)

    def test_update_integration_token_not_exists(self):
        bot = 'test'
        user = 'test_user'
        with pytest.raises(AppException, match="Integration does not exists"):
            Authentication.update_integration_token('integration_not_exists', bot, user)

    def test_validate_integration_token(self):
        bot = 'test1'
        user = 'test_user'
        name = 'integration_token_with_access_limit'
        payload = {'name': name, 'bot': bot, 'sub': user, 'iat': pytest.integration_iat, 'access_limit': ['/api/bot/endpoint'], 'role': 'admin'}
        assert not Authentication.validate_integration_token(payload)

    def test_validate_integration_token_not_exists(self):
        bot = 'test1'
        user = 'test_user'
        name = 'integration_not_exists'
        payload = {'name': name, 'bot': bot, 'sub': user, 'iat': pytest.integration_iat}
        with pytest.raises(HTTPException):
            Authentication.validate_integration_token(payload)

    def test_validate_integration_token_accessing_different_bot(self):
        bot = 'test1'
        bot_2 = 'test2'
        user = 'test_user'
        name = 'integration_not_exists'
        payload = {'name': name, 'bot': bot, 'sub': user, 'iat': pytest.integration_iat}
        with pytest.raises(HTTPException):
            Authentication.validate_bot_request(bot, bot_2)

    def test_list_integrations_after_update(self):
        bot = 'test'
        integrations = list(IntegrationProcessor.get_integrations(bot))
        assert integrations[0]['name'] == 'integration_token'
        assert integrations[0]['user'] == 'test_user'
        assert integrations[0]['iat']
        assert integrations[0]['status'] == 'active'
        assert integrations[0]['role'] == 'chat'
        assert integrations[1]['name'] == 'integration_token_with_expiry'
        assert integrations[1]['user'] == 'test_user'
        assert integrations[1]['iat']
        assert integrations[1]['expiry']
        assert integrations[1]['status'] == 'active'
        assert integrations[1]['role'] == 'designer'

        bot = 'test1'
        integrations = list(IntegrationProcessor.get_integrations(bot))
        assert integrations[0]['name'] == 'integration_token_with_access_limit'
        assert integrations[0]['user'] == 'test_user'
        assert integrations[0]['iat']
        assert integrations[0]['expiry']
        assert integrations[0]['access_list'] == ['/api/bot/endpoint']
        assert integrations[0]['status'] == 'active'
        assert integrations[0]['role'] == 'admin'

    def test_update_integration_delete_integration_token_different_bot(self):
        bot = 'test_1'
        user = 'test_user'
        token = Authentication.update_integration_token('integration_token', bot, user,
                                                        int_status=INTEGRATION_STATUS.DELETED.value)
        assert not token

    def test_update_integration_disable_integration_token(self):
        bot = 'test1'
        user = 'test_user'
        token = Authentication.update_integration_token('integration_token_with_access_limit', bot, user, int_status=INTEGRATION_STATUS.INACTIVE.value)
        assert not token

    def test_list_integrations_after_disable(self):
        bot = 'test'
        integrations = list(IntegrationProcessor.get_integrations(bot))
        assert integrations[0]['name'] == 'integration_token'
        assert integrations[0]['user'] == 'test_user'
        assert integrations[0]['iat']
        assert integrations[0]['status'] == 'active'
        assert integrations[0]['role'] == 'chat'
        assert integrations[1]['name'] == 'integration_token_with_expiry'
        assert integrations[1]['user'] == 'test_user'
        assert integrations[1]['iat']
        assert integrations[1]['expiry']
        assert integrations[1]['status'] == 'active'
        assert integrations[1]['role'] == 'designer'

        bot = 'test1'
        integrations = list(IntegrationProcessor.get_integrations(bot))
        assert integrations[0]['name'] == 'integration_token_with_access_limit'
        assert integrations[0]['user'] == 'test_user'
        assert integrations[0]['iat']
        assert integrations[0]['expiry']
        assert integrations[0]['access_list'] == ['/api/bot/endpoint']
        assert integrations[0]['status'] == 'inactive'

    def test_validate_disabled_integration_token(self):
        bot = 'test1'
        user = 'test_user'
        name = 'integration_token_with_access_limit'
        payload = {'name': name, 'bot': bot, 'sub': user, 'iat': pytest.integration_iat, 'access_limit': ['/api/bot/endpoint/new']}
        with pytest.raises(HTTPException):
            Authentication.validate_integration_token(payload)

    def test_update_integration_delete_integration_token(self):
        bot = 'test1'
        user = 'test_user'
        token = Authentication.update_integration_token('integration_token_with_access_limit', bot, user, int_status=INTEGRATION_STATUS.DELETED.value)
        assert not token

    def test_list_integrations_after_deletion(self):
        bot = 'test'
        integrations = list(IntegrationProcessor.get_integrations(bot))
        assert integrations[0]['name'] == 'integration_token'
        assert integrations[0]['user'] == 'test_user'
        assert integrations[0]['iat']
        assert integrations[0]['status'] == 'active'
        assert integrations[0]['role'] == 'chat'
        assert integrations[1]['name'] == 'integration_token_with_expiry'
        assert integrations[1]['user'] == 'test_user'
        assert integrations[1]['iat']
        assert integrations[1]['expiry']
        assert integrations[1]['status'] == 'active'
        assert integrations[1]['role'] == 'designer'

        bot = 'test1'
        integrations = list(IntegrationProcessor.get_integrations(bot))
        assert integrations == []

    def test_validate_deleted_integration_token(self):
        bot = 'test1'
        user = 'test_user'
        name = 'integration_token_with_access_limit'
        payload = {'name': name, 'bot': bot, 'sub': user, 'iat': pytest.integration_iat, 'access_limit': ['/api/bot/endpoint/new']}
        with pytest.raises(HTTPException):
            Authentication.validate_integration_token(payload)

    def test_add_feedback(self):
        AccountProcessor.add_feedback(4.5, 'test', feedback='product is good')
        feedback = Feedback.objects(user='test').get()
        assert feedback['rating'] == 4.5
        assert feedback['scale'] == 5.0
        assert feedback['feedback'] == 'product is good'
        assert feedback['timestamp']

    def test_add_feedback_2(self):
        AccountProcessor.add_feedback(5.0, 'test_user', scale=10, feedback='i love kairon')
        feedback = Feedback.objects(user='test_user').get()
        assert feedback['rating'] == 5.0
        assert feedback['scale'] == 10
        assert feedback['feedback'] == 'i love kairon'
        assert feedback['timestamp']

    def test_add_feedback_3(self):
        AccountProcessor.add_feedback(5.0, 'test')
        feedback = list(Feedback.objects(user='test'))
        assert feedback[1]['rating'] == 5.0
        assert feedback[1]['scale'] == 5.0
        assert not feedback[1]['feedback']
        assert feedback[1]['timestamp']

    def test_get_ui_config_none(self):
        assert AccountProcessor.get_ui_config('test') == {}

    def test_add_ui_config(self):
        config = {'has_stepper': True, 'has_tour': False}
        assert not AccountProcessor.update_ui_config(config, 'test')
        config = {'has_stepper': True, 'has_tour': False, 'theme': 'black'}
        assert not AccountProcessor.update_ui_config(config, 'test_user')

    def test_add_ui_config_duplicate(self):
        config = {'has_stepper': True, 'has_tour': False, 'theme': 'white'}
        assert not AccountProcessor.update_ui_config(config, 'test')

    def test_get_saved_ui_config(self):
        config = {'has_stepper': True, 'has_tour': False, 'theme': 'white'}
        assert AccountProcessor.get_ui_config('test') == config
        config = {'has_stepper': True, 'has_tour': False, 'theme': 'black'}
        assert AccountProcessor.get_ui_config('test_user') == config

    @pytest.mark.asyncio
    async def test_sso_login_google_not_enabled(self):
        with pytest.raises(AppException, match='google login is not enabled'):
            await Authentication.get_redirect_url("google")

        request = Request({'type': 'http',
                           'headers': Headers({}).raw,
                           'query_string': 'code=AQDKEbWXmRjtjiPdGUxXSTuye8ggMZvN9A_cXf1Bw9j_FLSe_Tuwsf_EP-LmmHVAQqTIhqL1Yj7mnsnBbsQdSPLC_4QmJ1GJqM--mbDR0l7UAKVxWdtqy8YAK60Ws02EhjydiIKJ7duyccCa7vXZN01XPAanHak2vvp1URPMvmIMgjEcMyI-IJR0k9PR5NHCEKUmdqeeFBkyFbTtjizGvjYee7kFt7T6_-6DT3q9_1fPvC9VRVPa7ppkJOD0n6NW4smjtpLrEckjO5UF3ekOCNfISYrRdIU8LSMv0RU3i0ALgK2CDyp7rSzOwrkpw6780Ix-QtgFOF4T7scDYR7ZqG6HY5vljBt_lUE-ZWjv-zT_QHhv08Dm-9AoeC_yGNx1Wb8&state=f7ad9a88-be24-4d88-a3bd-3f02b4b12a18&scope=email profile https://www.googleapis.com/auth/userinfo.email https://www.googleapis.com/auth/userinfo.profile openid&authuser=0&hd=digite.com&prompt=none'})
        with pytest.raises(AppException, match='google login is not enabled'):
            await Authentication.verify_and_process(request, "google")

    @pytest.mark.asyncio
    async def test_sso_login_facebook_not_enabled(self):
        with pytest.raises(AppException, match='facebook login is not enabled'):
            await Authentication.get_redirect_url("facebook")

        request = Request({'type': 'http',
                           'headers': Headers({}).raw,
                           'query_string': 'code=AQDKEbWXmRjtjiPdGUxXSTuye8ggMZvN9A_cXf1Bw9j_FLSe_Tuwsf_EP-LmmHVAQqTIhqL1Yj7mnsnBbsQdSPLC_4QmJ1GJqM--mbDR0l7UAKVxWdtqy8YAK60Ws02EhjydiIKJ7duyccCa7vXZN01XPAanHak2vvp1URPMvmIMgjEcMyI-IJR0k9PR5NHCEKUmdqeeFBkyFbTtjizGvjYee7kFt7T6_-6DT3q9_1fPvC9VRVPa7ppkJOD0n6NW4smjtpLrEckjO5UF3ekOCNfISYrRdIU8LSMv0RU3i0ALgK2CDyp7rSzOwrkpw6780Ix-QtgFOF4T7scDYR7ZqG6HY5vljBt_lUE-ZWjv-zT_QHhv08Dm-9AoeC_yGNx1Wb8&state=f7ad9a88-be24-4d88-a3bd-3f02b4b12a18&scope=email profile https://www.googleapis.com/auth/userinfo.email https://www.googleapis.com/auth/userinfo.profile openid&authuser=0&hd=digite.com&prompt=none'})
        with pytest.raises(AppException, match='facebook login is not enabled'):
            await Authentication.verify_and_process(request, "facebook")

    @pytest.mark.asyncio
    async def test_sso_login_linkedin_not_enabled(self):
        with pytest.raises(AppException, match='linkedin login is not enabled'):
            await Authentication.get_redirect_url("linkedin")

        request = Request({'type': 'http',
                           'headers': Headers({}).raw,
                           'query_string': 'code=AQDKEbWXmRjtjiPdGUxXSTuye8ggMZvN9A_cXf1Bw9j_FLSe_Tuwsf_EP-LmmHVAQqTIhqL1Yj7mnsnBbsQdSPLC_4QmJ1GJqM--mbDR0l7UAKVxWdtqy8YAK60Ws02EhjydiIKJ7duyccCa7vXZN01XPAanHak2vvp1URPMvmIMgjEcMyI-IJR0k9PR5NHCEKUmdqeeFBkyFbTtjizGvjYee7kFt7T6_-6DT3q9_1fPvC9VRVPa7ppkJOD0n6NW4smjtpLrEckjO5UF3ekOCNfISYrRdIU8LSMv0RU3i0ALgK2CDyp7rSzOwrkpw6780Ix-QtgFOF4T7scDYR7ZqG6HY5vljBt_lUE-ZWjv-zT_QHhv08Dm-9AoeC_yGNx1Wb8&state=f7ad9a88-be24-4d88-a3bd-3f02b4b12a18&scope=email profile https://www.googleapis.com/auth/userinfo.email https://www.googleapis.com/auth/userinfo.profile openid&authuser=0&hd=digite.com&prompt=none'})
        with pytest.raises(AppException, match='linkedin login is not enabled'):
            await Authentication.verify_and_process(request, "linkedin")

    @pytest.mark.asyncio
    async def test_verify_and_process_google(self, monkeypatch):
        Utility.environment['sso']['google']['enable'] = True

        async def _mock_google_response(*args, **kwargs):
            return OpenID(
                id='116918187277293076263',
                email='monisha.ks@digite.com',
                first_name='Monisha',
                last_name='KS',
                display_name='Monisha KS',
                picture='https://lh3.googleusercontent.com/a/AATXAJxqb5pnbXi5Yryt_9TPdPiB8mQe8Lk613-4ytus=s96-c',
                provider='google')

        def _mock_user_details(*args, **kwargs):
            return {"email": "monisha.ks@digite.com"}

        monkeypatch.setattr(AccountProcessor, "get_user", _mock_user_details)
        monkeypatch.setattr(AccountProcessor, "get_user_details", _mock_user_details)
        monkeypatch.setattr(GoogleSSO, "verify_and_process", _mock_google_response)
        request = Request({'type': 'http',
                           'headers': Headers({}).raw,
                           'query_string': 'code=AQDKEbWXmRjtjiPdGUxXSTuye8ggMZvN9A_cXf1Bw9j_FLSe_Tuwsf_EP-LmmHVAQqTIhqL1Yj7mnsnBbsQdSPLC_4QmJ1GJqM--mbDR0l7UAKVxWdtqy8YAK60Ws02EhjydiIKJ7duyccCa7vXZN01XPAanHak2vvp1URPMvmIMgjEcMyI-IJR0k9PR5NHCEKUmdqeeFBkyFbTtjizGvjYee7kFt7T6_-6DT3q9_1fPvC9VRVPa7ppkJOD0n6NW4smjtpLrEckjO5UF3ekOCNfISYrRdIU8LSMv0RU3i0ALgK2CDyp7rSzOwrkpw6780Ix-QtgFOF4T7scDYR7ZqG6HY5vljBt_lUE-ZWjv-zT_QHhv08Dm-9AoeC_yGNx1Wb8&state=f7ad9a88-be24-4d88-a3bd-3f02b4b12a18&scope=email profile https://www.googleapis.com/auth/userinfo.email https://www.googleapis.com/auth/userinfo.profile openid&authuser=0&hd=digite.com&prompt=none'})
        existing_user, user, token = await Authentication.verify_and_process(request, "google")
        assert Utility.decode_limited_access_token(token)["sub"] == "monisha.ks@digite.com"
        assert user['email'] == 'monisha.ks@digite.com'
        assert user['first_name'] == 'Monisha'
        assert user['last_name'] == 'KS'
        assert Utility.check_empty_string(user.get('password'))
        assert existing_user

    @pytest.mark.asyncio
    async def test_verify_and_process_user_doesnt_exist_google(self, monkeypatch):
        async def _mock_google_response(*args, **kwargs):
            return OpenID(
                id='116918187277293076263',
                email='monisha.ks@digite.com',
                first_name='Monisha',
                last_name='KS',
                display_name='Monisha KS',
                picture='https://lh3.googleusercontent.com/a/AATXAJxqb5pnbXi5Yryt_9TPdPiB8mQe8Lk613-4ytus=s96-c',
                provider='google')

        monkeypatch.setattr(GoogleSSO, "verify_and_process", _mock_google_response)
        request = Request({'type': 'http',
                           'headers': Headers({}).raw,
                           'query_string': 'code=AQDKEbWXmRjtjiPdGUxXSTuye8ggMZvN9A_cXf1Bw9j_FLSe_Tuwsf_EP-LmmHVAQqTIhqL1Yj7mnsnBbsQdSPLC_4QmJ1GJqM--mbDR0l7UAKVxWdtqy8YAK60Ws02EhjydiIKJ7duyccCa7vXZN01XPAanHak2vvp1URPMvmIMgjEcMyI-IJR0k9PR5NHCEKUmdqeeFBkyFbTtjizGvjYee7kFt7T6_-6DT3q9_1fPvC9VRVPa7ppkJOD0n6NW4smjtpLrEckjO5UF3ekOCNfISYrRdIU8LSMv0RU3i0ALgK2CDyp7rSzOwrkpw6780Ix-QtgFOF4T7scDYR7ZqG6HY5vljBt_lUE-ZWjv-zT_QHhv08Dm-9AoeC_yGNx1Wb8&state=f7ad9a88-be24-4d88-a3bd-3f02b4b12a18&scope=email profile https://www.googleapis.com/auth/userinfo.email https://www.googleapis.com/auth/userinfo.profile openid&authuser=0&hd=digite.com&prompt=none'})
        existing_user, user, token = await Authentication.verify_and_process(request, "google")
        assert user['email'] == 'monisha.ks@digite.com'
        assert user['first_name'] == 'Monisha'
        assert user['last_name'] == 'KS'
        assert not Utility.check_empty_string(user.get('password').get_secret_value())
        assert user.get('account') == user.get('email')
        assert not existing_user
        user = AccountProcessor.get_user_details('monisha.ks@digite.com')
        assert all(
            user[key] is False if key == "is_integration_user" else user[key]
            for key in user.keys()
        )
        assert len(list(AccountProcessor.list_bots(user['account']))) == 1
        assert not AccountProcessor.is_user_confirmed(user['email'])

    @pytest.mark.asyncio
    async def test_ssostate_google(*args, **kwargs):
        request = Request({'type': 'http',
                           'headers': Headers({}).raw,
                           'query_string': 'code=AQDKEbWXmRjtjiPdGUxXSTuye8ggMZvN9A_cXf1Bw9j_FLSe_Tuwsf_EP-LmmHVAQqTIhqL1Yj7mnsnBbsQdSPLC_4QmJ1GJqM--mbDR0l7UAKVxWdtqy8YAK60Ws02EhjydiIKJ7duyccCa7vXZN01XPAanHak2vvp1URPMvmIMgjEcMyI-IJR0k9PR5NHCEKUmdqeeFBkyFbTtjizGvjYee7kFt7T6_-6DT3q9_1fPvC9VRVPa7ppkJOD0n6NW4smjtpLrEckjO5UF3ekOCNfISYrRdIU8LSMv0RU3i0ALgK2CDyp7rSzOwrkpw6780Ix-QtgFOF4T7scDYR7ZqG6HY5vljBt_lUE-ZWjv-zT_QHhv08Dm-9AoeC_yGNx1Wb8&state=f7ad9a88-be24-4d88-a3bd-3f02b4b12a18&scope=email profile https://www.googleapis.com/auth/userinfo.email https://www.googleapis.com/auth/userinfo.profile openid&authuser=0&hd=digite.com&prompt=none'})
        with pytest.raises(AppException) as e:
            await Authentication.verify_and_process(request, "google")
        assert str(e).__contains__('Failed to verify with google')

    @pytest.mark.asyncio
    async def test_get_redirect_url_google(self, monkeypatch):
        discovery_url = 'https://discovery.url.localhost/o/oauth2/v2/auth?response_type=code&client_id'

        async def _mock_get_discovery_doc(*args, **kwargs):
            return {'authorization_endpoint': discovery_url}

        monkeypatch.setattr(GoogleSSO, 'get_discovery_document', _mock_get_discovery_doc)
        assert isinstance(await Authentication.get_redirect_url("google"), RedirectResponse)

    @pytest.mark.asyncio
    async def test_verify_and_process_facebook(self, monkeypatch):
        Utility.environment['sso']['facebook']['enable'] = True

        async def _mock_facebook_response(*args, **kwargs):
            return OpenID(
                id='107921368422696',
                email='monisha.ks@digite.com',
                first_name='Moni',
                last_name='Shareddy',
                display_name='Monisha Shareddy',
                picture='https://scontent-bom1-2.xx.fbcdn.net/v/t1.30497-1/cp0/c15.0.50.50a/p50x50/84628273_176159830277856_972693363922829312_n.jpg?_nc_cat=1&ccb=1-5&_nc_sid=12b3be&_nc_ohc=reTAAmyXfF0AX9vbxxH&_nc_ht=scontent-bom1-2.xx&edm=AP4hL3IEAAAA&oh=00_AT_6IOixo-clV4B1Gthr_UabmxEzz50ri6yAhhXJzlbFeQ&oe=61F21F38',
                provider='facebook')

        def _mock_user_details(*args, **kwargs):
            return {"email": "monisha.ks@digite.com"}

        monkeypatch.setattr(AccountProcessor, "get_user", _mock_user_details)
        monkeypatch.setattr(AccountProcessor, "get_user_details", _mock_user_details)
        monkeypatch.setattr(FacebookSSO, "verify_and_process", _mock_facebook_response)

        request = Request({'type': 'http',
                           'headers': Headers({}).raw,
                           'query_string': 'code=AQDEkezmJoa3hfyVOafJkHbXG5OJNV3dZQ4gElP3WS71LJbErkK6ljLq31C0B3xRw2dv2G4Fh9mA2twjBVrQZfv_j0MYBS8xq0DEAg08YTZ2Kd1mPJ2HVDF5GnrhZcl2V1qpcO0pGzVQAFMLVRKVWxmirya0uqm150ZLHL_xN9NZjCvk1DRnOXKYXXZtaaU-HgO22Rxxzo90hTtW4mLBl7Vg55SRmic6p1r3KAkyfnAVTLSNPhaX2I9KUgeUjQ6EwGz3NtwjxKLPnsC1yPZqQMGBS6u2lHt-BOjj80iJmukbLH_35Xzn6Mv6xVSjqGwTjNEnn6N5dyT-3_X_vmYTlcGpr8LOn6tTf7kz_ysauexbGxn883m_thFV3Ozb9oP9u78)]'})
        existing_user, user, token = await Authentication.verify_and_process(request, "facebook")
        assert Utility.decode_limited_access_token(token)["sub"] == "monisha.ks@digite.com"
        assert user['email'] == 'monisha.ks@digite.com'
        assert user['first_name'] == 'Moni'
        assert user['last_name'] == 'Shareddy'
        assert Utility.check_empty_string(user.get('password'))
        assert existing_user

    @pytest.mark.asyncio
    async def test_verify_and_process_user_doesnt_exist_facebook(self, monkeypatch):
        async def _mock_facebook_response(*args, **kwargs):
            return OpenID(
                id='107921368422696',
                email='monishaks@digite.com',
                first_name='Moni',
                last_name='Shareddy',
                display_name='Monisha Shareddy',
                picture='https://scontent-bom1-2.xx.fbcdn.net/v/t1.30497-1/cp0/c15.0.50.50a/p50x50/84628273_176159830277856_972693363922829312_n.jpg?_nc_cat=1&ccb=1-5&_nc_sid=12b3be&_nc_ohc=reTAAmyXfF0AX9vbxxH&_nc_ht=scontent-bom1-2.xx&edm=AP4hL3IEAAAA&oh=00_AT_6IOixo-clV4B1Gthr_UabmxEzz50ri6yAhhXJzlbFeQ&oe=61F21F38',
                provider='facebook')

        monkeypatch.setattr(FacebookSSO, "verify_and_process", _mock_facebook_response)
        request = Request({'type': 'http',
                           'headers': Headers({'cookie': "ssostate=a257c5b8-4293-49db-a773-2c6fd78df016"}).raw,
                           'query_string': 'code=AQB4u0qDPLiqREyHXEmGydCw-JBg-vU1VL9yfR1PLuGijlyGsZs7CoYe98XhQ-jkQu_jYj-DMefRL_AcAvhenbBEuQ5Bhd18B9gOfDwe0JvB-Y5TAm21MrhVZtDxSm9VTSZVaPrwsWeN0dQYr2OgG9I0qPoM-OBEsOdJRYpCn-nKBKFGAbXb6AR7KTHhQtRDHHrylLe0QcSz2p1FjlLVWOrBh-A3o5xmvsaXaRtwYfYdJuxOBz2W7DlVw9m6qP9fx4gAzkp-j1sNKmiZjuHBsHJvKQsBG7xCw7etZh5Uie49R-WtP87-yic_CMYulju5bYRWTMd-549QWwjMW8lIQkPXStGwbU0JaOy9BHKmB6iUSrp0jIyo1RYdBo6Ji81Jyms&state=a257c5b8-4293-49db-a773-2c6fd78df016'})
        existing_user, user, token = await Authentication.verify_and_process(request, "facebook")
        assert user['email'] == 'monishaks@digite.com'
        assert user['first_name'] == 'Moni'
        assert user['last_name'] == 'Shareddy'
        assert not Utility.check_empty_string(user.get('password').get_secret_value())
        assert user.get('account') == user.get('email')
        assert not existing_user
        user = AccountProcessor.get_user_details('monishaks@digite.com')
        assert all(
            user[key] is False if key == "is_integration_user" else user[key]
            for key in user.keys()
        )
        assert len(list(AccountProcessor.list_bots(user['account']))) == 1
        assert not AccountProcessor.is_user_confirmed(user['email'])

    @pytest.mark.asyncio
    async def test_get_redirect_url_facebook(self):
        assert isinstance(await Authentication.get_redirect_url("facebook"), RedirectResponse)

    @pytest.mark.asyncio
    async def test_invalid_ssostate_facebook(*args, **kwargs):
        request = Request({'type': 'http',
                           'headers': Headers({'cookie': "ssostate=a257c5b8-4293-49db-a773-2c6fd78df016"}).raw,
                           'query_string': 'code=AQB4u0qDPLiqREyHXEmGydCw-JBg-vU1VL9yfR1PLuGijlyGsZs7CoYe98XhQ-jkQu_jYj-DMefRL_AcAvhenbBEuQ5Bhd18B9gOfDwe0JvB-Y5TAm21MrhVZtDxSm9VTSZVaPrwsWeN0dQYr2OgG9I0qPoM-OBEsOdJRYpCn-nKBKFGAbXb6AR7KTHhQtRDHHrylLe0QcSz2p1FjlLVWOrBh-A3o5xmvsaXaRtwYfYdJuxOBz2W7DlVw9m6qP9fx4gAzkp-j1sNKmiZjuHBsHJvKQsBG7xCw7etZh5Uie49R-WtP87-yic_CMYulju5bYRWTMd-549QWwjMW8lIQkPXStGwbU0JaOy9BHKmB6iUSrp0jIyo1RYdBo6Ji81Jyms&state=a257c5b8-4293-49db-a773-2c6fd78df016'})
        with pytest.raises(AppException) as e:
            await Authentication.verify_and_process(request, "facebook")
        assert str(e).__contains__('Failed to verify with facebook')

    @pytest.mark.asyncio
    async def test_get_redirect_url_linkedin(self):
        Utility.environment['sso']['linkedin']['enable'] = True

        response = await Authentication.get_redirect_url("linkedin")
        assert isinstance(response, RedirectResponse)

    @pytest.mark.asyncio
    async def test_sso_linkedin_login_error(self, httpx_mock: HTTPXMock):
        httpx_mock.add_response(
            method=responses.POST,
            url=await LoginSSOFactory.get_client('linkedin').sso_client.token_endpoint,
            json={'access_token': '1234567890'},
        )
        httpx_mock.add_response(
            method=responses.GET,
            url=await LoginSSOFactory.get_client('linkedin').sso_client.userinfo_endpoint,
            json={'first_name': 'udit', 'last_name': 'pandey', 'profile_url': '1234::mkfnwuefhbwi'},
        )
        httpx_mock.add_response(
            method=responses.GET,
            url=await LoginSSOFactory.get_client('linkedin').sso_client.useremail_endpoint,
            json={'emailAddress': '1234567890'},
        )
        scope = {
            "type": "http",
            "http_version": "1.1",
            "method": "GET",
            "scheme": "http",
            "path": "/",
            'query_string': b'code=4/0AX4XfWh-AOKSPocewBBm0KAE_5j1qGNNWJAdbRcZ8OYKUU1KlwGqx_kOz6yzlZN-jUBi0Q&state={LoginSSOFactory.linkedin_sso.state}&scope=email profile https://www.googleapis.com/auth/userinfo.email https://www.googleapis.com/auth/userinfo.profile openid&authuser=0&hd=digite.com&prompt=none',
            "headers": Headers({
                    'cookie': f"ssostate={LoginSSOFactory.get_client('linkedin').sso_client.state}",
                    'host': 'www.example.org',
                    'accept': 'application/json',

                }).raw,
            "client": ("134.56.78.4", 1453),
            "server": ("www.example.org", 443),
        }

        request = Request(scope=scope)
        request._url = URL(scope=scope)
        with pytest.raises(AppException, match='User was not verified with linkedin'):
            await Authentication.verify_and_process(request, "linkedin")

    @pytest.mark.asyncio
    async def test_sso_linkedin_login_success(self, httpx_mock: HTTPXMock, monkeypatch):
        httpx_mock.add_response(
            method=responses.POST,
            url=await LoginSSOFactory.get_client('linkedin').sso_client.token_endpoint,
            json={'access_token': '1234567890'},
        )
        httpx_mock.add_response(
            method=responses.GET,
            url=await LoginSSOFactory.get_client('linkedin').sso_client.userinfo_endpoint,
            json={'localizedFirstName': 'monisha', 'localizedLastName': 'reddy'},
        )
        httpx_mock.add_response(
            method=responses.GET,
            url=await LoginSSOFactory.get_client('linkedin').sso_client.useremail_endpoint,
            json={'elements': [{'handle~': {'emailAddress': 'monisha.ks@digite.com'}}]}
        )
        scope = {
            "type": "http",
            "http_version": "1.1",
            "method": "GET",
            "scheme": "https",
            "path": "/",
            'query_string': b'code=4/0AX4XfWh-AOKSPocewBBm0KAE_5j1qGNNWJAdbRcZ8OYKUU1KlwGqx_kOz6yzlZN-jUBi0Q&state={LoginSSOFactory.linkedin_sso.state}&scope=email profile https://www.googleapis.com/auth/userinfo.email https://www.googleapis.com/auth/userinfo.profile openid&authuser=0&hd=digite.com&prompt=none',
            "headers": Headers({
                'cookie': f"ssostate={LoginSSOFactory.get_client('linkedin').sso_client.state}",
                'host': 'www.example.org',
                'accept': 'application/json',

            }).raw,
            "client": ("134.56.78.4", 1453),
            "server": ("www.example.org", 443),
        }

        def _mock_user_details(*args, **kwargs):
            return {"email": "monisha.ks@digite.com"}

        monkeypatch.setattr(AccountProcessor, "get_user", _mock_user_details)
        monkeypatch.setattr(AccountProcessor, "get_user_details", _mock_user_details)
        request = Request(scope=scope)
        request._url = URL(scope=scope)
        existing_user, user, token = await Authentication.verify_and_process(request, "linkedin")
        assert Utility.decode_limited_access_token(token)["sub"] == "monisha.ks@digite.com"
        assert user['email'] == 'monisha.ks@digite.com'
        assert user['first_name'] == 'monisha'
        assert user['last_name'] == 'reddy'
        assert Utility.check_empty_string(user.get('password'))
        assert existing_user

    @pytest.mark.asyncio
    async def test_sso_linkedin_login_new_user(self, httpx_mock: HTTPXMock, monkeypatch):
        httpx_mock.add_response(
            method=responses.POST,
            url=await LoginSSOFactory.get_client('linkedin').sso_client.token_endpoint,
            json={'access_token': '1234567890'},
        )
        httpx_mock.add_response(
            method=responses.GET,
            url=await LoginSSOFactory.get_client('linkedin').sso_client.userinfo_endpoint,
            json={'localizedFirstName': 'monisha', 'localizedLastName': 'reddy'},
        )
        httpx_mock.add_response(
            method=responses.GET,
            url=await LoginSSOFactory.get_client('linkedin').sso_client.useremail_endpoint,
            json={'elements': [{'handle~': {'emailAddress': 'monisha.ks.ks@digite.com'}}]}
        )
        scope = {
            "type": "http",
            "http_version": "1.1",
            "method": "GET",
            "scheme": "https",
            "path": "/",
            'query_string': b'code=4/0AX4XfWh-AOKSPocewBBm0KAE_5j1qGNNWJAdbRcZ8OYKUU1KlwGqx_kOz6yzlZN-jUBi0Q&state={LoginSSOFactory.linkedin_sso.state}&scope=email profile https://www.googleapis.com/auth/userinfo.email https://www.googleapis.com/auth/userinfo.profile openid&authuser=0&hd=digite.com&prompt=none',
            "headers": Headers({
                'cookie': f"ssostate={LoginSSOFactory.get_client('linkedin').sso_client.state}",
                'host': 'www.example.org',
                'accept': 'application/json',

            }).raw,
            "client": ("134.56.78.4", 1453),
            "server": ("www.example.org", 443),
        }

        request = Request(scope=scope)
        request._url = URL(scope=scope)
        existing_user, user, token = await Authentication.verify_and_process(request, "linkedin")
        assert Utility.decode_limited_access_token(token)["sub"] == "monisha.ks.ks@digite.com"
        assert user['email'] == 'monisha.ks.ks@digite.com'
        assert user['first_name'] == 'monisha'
        assert user['last_name'] == 'reddy'
        assert not Utility.check_empty_string(user.get('password').get_secret_value())
        assert not existing_user
        user = AccountProcessor.get_user_details('monisha.ks@digite.com')
        assert all(
            user[key] is False if key == "is_integration_user" else user[key]
            for key in user.keys()
        )
        user = AccountProcessor.get_user_details('monishaks@digite.com')
        assert all(
            user[key] is False if key == "is_integration_user" else user[key]
            for key in user.keys()
        )
        assert len(list(AccountProcessor.list_bots(user['account']))) == 1
        assert not AccountProcessor.is_user_confirmed(user['email'])

    def test_sso_login_client_linkedin(self):
        assert LoginSSOFactory.get_client('linkedin').sso_client.client_secret == Utility.environment['sso']['linkedin']['client_secret']
        assert LoginSSOFactory.get_client('linkedin').sso_client.client_id == Utility.environment['sso']['linkedin']['client_id']
        assert LoginSSOFactory.get_client('linkedin').sso_client.redirect_uri == urljoin(Utility.environment['sso']['redirect_url'], 'linkedin')

    def test_sso_login_client_gmail(self):
        assert LoginSSOFactory.get_client('google').sso_client.client_secret == Utility.environment['sso']['google']['client_secret']
        assert LoginSSOFactory.get_client('google').sso_client.client_id == Utility.environment['sso']['google']['client_id']
        assert LoginSSOFactory.get_client('google').sso_client.redirect_uri == urljoin(Utility.environment['sso']['redirect_url'], 'google')

    def test_sso_login_client_facebook(self):
        assert LoginSSOFactory.get_client('facebook').sso_client.client_secret == Utility.environment['sso']['facebook']['client_secret']
        assert LoginSSOFactory.get_client('facebook').sso_client.client_id == Utility.environment['sso']['facebook']['client_id']
        assert LoginSSOFactory.get_client('facebook').sso_client.redirect_uri == urljoin(Utility.environment['sso']['redirect_url'], 'facebook')

<<<<<<< HEAD
    def test_fetch_role_for_user_uppercase(self):
        email = "UDIT.PANDEY@digite.com"
        bot = "test_roles"
        BotAccess(accessor_email=email, role="admin", bot=bot, bot_account=1, user="fshaikh@digite.com",
                  status=ACTIVITY_STATUS.ACTIVE.value).save()
        user_details = AccountProcessor.fetch_role_for_user(email, bot)
        assert user_details
=======
    def test_overwrite_password_with_same_password(self, monkeypatch):
        AccountProcessor.add_user(
            email="samepasswrd@gmail.com",
            first_name="user1",
            last_name="passwrd",
            password='Welcome@1',
            account=1,
            user="testAdmin",
        )
        monkeypatch.setattr(Utility, 'trigger_smtp', self.mock_smtp)
        token = Utility.generate_token('samepasswrd@gmail.com')
        loop = asyncio.new_event_loop()
        with pytest.raises(AppException, match='You have already used that password, try another'):
            loop.run_until_complete(AccountProcessor.overwrite_password(token, "Welcome@1"))

    def test_overwrite_password_with_same_password_again(self, monkeypatch):
        monkeypatch.setattr(Utility, 'trigger_smtp', self.mock_smtp)
        token = Utility.generate_token('samepasswrd@gmail.com')
        loop = asyncio.new_event_loop()
        Utility.environment['user']['reset_password_cooldown_period'] = 0
        loop.run_until_complete(AccountProcessor.overwrite_password(token, "Welcome@12"))
        time.sleep(2)
        with pytest.raises(AppException, match='You have already used that password, try another'):
            loop.run_until_complete(AccountProcessor.overwrite_password(token, "Welcome@12"))

    def test_reset_password_reuselink(self, monkeypatch):
        AccountProcessor.add_user(
            email="resuselink@gmail.com",
            first_name="user1",
            last_name="passwrd",
            password='Welcome@1',
            account=1,
            user="reuselink_acc",
        )
        Utility.email_conf["email"]["enable"] = True
        monkeypatch.setattr(Utility, 'trigger_smtp', self.mock_smtp)
        loop = asyncio.new_event_loop()
        usertoken = Utility.generate_token('resuselink@gmail.com')
        loop.run_until_complete(AccountProcessor.confirm_email(usertoken))
        result = loop.run_until_complete(AccountProcessor.send_reset_link('resuselink@gmail.com'))
        token = str(result[2]).split("/")[2]
        Utility.email_conf["email"]["enable"] = False
        loop.run_until_complete(AccountProcessor.overwrite_password(token, "Welcome@3"))
        with pytest.raises(AppException, match='Link is already being used, Please raise new request'):
            loop.run_until_complete(AccountProcessor.overwrite_password(token, "Welcome@4"))

    def test_valid_token_with_payload(self):
        uuid_value = str(uuid.uuid1())
        token = Utility.generate_token_payload(payload={"mail_id": "account_reuse_link@gmail.com",
                                                                               "uuid":uuid_value})
        decoded_jwt = Utility.verify_token(token)
        assert uuid_value == decoded_jwt.get("uuid")
        assert "account_reuse_link@gmail.com" == decoded_jwt.get("mail_id")

    def test_valid_token_with_payload_only_email(self):
        token = Utility.generate_token_payload(payload={"mail_id": "account_reuse_link@gmail.com"})
        decoded_jwt = Utility.verify_token(token)
        assert not decoded_jwt.get("uuid")
        assert "account_reuse_link@gmail.com" == decoded_jwt.get("mail_id")

    def test_reset_password_reuselink_check_uuid(self, monkeypatch):
        Utility.email_conf["email"]["enable"] = True
        monkeypatch.setattr(Utility, 'trigger_smtp', self.mock_smtp)
        loop = asyncio.new_event_loop()
        result = loop.run_until_complete(AccountProcessor.send_reset_link('resuselink@gmail.com'))
        token = str(result[2]).split("/")[2]
        decoded_jwt = Utility.verify_token(token)
        Utility.email_conf["email"]["enable"] = False
        assert decoded_jwt.get("uuid")
>>>>>>> 27176f30
<|MERGE_RESOLUTION|>--- conflicted
+++ resolved
@@ -29,7 +29,6 @@
 from kairon.shared.utils import Utility
 from kairon.exceptions import AppException
 from stress_test.data_objects import Bot
-import time
 
 os.environ["system_file"] = "./tests/testing_data/system.yaml"
 
@@ -143,7 +142,7 @@
         assert user["status"]
 
     def test_add_bot_for_existing_user(self):
-        bot_response = AccountProcessor.add_bot("test_version_2", pytest.account, "FSHAIKH@digite.com", False)
+        bot_response = AccountProcessor.add_bot("test_version_2", pytest.account, "fshaikh@digite.com", False)
         bot = Bot.objects(name="test_version_2").get().to_mongo().to_dict()
         assert bot['_id'].__str__() == bot_response['_id'].__str__()
         assert len(AccountProcessor.get_accessible_bot_details(pytest.account, "fshaikh@digite.com")['account_owned']) == 2
@@ -172,11 +171,11 @@
         bot_id = AccountProcessor.get_accessible_bot_details(pytest.account, "fshaikh@digite.com")['account_owned'][1]['_id']
         accessors = list(AccountProcessor.list_bot_accessors(bot_id))
         assert len(accessors) == 1
-        assert accessors[0]['accessor_email'] == 'FSHAIKH@digite.com'
+        assert accessors[0]['accessor_email'] == 'fshaikh@digite.com'
         assert accessors[0]['role'] == 'owner'
         assert accessors[0]['bot']
         assert accessors[0]['bot_account'] == pytest.account
-        assert accessors[0]['user'] == 'FSHAIKH@digite.com'
+        assert accessors[0]['user'] == "fshaikh@digite.com"
         assert accessors[0]['timestamp']
 
     def test_update_bot_access_modify_bot_owner_access(self):
@@ -234,7 +233,7 @@
         monkeypatch.setattr(AccountProcessor, 'get_user_details', _mock_get_user)
 
         bot_id = AccountProcessor.get_accessible_bot_details(pytest.account, "fshaikh@digite.com")['account_owned'][1]['_id']
-        token = Utility.generate_token("UDIT.PANDEY@digite.com")
+        token = Utility.generate_token("udit.pandey@digite.com")
         AccountProcessor.validate_request_and_accept_bot_access_invite(token, bot_id)
         assert BotAccess.objects(bot=bot_id, accessor_email="udit.pandey@digite.com", user='test',
                                  role='designer', status='active', bot_account=pytest.account).get()
@@ -247,8 +246,8 @@
         account_bot_info = AccountProcessor.get_accessible_bot_details(pytest.account, "fshaikh@digite.com")['account_owned'][1]
         assert account_bot_info['role'] == 'owner'
         bot_id = account_bot_info['_id']
-        assert ('test_version_2', 'FSHAIKH@digite.com') == AccountProcessor.update_bot_access(
-            bot_id, "UDIT.PANDEY@digite.com", 'testAdmin', ACCESS_ROLES.ADMIN.value, ACTIVITY_STATUS.ACTIVE.value
+        assert ('test_version_2', 'fshaikh@digite.com') == AccountProcessor.update_bot_access(
+            bot_id, "udit.pandey@digite.com", 'testAdmin', ACCESS_ROLES.ADMIN.value, ACTIVITY_STATUS.ACTIVE.value
         )
         bot_access = BotAccess.objects(bot=bot_id, accessor_email="udit.pandey@digite.com").get()
         assert bot_access.role == ACCESS_ROLES.ADMIN.value
@@ -305,11 +304,11 @@
     def test_list_bot_accessors_2(self):
         bot_id = AccountProcessor.get_accessible_bot_details(pytest.account, "fshaikh@digite.com")['account_owned'][1]['_id']
         accessors = list(AccountProcessor.list_bot_accessors(bot_id))
-        assert accessors[0]['accessor_email'] == 'FSHAIKH@digite.com'
+        assert accessors[0]['accessor_email'] == 'fshaikh@digite.com'
         assert accessors[0]['role'] == 'owner'
         assert accessors[0]['bot']
         assert accessors[0]['bot_account'] == pytest.account
-        assert accessors[0]['user'] == 'FSHAIKH@digite.com'
+        assert accessors[0]['user'] == "fshaikh@digite.com"
         assert accessors[0]['timestamp']
         assert accessors[1]['accessor_email'] == 'udit.pandey@digite.com'
         assert accessors[1]['role'] == 'admin'
@@ -327,7 +326,7 @@
         bot_id = AccountProcessor.get_accessible_bot_details(pytest.account, "fshaikh@digite.com")['account_owned'][1]['_id']
         AccountProcessor.transfer_ownership(pytest.account, bot_id, "fshaikh@digite.com", 'udit.pandey@digite.com')
         accessors = list(AccountProcessor.list_bot_accessors(bot_id))
-        assert accessors[0]['accessor_email'] == 'FSHAIKH@digite.com'
+        assert accessors[0]['accessor_email'] == 'fshaikh@digite.com'
         assert accessors[0]['role'] == 'admin'
         assert accessors[0]['bot']
         assert accessors[0]['bot_account'] == 10
@@ -341,7 +340,7 @@
 
         AccountProcessor.transfer_ownership(pytest.account, bot_id, 'udit.pandey@digite.com', "fshaikh@digite.com")
         accessors = list(AccountProcessor.list_bot_accessors(bot_id))
-        assert accessors[0]['accessor_email'] == 'FSHAIKH@digite.com'
+        assert accessors[0]['accessor_email'] == 'fshaikh@digite.com'
         assert accessors[0]['role'] == 'owner'
         assert accessors[0]['bot']
         assert accessors[0]['bot_account'] == pytest.account
@@ -914,7 +913,7 @@
 
     def test_valid_token(self):
         token = Utility.generate_token('integ1@gmail.com')
-        mail = Utility.verify_token(token).get("mail_id")
+        mail = Utility.verify_token(token)
         assert mail
 
     def test_invalid_token(self):
@@ -1786,84 +1785,4 @@
     def test_sso_login_client_facebook(self):
         assert LoginSSOFactory.get_client('facebook').sso_client.client_secret == Utility.environment['sso']['facebook']['client_secret']
         assert LoginSSOFactory.get_client('facebook').sso_client.client_id == Utility.environment['sso']['facebook']['client_id']
-        assert LoginSSOFactory.get_client('facebook').sso_client.redirect_uri == urljoin(Utility.environment['sso']['redirect_url'], 'facebook')
-
-<<<<<<< HEAD
-    def test_fetch_role_for_user_uppercase(self):
-        email = "UDIT.PANDEY@digite.com"
-        bot = "test_roles"
-        BotAccess(accessor_email=email, role="admin", bot=bot, bot_account=1, user="fshaikh@digite.com",
-                  status=ACTIVITY_STATUS.ACTIVE.value).save()
-        user_details = AccountProcessor.fetch_role_for_user(email, bot)
-        assert user_details
-=======
-    def test_overwrite_password_with_same_password(self, monkeypatch):
-        AccountProcessor.add_user(
-            email="samepasswrd@gmail.com",
-            first_name="user1",
-            last_name="passwrd",
-            password='Welcome@1',
-            account=1,
-            user="testAdmin",
-        )
-        monkeypatch.setattr(Utility, 'trigger_smtp', self.mock_smtp)
-        token = Utility.generate_token('samepasswrd@gmail.com')
-        loop = asyncio.new_event_loop()
-        with pytest.raises(AppException, match='You have already used that password, try another'):
-            loop.run_until_complete(AccountProcessor.overwrite_password(token, "Welcome@1"))
-
-    def test_overwrite_password_with_same_password_again(self, monkeypatch):
-        monkeypatch.setattr(Utility, 'trigger_smtp', self.mock_smtp)
-        token = Utility.generate_token('samepasswrd@gmail.com')
-        loop = asyncio.new_event_loop()
-        Utility.environment['user']['reset_password_cooldown_period'] = 0
-        loop.run_until_complete(AccountProcessor.overwrite_password(token, "Welcome@12"))
-        time.sleep(2)
-        with pytest.raises(AppException, match='You have already used that password, try another'):
-            loop.run_until_complete(AccountProcessor.overwrite_password(token, "Welcome@12"))
-
-    def test_reset_password_reuselink(self, monkeypatch):
-        AccountProcessor.add_user(
-            email="resuselink@gmail.com",
-            first_name="user1",
-            last_name="passwrd",
-            password='Welcome@1',
-            account=1,
-            user="reuselink_acc",
-        )
-        Utility.email_conf["email"]["enable"] = True
-        monkeypatch.setattr(Utility, 'trigger_smtp', self.mock_smtp)
-        loop = asyncio.new_event_loop()
-        usertoken = Utility.generate_token('resuselink@gmail.com')
-        loop.run_until_complete(AccountProcessor.confirm_email(usertoken))
-        result = loop.run_until_complete(AccountProcessor.send_reset_link('resuselink@gmail.com'))
-        token = str(result[2]).split("/")[2]
-        Utility.email_conf["email"]["enable"] = False
-        loop.run_until_complete(AccountProcessor.overwrite_password(token, "Welcome@3"))
-        with pytest.raises(AppException, match='Link is already being used, Please raise new request'):
-            loop.run_until_complete(AccountProcessor.overwrite_password(token, "Welcome@4"))
-
-    def test_valid_token_with_payload(self):
-        uuid_value = str(uuid.uuid1())
-        token = Utility.generate_token_payload(payload={"mail_id": "account_reuse_link@gmail.com",
-                                                                               "uuid":uuid_value})
-        decoded_jwt = Utility.verify_token(token)
-        assert uuid_value == decoded_jwt.get("uuid")
-        assert "account_reuse_link@gmail.com" == decoded_jwt.get("mail_id")
-
-    def test_valid_token_with_payload_only_email(self):
-        token = Utility.generate_token_payload(payload={"mail_id": "account_reuse_link@gmail.com"})
-        decoded_jwt = Utility.verify_token(token)
-        assert not decoded_jwt.get("uuid")
-        assert "account_reuse_link@gmail.com" == decoded_jwt.get("mail_id")
-
-    def test_reset_password_reuselink_check_uuid(self, monkeypatch):
-        Utility.email_conf["email"]["enable"] = True
-        monkeypatch.setattr(Utility, 'trigger_smtp', self.mock_smtp)
-        loop = asyncio.new_event_loop()
-        result = loop.run_until_complete(AccountProcessor.send_reset_link('resuselink@gmail.com'))
-        token = str(result[2]).split("/")[2]
-        decoded_jwt = Utility.verify_token(token)
-        Utility.email_conf["email"]["enable"] = False
-        assert decoded_jwt.get("uuid")
->>>>>>> 27176f30
+        assert LoginSSOFactory.get_client('facebook').sso_client.redirect_uri == urljoin(Utility.environment['sso']['redirect_url'], 'facebook')