from loguru import logger as logging
from time import time

from elasticapm.contrib.starlette import ElasticAPM
from fastapi import FastAPI
from fastapi import Request, status
from fastapi.exceptions import RequestValidationError
from fastapi.middleware.cors import CORSMiddleware
from fastapi.middleware.gzip import GZipMiddleware
from fastapi.responses import JSONResponse
from fastapi.security.utils import get_authorization_scheme_param
from jwt import PyJWTError
from loguru import logger
from mongoengine import connect
from mongoengine import disconnect
from mongoengine.errors import (
    DoesNotExist,
    ValidationError,
    OperationError,
    NotRegistered,
    InvalidDocumentError,
    LookUpError,
    MultipleObjectsReturned,
    InvalidQueryError,
)
from pymongo.errors import PyMongoError
from rasa_sdk import utils
from rasa_sdk.interfaces import ActionExecutionRejection, ActionNotFoundException
from secure import StrictTransportSecurity, ReferrerPolicy, ContentSecurityPolicy, XContentTypeOptions, Server, \
    CacheControl, Secure, PermissionsPolicy
from starlette.exceptions import HTTPException as StarletteHTTPException

from kairon.actions.handlers.action import ActionHandler
from kairon.api.models import Response
from kairon.exceptions import AppException
from ..shared.utils import Utility

hsts = StrictTransportSecurity().include_subdomains().preload().max_age(31536000)
referrer = ReferrerPolicy().no_referrer()
csp = (
    ContentSecurityPolicy()
    .default_src("'self'")
    .frame_ancestors("'self'")
    .form_action("'self'")
    .base_uri("'self'")
    .connect_src("'self'")
    .frame_src("'self'")
    .style_src("'self'", "https:", "'unsafe-inline'")
    .img_src("'self'", "https:")
    .script_src("'self'", "https:", "'unsafe-inline'")
)
cache_value = CacheControl().must_revalidate()
content = XContentTypeOptions()
server = Server().set("Secure")
permissions_value = (
    PermissionsPolicy().accelerometer().autoplay().camera().document_domain().encrypted_media().fullscreen().vibrate()
    .geolocation().gyroscope().magnetometer().microphone().midi().payment().picture_in_picture().sync_xhr().usb()
)
secure_headers = Secure(
    server=server,
    csp=csp,
    hsts=hsts,
    referrer=referrer,
    permissions=permissions_value,
    cache=cache_value,
    content=content
)

action = FastAPI()
Utility.load_environment()
Utility.load_email_configuration()
allowed_origins = Utility.environment['cors']['origin']
action.add_middleware(
    CORSMiddleware,
    allow_origins=allowed_origins,
    allow_credentials=True,
    allow_methods=["*"],
    allow_headers=["*"],
    expose_headers=["content-disposition"],
)
action.add_middleware(GZipMiddleware)

apm_client = Utility.initiate_fastapi_apm_client()

if apm_client:
    action.add_middleware(ElasticAPM, client=apm_client)


@action.middleware("http")
async def add_secure_headers(request: Request, call_next):
    """add security headers"""
    response = await call_next(request)
    secure_headers.framework.fastapi(response)
    response.headers['Cross-Origin-Embedder-Policy'] = 'require-corp'
    response.headers['Cross-Origin-Opener-Policy'] = 'same-origin'
    response.headers['Cross-Origin-Resource-Policy'] = 'same-origin'
    requested_origin = request.headers.get("origin")
    response.headers["Access-Control-Allow-Origin"] = requested_origin if requested_origin is not None else \
        allowed_origins[0]
    return response


@action.middleware("http")
async def log_requests(request: Request, call_next):
    """logging request calls"""
    authorization: str = request.headers.get("Authorization")
    _, param = get_authorization_scheme_param(authorization)
    start_time = time()

    response = await call_next(request)

    process_time = (time() - start_time) * 1000
    formatted_process_time = "{0:.2f}".format(process_time)
    logger.info(
        f"rid={param} request path={request.url.path} completed_in={formatted_process_time}ms status_code={response.status_code}"
    )
    return response


@action.on_event("startup")
async def startup():
    """ MongoDB is connected on the bot trainer startup """
    config: dict = Utility.mongoengine_connection(Utility.environment['database']["url"])
    connect(**config)
<<<<<<< HEAD
=======
    AccountProcessor.load_system_properties()
>>>>>>> c26e7319


@action.on_event("shutdown")
async def shutdown():
    """ MongoDB is disconnected when bot trainer is shut down """
    disconnect()


@action.exception_handler(StarletteHTTPException)
async def startlette_exception_handler(request, exc):
    """ This function logs the Starlette HTTP error detected and returns the
        appropriate message and details of the error """
    logger.exception(exc)

    return JSONResponse(
        Response(
            success=False, error_code=exc.status_code, message=str(exc.detail)
        ).dict()
    )


@action.exception_handler(AssertionError)
async def http_exception_handler(request, exc):
    """ This function logs the Assertion error detected and returns the
        appropriate message and details of the error """
    logger.exception(exc)
    return JSONResponse(
        Response(success=False, error_code=422, message=str(exc)).dict()
    )


@action.exception_handler(RequestValidationError)
async def validation_exception_handler(request, exc: RequestValidationError):
    """ logs the RequestValidationError detected and returns the
        appropriate message and details of the error """
    logger.exception(exc)
    return JSONResponse(
        Response(success=False, error_code=422, message=exc.errors()).dict()
    )


@action.exception_handler(DoesNotExist)
async def app_does_not_exist_exception_handler(request, exc):
    """ logs the DoesNotExist error detected and returns the
        appropriate message and details of the error """
    logger.exception(exc)
    return JSONResponse(
        Response(success=False, error_code=422, message=str(exc)).dict()
    )


@action.exception_handler(PyMongoError)
async def pymongo_exception_handler(request, exc):
    """ logs the PyMongoError detected and returns the
        appropriate message and details of the error """
    logger.exception(exc)
    return JSONResponse(
        Response(success=False, error_code=422, message=str(exc)).dict()
    )


@action.exception_handler(ValidationError)
async def app_validation_exception_handler(request, exc):
    """ logs the ValidationError detected and returns the
        appropriate message and details of the error """
    logger.exception(exc)
    return JSONResponse(
        Response(success=False, error_code=422, message=str(exc)).dict()
    )


@action.exception_handler(OperationError)
async def mongoengine_operation_exception_handler(request, exc):
    """ logs the OperationError detected and returns the
            appropriate message and details of the error """
    logger.exception(exc)
    return JSONResponse(
        Response(success=False, error_code=422, message=str(exc)).dict()
    )


@action.exception_handler(NotRegistered)
async def mongoengine_notregistered_exception_handler(request, exc):
    """ logs the NotRegistered error detected and returns the
            appropriate message and details of the error """
    logger.exception(exc)
    return JSONResponse(
        Response(success=False, error_code=422, message=str(exc)).dict()
    )


@action.exception_handler(InvalidDocumentError)
async def mongoengine_invalid_document_exception_handler(request, exc):
    """ logs the InvalidDocumentError detected and returns the
            appropriate message and details of the error """
    logger.exception(exc)
    return JSONResponse(
        Response(success=False, error_code=422, message=str(exc)).dict()
    )


@action.exception_handler(LookUpError)
async def mongoengine_lookup_exception_handler(request, exc):
    """ logs the LookUpError detected and returns the
            appropriate message and details of the error """
    logger.exception(exc)
    return JSONResponse(
        Response(success=False, error_code=422, message=str(exc)).dict()
    )


@action.exception_handler(MultipleObjectsReturned)
async def mongoengine_multiple_objects_exception_handler(request, exc):
    """ logs the MultipleObjectsReturned error detected and returns the
            appropriate message and details of the error """
    logger.exception(exc)
    return JSONResponse(
        Response(success=False, error_code=422, message=str(exc)).dict()
    )


@action.exception_handler(InvalidQueryError)
async def mongoengine_invalid_query_exception_handler(request, exc):
    """ logs the InvalidQueryError detected and returns the
            appropriate message and details of the error """
    logger.exception(exc)
    return JSONResponse(
        Response(success=False, error_code=422, message=str(exc)).dict()
    )


@action.exception_handler(PyJWTError)
async def pyjwt_exception_handler(request, exc):
    """ logs the AppException error detected and returns the
            appropriate message and details of the error """
    logger.exception(exc)
    return JSONResponse(
        Response(success=False, error_code=422, message=str(exc)).dict()
    )


@action.exception_handler(AppException)
async def app_exception_handler(request, exc):
    """ logs the AppException error detected and returns the
            appropriate message and details of the error """
    logger.exception(exc)
    return JSONResponse(
        Response(success=False, error_code=422, message=str(exc)).dict()
    )


@action.get("/")
async def get():
    return {"message": "Kairon Action Server Up and Running"}


@action.post("/webhook")
async def webhook(request_json: dict):
    logging.debug(request_json)

    utils.check_version_compatibility(request_json.get("version"))
    try:
        result = await ActionHandler.process_actions(request_json)
        if result:
            result = JSONResponse(status_code=status.HTTP_200_OK,content=result)
        return result
    except ActionExecutionRejection as e:
        logger.debug(e)
        body = {"error": e.message, "action_name": e.action_name}
        return JSONResponse(status_code=status.HTTP_400_BAD_REQUEST,content=body)
    except ActionNotFoundException as e:
        logger.info(e)
        body = {"error": e.message, "action_name": e.action_name}
        return JSONResponse(status_code=status.HTTP_400_BAD_REQUEST,content=body)


async def main(scope, receive, send):
    await action.__call__(scope=scope, receive=receive, send=send)<|MERGE_RESOLUTION|>--- conflicted
+++ resolved
@@ -122,10 +122,6 @@
     """ MongoDB is connected on the bot trainer startup """
     config: dict = Utility.mongoengine_connection(Utility.environment['database']["url"])
     connect(**config)
-<<<<<<< HEAD
-=======
-    AccountProcessor.load_system_properties()
->>>>>>> c26e7319
 
 
 @action.on_event("shutdown")
