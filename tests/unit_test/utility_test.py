--- conflicted
+++ resolved
@@ -1,8 +1,4 @@
-<<<<<<< HEAD
 import ujson as json
-=======
-import json
->>>>>>> d365f3dd
 import os
 import re
 import shutil
@@ -11,13 +7,8 @@
 from email.mime.multipart import MIMEMultipart
 from email.mime.text import MIMEText
 from io import BytesIO
-<<<<<<< HEAD
 from unittest.mock import patch, MagicMock
-=======
-from unittest import mock
-from unittest.mock import patch
->>>>>>> d365f3dd
-from urllib.parse import urlencode
+from urllib.parse import urlencode, urljoin
 
 import numpy as np
 import pandas as pd
@@ -49,10 +40,7 @@
 from kairon.shared.models import TemplateType
 from kairon.shared.utils import Utility, MailUtility
 from kairon.shared.verification.email import QuickEmailVerification
-<<<<<<< HEAD
-=======
 from kairon.chat.converters.channels.telegram import TelegramResponseConverter
->>>>>>> d365f3dd
 
 
 class TestUtility:
@@ -2560,18 +2548,10 @@
         assert list(aioresponses.requests.values())[0][0].kwargs['json'] == mock_completion_request
         assert list(aioresponses.requests.values())[0][0].kwargs['headers'] == request_header
 
-<<<<<<< HEAD
     def test_get_client_ip_with_request_client(self):
         request = MagicMock()
         request.headers = {}
         request.client.host = "58.0.127.89"
-=======
-
-    @mock.patch('kairon.shared.utils.Utility.get_client_ip', autospec=True)
-    def test_get_client_ip_with_request_client(self, mock_ip):
-        mock_ip.return_value = "58.0.127.89"
-        request = mock.Mock()
->>>>>>> d365f3dd
         ip = Utility.get_client_ip(request)
         assert "58.0.127.89" == ip
 
