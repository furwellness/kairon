import json
import uuid
from datetime import datetime
from typing import Dict, Text

from loguru import logger as logging
from mongoengine import Q
from mongoengine.errors import DoesNotExist
from mongoengine.errors import ValidationError
from pydantic import SecretStr
from validators import ValidationFailure
from validators import email as mail_check
from kairon.exceptions import AppException
from kairon.shared.account.activity_log import UserActivityLogger
from kairon.shared.account.data_objects import Account, User, Bot, UserEmailConfirmation, Feedback, UiConfig, \
    MailTemplates, SystemProperties, BotAccess, UserActivityLog, BotMetaData, TrustedDevice
from kairon.shared.actions.data_objects import FormValidationAction, SlotSetAction, EmailActionConfig
from kairon.shared.constants import UserActivityType
from kairon.shared.data.base_data import AuditLogData
from kairon.shared.data.constant import ACCESS_ROLES, ACTIVITY_STATUS
from kairon.shared.data.data_objects import BotSettings, ChatClientConfig, SlotMapping
from kairon.shared.utils import Utility

Utility.load_email_configuration()


class AccountProcessor:

    @staticmethod
    def add_account(name: str, user: str):
        """
        adds a new account

        :param name: account name
        :param user: user id
        :return: account id
        """
        if Utility.check_empty_string(name):
            raise AppException("Account Name cannot be empty or blank spaces")
        Utility.is_exist(
            Account,
            exp_message="Account name already exists!",
            name__iexact=name,
            status=True,
        )
        license = {"bots": 2, "intents": 3, "examples": 20, "training": 3, "augmentation": 5}
        return Account(name=name.strip(), user=user, license=license).save().to_mongo().to_dict()

    @staticmethod
    def get_account(account: int):
        """
        fetch account object

        :param account: account id
        :return: account details
        """
        try:
            account = Account.objects().get(id=account).to_mongo().to_dict()
            return account
        except:
            raise DoesNotExist("Account does not exists")

    @staticmethod
    def check_bot_exists(name: str, account: int, raise_exception: bool = True):
        bot_exists = Utility.is_exist(
            Bot,
            raise_error=False,
            name__iexact=name,
            account=account,
            status=True,
        )
        if bot_exists and raise_exception:
            raise AppException("Bot already exists!")

        return bot_exists

    @staticmethod
    def add_bot(name: str, account: int, user: str, is_new_account: bool = False, **metadata):
        """
        add a bot to account

        :param metadata: metadata of new bot
        :param name: bot name
        :param account: account id
        :param user: user id
        :param is_new_account: True if it is a new account
        :return: bot id
        """
        from kairon.shared.data.processor import MongoProcessor
        from kairon.shared.data.data_objects import BotSettings

        if Utility.check_empty_string(name):
            raise AppException("Bot Name cannot be empty or blank spaces")

        if Utility.check_empty_string(user):
            raise AppException("user cannot be empty or blank spaces")

        AccountProcessor.check_bot_exists(name, account)

        if metadata:
            bot_metadata = BotMetaData(**metadata['metadata'])
        else:
            bot_metadata = BotMetaData()

        bot = Bot(name=name, account=account, user=user, metadata=bot_metadata).save().to_mongo().to_dict()
        bot_id = bot['_id'].__str__()
        if not is_new_account:
            AccountProcessor.__allow_access_to_bot(bot_id, user, user, account, ACCESS_ROLES.OWNER.value, ACTIVITY_STATUS.ACTIVE.value)
        BotSettings(bot=bot_id, user=user).save()
        processor = MongoProcessor()
        config = processor.load_config(bot_id)
        processor.add_or_overwrite_config(config, bot_id, user)
        processor.add_default_fallback_data(bot_id, user, True, True)
        processor.add_system_required_slots(bot_id, user)
        processor.add_two_stage_fallback_action(bot_id, user)
        return bot

    @staticmethod
    def list_bots(account_id: int):
        for bot in Bot.objects(account=account_id, status=True):
            bot = bot.to_mongo().to_dict()
            bot.pop('status')
            bot['role'] = ACCESS_ROLES.OWNER.value
            bot['_id'] = bot['_id'].__str__()
            yield bot

    @staticmethod
    def update_bot(name: Text, bot: Text):
        if Utility.check_empty_string(name):
            raise AppException('Name cannot be empty')
        try:
            bot_info = Bot.objects(id=bot, status=True).get()
            bot_info.name = name
            bot_info.save()
        except DoesNotExist:
            raise AppException('Bot not found')

    @staticmethod
    def delete_bot(bot: Text):
        from kairon.shared.data.data_objects import Intents, Responses, Stories, Configs, Endpoints, Entities, \
            EntitySynonyms, Forms, LookupTables, ModelDeployment, ModelTraining, RegexFeatures, Rules, SessionConfigs, \
            Slots, TrainingDataGenerator, TrainingExamples
        from kairon.shared.test.data_objects import ModelTestingLogs
        from kairon.shared.importer.data_objects import ValidationLogs
        from kairon.shared.actions.data_objects import HttpActionConfig, ActionServerLogs, Actions

        try:
            bot_info = Bot.objects(id=bot, status=True).get()
            bot_info.status = False
            bot_info.save()
            Utility.hard_delete_document([
                Actions, BotAccess, BotSettings, Configs, ChatClientConfig, Endpoints, Entities, EmailActionConfig,
                EntitySynonyms, Forms, FormValidationAction, HttpActionConfig, Intents, LookupTables, RegexFeatures,
                Responses, Rules, SlotMapping, SlotSetAction, SessionConfigs, Slots, Stories, TrainingDataGenerator,
                TrainingExamples, ActionServerLogs, ModelTraining, ModelTestingLogs, ModelDeployment, ValidationLogs
            ], bot)
            AccountProcessor.remove_bot_access(bot)
        except DoesNotExist:
            raise AppException('Bot not found')

    @staticmethod
    def fetch_role_for_user(email: Text, bot: Text):
        try:
            return BotAccess.objects(accessor_email__iexact=email, bot=bot,
                                     status=ACTIVITY_STATUS.ACTIVE.value).get().to_mongo().to_dict()
        except DoesNotExist as e:
            logging.error(e)
            raise AppException('Access to bot is denied')

    @staticmethod
    def get_accessible_bot_details(account_id: int, email: Text):
        shared_bots = []
        account_bots = list(AccountProcessor.list_bots(account_id))
        for bot in BotAccess.objects(accessor_email__iexact=email, bot_account__ne=account_id,
                                     status=ACTIVITY_STATUS.ACTIVE.value):
            bot_details = AccountProcessor.get_bot(bot['bot'])
            bot_details['_id'] = bot_details['_id'].__str__()
            bot_details['role'] = bot['role']
            shared_bots.append(bot_details)
        return {
            'account_owned': account_bots,
            'shared': shared_bots
        }

    @staticmethod
    def allow_bot_and_generate_invite_url(bot: Text, email: Text, user: Text, bot_account: int,
                                          role: ACCESS_ROLES = ACCESS_ROLES.TESTER.value):
        token = Utility.generate_token(email)
        link = f'{Utility.email_conf["app"]["url"]}/{bot}/invite/accept/{token}'
        if role == ACCESS_ROLES.OWNER.value:
            raise AppException('There can be only 1 owner per bot')
        if Utility.email_conf["email"]["enable"]:
            activity_status = ACTIVITY_STATUS.INVITE_NOT_ACCEPTED.value
        else:
            activity_status = ACTIVITY_STATUS.ACTIVE.value
        bot_details = AccountProcessor.__allow_access_to_bot(bot, email, user, bot_account, role, activity_status)
        return bot_details['name'], link

    @staticmethod
    def __allow_access_to_bot(bot: Text, accessor_email: Text, user: Text,
                              bot_account: int, role: ACCESS_ROLES = ACCESS_ROLES.TESTER.value,
                              activity_status: ACTIVITY_STATUS = ACTIVITY_STATUS.INVITE_NOT_ACCEPTED.value):
        """
        Adds bot to a user account.

        :param bot: bot id
        :param accessor_email: email id of the new member
        :param user: user adding the new member
        :param bot_account: account where bot exists
        :param activity_status: can be one of active, inactive or deleted.
        :param role: can be one of admin, designer or tester.
        """
        bot_details = AccountProcessor.get_bot_and_validate_status(bot)
        Utility.is_exist(BotAccess, 'User is already a collaborator', accessor_email__iexact=accessor_email, bot=bot,
                         status__ne=ACTIVITY_STATUS.DELETED.value)
        BotAccess(
            accessor_email=accessor_email,
            bot=bot,
            role=role,
            user=user,
            bot_account=bot_account,
            status=activity_status
        ).save()
        return bot_details

    @staticmethod
    def update_bot_access(bot: Text, accessor_email: Text, user: Text,
                          role: ACCESS_ROLES = ACCESS_ROLES.TESTER.value,
                          status: ACTIVITY_STATUS = ACTIVITY_STATUS.ACTIVE.value,
                          validate_ownership_modification: bool = True):
        """
        Adds bot to a user account.

        :param bot: bot id
        :param accessor_email: email id of the new member
        :param user: user adding the new member
        :param role: can be one of admin, designer or tester.
        :param status: can be one of active, inactive or deleted.
        :param validate_ownership_modification: whether ownership is being modified
        """
        bot_info = AccountProcessor.get_bot_and_validate_status(bot)
        owner_info = AccountProcessor.get_bot_owner(bot)
        AccountProcessor.__update_role(bot, accessor_email, user, role, status, validate_ownership_modification)
        return bot_info["name"], owner_info["accessor_email"]

    @staticmethod
    def __update_role(bot: Text, accessor_email: Text, user: Text,
                      role: ACCESS_ROLES = ACCESS_ROLES.TESTER.value,
                      status: ACTIVITY_STATUS = ACTIVITY_STATUS.ACTIVE.value,
                      validate_ownership_modification: bool = True):
        AccountProcessor.get_user(accessor_email)
        try:
            bot_access = BotAccess.objects(
                accessor_email__iexact=accessor_email, bot=bot, status__ne=ACTIVITY_STATUS.DELETED.value
            ).get()
            if Utility.email_conf["email"]["enable"] and bot_access.status == ACTIVITY_STATUS.INVITE_NOT_ACCEPTED.value:
                raise AppException('User is yet to accept the invite')
            if validate_ownership_modification and ACCESS_ROLES.OWNER.value in {role, bot_access.role}:
                raise AppException('Ownership modification denied')
            if bot_access.role == role:
                raise AppException(f"User is already {role} of the bot")
            bot_access.role = role
            bot_access.user = user
            bot_access.status = status
            bot_access.timestamp = datetime.utcnow()
            bot_access.save()
        except DoesNotExist:
            raise AppException('User not yet invited to collaborate')

    @staticmethod
    def get_bot_owner(bot: Text):
        return BotAccess.objects(
            bot=bot, role=ACCESS_ROLES.OWNER.value, status__ne=ACTIVITY_STATUS.DELETED.value
        ).get().to_mongo().to_dict()

    @staticmethod
    def transfer_ownership(account: int, bot: Text, current_owner: Text, to_user: Text):
        bot_info = AccountProcessor.get_bot_and_validate_status(bot)
        AccountProcessor.__update_role(bot, to_user, current_owner, ACCESS_ROLES.OWNER.value, validate_ownership_modification=False)
        AccountProcessor.__update_role(bot, current_owner, current_owner, ACCESS_ROLES.ADMIN.value, validate_ownership_modification=False)
        AccountProcessor.__change_bot_account(bot, to_user)
        UserActivityLogger.add_log(
            account,
            UserActivityType.transfer_ownership.value,
            current_owner, bot,
            [f'Ownership transferred to {to_user}']
        )
        return bot_info["name"]

    @staticmethod
    def __change_bot_account(bot_id: Text, to_owner: Text):
        user = AccountProcessor.get_user(to_owner)
        Bot.objects(id=bot_id, status=True).update(set__account=user['account'])
        BotAccess.objects(bot=bot_id, status__ne=ACTIVITY_STATUS.DELETED.value).update(set__bot_account=user['account'])

    @staticmethod
    def validate_request_and_accept_bot_access_invite(token: Text, bot: Text):
        """
        Activate user's access to bot.

        :param token: token sent in the link
        :param bot: bot id
        """
        accessor_email = Utility.verify_token(token).get("mail_id")
        AccountProcessor.get_user_details(accessor_email)
        return AccountProcessor.accept_bot_access_invite(bot, accessor_email)

    @staticmethod
    def accept_bot_access_invite(bot: Text, accessor_email: Text):
        """
        Activate user's access to bot.

        :param accessor_email: user invited to bot
        :param bot: bot id
        """
        bot_details = AccountProcessor.get_bot_and_validate_status(bot)
        try:
            bot_access = BotAccess.objects(accessor_email__iexact=accessor_email, bot=bot,
                                           status=ACTIVITY_STATUS.INVITE_NOT_ACCEPTED.value).get()
            bot_access.status = ACTIVITY_STATUS.ACTIVE.value
            bot_access.accept_timestamp = datetime.utcnow()
            bot_access.save()
            return bot_access.user, bot_details['name'], bot_access.accessor_email, bot_access.role
        except DoesNotExist:
            raise AppException('No pending invite found for this bot and user')

    @staticmethod
    def list_active_invites(user: Text):
        """
        List active bot invites.

        :param user: account username
        """
        for invite in BotAccess.objects(accessor_email__iexact=user, status=ACTIVITY_STATUS.INVITE_NOT_ACCEPTED.value):
            invite = invite.to_mongo().to_dict()
            bot_details = AccountProcessor.get_bot(invite['bot'])
            invite['bot_name'] = bot_details['name']
            invite.pop('_id')
            invite.pop('bot_account')
            invite.pop('status')
            yield invite

    @staticmethod
    def search_user(txt: Text):
        """
        List active bot invites.

        :param txt: name to search
        """
        for user in User.objects().search_text(txt).order_by("$text_score").limit(5):
            yield user.email

    @staticmethod
    def remove_bot_access(bot: Text, **kwargs):
        """
        Removes bot from either for all users or only for user supplied.

        :param bot: bot id
        :param kwargs: can be either account or email.
        """
        if kwargs:
            if not Utility.is_exist(BotAccess, None, False, **kwargs, bot=bot, status__ne=ACTIVITY_STATUS.DELETED.value):
                raise AppException('User not a collaborator to this bot')
            active_bot_access = BotAccess.objects(**kwargs, bot=bot, status__ne=ACTIVITY_STATUS.DELETED.value)
        else:
            active_bot_access = BotAccess.objects(bot=bot, status__ne=ACTIVITY_STATUS.DELETED.value)
        active_bot_access.update(set__status=ACTIVITY_STATUS.DELETED.value)

    @staticmethod
    def remove_member(bot: Text, accessor_email: Text, current_user: Text):
        if accessor_email == current_user:
            raise AppException("User cannot remove himself")
        Utility.is_exist(
            BotAccess,
            'Bot owner cannot be removed',
            accessor_email__iexact=accessor_email, bot=bot, status__ne=ACTIVITY_STATUS.DELETED.value,
            role=ACCESS_ROLES.OWNER.value
        )
        AccountProcessor.remove_bot_access(bot, accessor_email=accessor_email)

    @staticmethod
    def list_bot_accessors(bot: Text):
        """
        List users who have access to bot.

        :param bot: bot id
        """
        for accessor in BotAccess.objects(bot=bot, status__ne=ACTIVITY_STATUS.DELETED.value):
            accessor = accessor.to_mongo().to_dict()
            accessor['_id'] = accessor['_id'].__str__()
            yield accessor

    @staticmethod
    def get_bot(id: str):
        """
        fetches bot details

        :param id: bot id
        :return: bot details
        """
        try:
            return Bot.objects().get(id=id).to_mongo().to_dict()
        except:
            raise DoesNotExist("Bot does not exists!")

    @staticmethod
    def get_bot_and_validate_status(bot_id: str):
        """
        fetches bot details

        :param bot_id: bot id
        :return: bot details
        """
        bot = AccountProcessor.get_bot(bot_id)
        if not bot["status"]:
            raise AppException("Inactive Bot Please contact system admin!")
        return bot

    @staticmethod
    def add_user(
        email: str,
        password: str,
        first_name: str,
        last_name: str,
        account: int,
        user: str,
    ):
        """
        adds new user to the account

        :param email: user login id
        :param password: user password
        :param first_name: user firstname
        :param last_name:  user lastname
        :param account: account id
        :param user: user id
        :return: user details
        """
        if (
            Utility.check_empty_string(email)
            or Utility.check_empty_string(last_name)
            or Utility.check_empty_string(first_name)
            or Utility.check_empty_string(password)
        ):
            raise AppException(
                "Email, FirstName, LastName and password cannot be empty or blank spaces"
            )

        Utility.is_exist(
            User,
            exp_message="User already exists! try with different email address.",
            email__iexact=email.strip(),
            status=True,
        )
        return (
            User(
                email=email.strip(),
                password=Utility.get_password_hash(password.strip()),
                first_name=first_name.strip(),
                last_name=last_name.strip(),
                account=account,
                user=user.strip()
            )
            .save()
            .to_mongo()
            .to_dict()
        )

    @staticmethod
    def get_user(email: str):
        """
        fetch user details

        :param email: user login id
        :return: user details
        """
        try:
            return User.objects(email__iexact=email, status=True).get().to_mongo().to_dict()
        except Exception as e:
            logging.error(e)
            raise DoesNotExist("User does not exist!")

    @staticmethod
    def get_user_details(email: str):
        """
        fetches complete user details, checks for whether it is inactive

        :param email: login id
        :return: dict
        """
        user = AccountProcessor.get_user(email)
        AccountProcessor.check_email_confirmation(user["email"])
        if not user["status"]:
            raise ValidationError("Inactive User please contact admin!")
        account = AccountProcessor.get_account(user["account"])
        if not account["status"]:
            raise ValidationError("Inactive Account Please contact system admin!")
        return user

    @staticmethod
    def get_complete_user_details(email: str):
        """
        fetches complete user details including account and bot

        :param email: login id
        :return: dict
        """
        user = AccountProcessor.get_user(email)
        account = AccountProcessor.get_account(user["account"])
        bots = AccountProcessor.get_accessible_bot_details(user["account"], email)
        user["account_name"] = account["name"]
        user['bots'] = bots
        user["_id"] = user["_id"].__str__()
        user.pop('password')
        return user

    @staticmethod
    def get_user_details_and_filter_bot_info_for_integration_user(email: Text, is_integration_user: bool, bot: Text = None):
        user_details = AccountProcessor.get_complete_user_details(email)
        if is_integration_user:
            user_details['bots'] = Utility.filter_bot_details_for_integration_user(bot, user_details['bots'])
        return user_details

    @staticmethod
    async def account_setup(account_setup: Dict):
        """
        create new account

        :param account_setup: dict of account details
        :param user: user id
        :return: dict user details, user email id, confirmation mail subject, mail body
        """
        from kairon.shared.data.processor import MongoProcessor

        account = None
        bot = None
        mail_to = None
        email_enabled = Utility.email_conf["email"]["enable"]
        link = None
        user = account_setup.get("email")
        try:
            account = AccountProcessor.add_account(account_setup.get("account"), user)
            bot = AccountProcessor.add_bot('Hi-Hello', account["_id"], user, True)
            user_details = AccountProcessor.add_user(
                email=account_setup.get("email"),
                first_name=account_setup.get("first_name"),
                last_name=account_setup.get("last_name"),
                password=account_setup.get("password").get_secret_value(),
                account=account["_id"].__str__(),
                user=user
            )
            AccountProcessor.__allow_access_to_bot(bot["_id"].__str__(), account_setup.get("email"),
                                                   account_setup.get("email"), account['_id'],
                                                   ACCESS_ROLES.OWNER.value, ACTIVITY_STATUS.ACTIVE.value)
            await MongoProcessor().save_from_path(
                "template/use-cases/Hi-Hello", bot["_id"].__str__(), user="sysadmin"
            )
            if email_enabled:
                token = Utility.generate_token(account_setup.get("email"))
                link = Utility.email_conf["app"]["url"] + '/verify/' + token
                mail_to = account_setup.get("email")

        except Exception as e:
            if account and "_id" in account:
                Account.objects().get(id=account["_id"]).delete()
            if bot and "_id" in bot:
                Bot.objects().get(id=bot["_id"]).delete()
            raise e

        return user_details, mail_to, link

    @staticmethod
    async def default_account_setup():
        """
        default account for testing/demo purposes

        :return: user details
        :raises: if account already exist
        """
        account = {
            "account": "DemoAccount",
            "bot": "Demo",
            "email": "test@demo.in",
            "first_name": "Test_First",
            "last_name": "Test_Last",
            "password": SecretStr("Changeit@123"),
        }
        try:
            user, mail, link = await AccountProcessor.account_setup(account)
            return user, mail, link
        except Exception as e:
            logging.info(str(e))

    @staticmethod
    def load_system_properties():
        try:
            system_properties = SystemProperties.objects().get().to_mongo().to_dict()
        except DoesNotExist:
            mail_templates = MailTemplates(
                password_reset=open('template/emails/passwordReset.html', 'r').read(),
                password_reset_confirmation=open('template/emails/passwordResetConfirmation.html', 'r').read(),
                verification=open('template/emails/verification.html', 'r').read(),
                verification_confirmation=open('template/emails/verificationConfirmation.html', 'r').read(),
                add_member_invitation=open('template/emails/memberAddAccept.html', 'r').read(),
                add_member_confirmation=open('template/emails/memberAddConfirmation.html', 'r').read(),
                password_generated=open('template/emails/passwordGenerated.html', 'r').read(),
                conversation=open('template/emails/conversation.html', 'r').read(),
                bot_msg_conversation=open('template/emails/bot_msg_conversation.html', 'r').read(),
                user_msg_conversation=open('template/emails/user_msg_conversation.html', 'r').read(),
                update_role=open('template/emails/memberUpdateRole.html', 'r').read(),
                untrusted_login=open('template/emails/untrusted_login.html', 'r').read(),
            )
            system_properties = SystemProperties(mail_templates=mail_templates).save().to_mongo().to_dict()
        Utility.email_conf['email']['templates']['verification'] = system_properties['mail_templates']['verification']
        Utility.email_conf['email']['templates']['verification_confirmation'] = system_properties['mail_templates']['verification_confirmation']
        Utility.email_conf['email']['templates']['password_reset'] = system_properties['mail_templates']['password_reset']
        Utility.email_conf['email']['templates']['password_reset_confirmation'] = system_properties['mail_templates']['password_reset_confirmation']
        Utility.email_conf['email']['templates']['add_member_invitation'] = system_properties['mail_templates']['add_member_invitation']
        Utility.email_conf['email']['templates']['add_member_confirmation'] = system_properties['mail_templates']['add_member_confirmation']
        Utility.email_conf['email']['templates']['password_generated'] = system_properties['mail_templates']['password_generated']
        Utility.email_conf['email']['templates']['conversation'] = system_properties['mail_templates']['conversation']
        Utility.email_conf['email']['templates']['bot_msg_conversation'] = system_properties['mail_templates']['bot_msg_conversation']
        Utility.email_conf['email']['templates']['user_msg_conversation'] = system_properties['mail_templates']['user_msg_conversation']
        Utility.email_conf['email']['templates']['update_role'] = system_properties['mail_templates']['update_role']
        Utility.email_conf['email']['templates']['untrusted_login'] = system_properties['mail_templates']['untrusted_login']

    @staticmethod
    async def confirm_email(token: str):
        """
        Confirms the user through link and updates the database

        :param token: the token from link
        :return: mail id, subject of mail, body of mail
        """
        decoded_jwt = Utility.verify_token(token)
        email_confirm = decoded_jwt.get("mail_id")
        Utility.is_exist(
            UserEmailConfirmation,
            exp_message="Email already confirmed!",
            email__iexact=email_confirm.strip(),
        )
        confirm = UserEmailConfirmation()
        confirm.email = email_confirm
        confirm.save()
        user = AccountProcessor.get_user(email_confirm)
        return email_confirm, user['first_name']

    @staticmethod
    def is_user_confirmed(email: str):
        """
        Checks if user is verified and raises an Exception if not

        :param email: mail id of user
        :return: None
        """
        if not Utility.is_exist(UserEmailConfirmation, email__iexact=email.strip(), raise_error=False):
            raise AppException("Please verify your mail")

    @staticmethod
    def check_email_confirmation(email: str):
        """
        Checks if the account is verified through mail

        :param email: email of the user
        :return: None
        """
        email_enabled = Utility.email_conf["email"]["enable"]

        if email_enabled:
            AccountProcessor.is_user_confirmed(email)

    @staticmethod
    async def send_reset_link(mail: str):
        """
        Sends a password reset link to the mail id

        :param mail: email id of the user
        :return: mail id, mail subject, mail body
        """
        email_enabled = Utility.email_conf["email"]["enable"]

        if email_enabled:
            mail = mail.strip()
            if isinstance(mail_check(mail), ValidationFailure):
                raise AppException("Please enter valid email id")
            if not Utility.is_exist(User, email__iexact=mail, status=True, raise_error=False):
                raise AppException("Error! There is no user with the following mail id")
            if not Utility.is_exist(UserEmailConfirmation, email__iexact=mail, raise_error=False):
                raise AppException("Error! The following user's mail is not verified")
            UserActivityLogger.is_password_reset_within_cooldown_period(mail)
            UserActivityLogger.is_password_reset_request_limit_exceeded(mail)
            token_expiry = Utility.environment['user']['reset_password_cooldown_period'] or 120
            uuid_value = str(uuid.uuid1())
            token = Utility.generate_token_payload({"mail_id": mail, "uuid":uuid_value}, token_expiry * 60)
            user = AccountProcessor.get_user(mail)
            link = Utility.email_conf["app"]["url"] + '/reset_password/' + token
            UserActivityLogger.add_log(account=user['account'], email=mail, a_type=UserActivityType.reset_password_request.value)
            data={"status":"pending","uuid":uuid_value}
            UserActivityLogger.add_log(account=user['account'], email=mail, a_type=UserActivityType.link_usage.value,
                                      message=["Send Reset Link"], data=data)
            return mail, user['first_name'], link
        else:
            raise AppException("Error! Email verification is not enabled")

    @staticmethod
    async def overwrite_password(token: str, password: str):
        """
        Changes the user's password

        :param token: unique token from the password reset page
        :param password: new password entered by the user
        :return: mail id, mail subject and mail body
        """
        if Utility.check_empty_string(password):
            raise AppException("password cannot be empty or blank")
        decoded_jwt = Utility.verify_token(token)
        email = decoded_jwt.get("mail_id")
        uuid_value = decoded_jwt.get("uuid")
        if uuid_value is not None and Utility.is_exist(
                UserActivityLog, raise_error=False, user=email, type=UserActivityType.link_usage.value,
                data={"status":"done","uuid":uuid_value}):
            raise AppException("Link is already being used, Please raise new request")
        user = User.objects(email__iexact=email, status=True).get()
        UserActivityLogger.is_password_reset_within_cooldown_period(email)
        previous_passwrd = user.password
        if Utility.verify_password(password.strip(), previous_passwrd):
            raise AppException("You have already used that password, try another")
        user_act_log = UserActivityLog.objects(user=email, type=UserActivityType.reset_password.value)
        if any(act_log.data is not None and act_log.data.get("password") is not None and
               Utility.verify_password(password.strip(), act_log.data.get("password"))
               for act_log in user_act_log):
            raise AppException("You have already used that password, try another")
        user.password = Utility.get_password_hash(password.strip())
        user.user = email
        user.save()
        data = {"password": previous_passwrd}
        UserActivityLogger.add_log(account=user['account'], email=email, a_type=UserActivityType.reset_password.value,
                                   data=data)
        if uuid_value is not None:
            UserActivityLog.objects(user=email, type=UserActivityType.link_usage.value,
                                      data={"status": "pending", "uuid":uuid_value})\
                .update_one(set__data__status="done")
        return email, user.first_name

    @staticmethod
    async def send_confirmation_link(mail: str):
        """
        Sends a link to the user's mail id for account verification

        :param mail: the mail id of the user
        :return: mail id, mail subject and mail body
        """
        email_enabled = Utility.email_conf["email"]["enable"]

        if email_enabled:
            if isinstance(mail_check(mail), ValidationFailure):
                raise AppException("Please enter valid email id")
            Utility.is_exist(UserEmailConfirmation, exp_message="Email already confirmed!", email__iexact=mail.strip())
            if not Utility.is_exist(User, email__iexact=mail.strip(), status=True, raise_error=False):
                raise AppException("Error! There is no user with the following mail id")
            user = AccountProcessor.get_user(mail)
            token = Utility.generate_token(mail)
            link = Utility.email_conf["app"]["url"] + '/verify/' + token
            return mail, user['first_name'], link
        else:
            raise AppException("Error! Email verification is not enabled")

    @staticmethod
    def add_feedback(rating: float, user: str, scale: float = 5.0, feedback: str = None):
        """
        Add user feedback.
        @param rating: user given rating.
        @param user: Kairon username.
        @param scale: Scale on which rating is given. %.0 is the default value.
        @param feedback: feedback if any.
        @return:
        """
        Feedback(rating=rating, scale=scale, feedback=feedback, user=user).save()

    @staticmethod
    def update_ui_config(config: dict, user: str):
        """
        Adds UI configuration such as themes, layout type, flags for stepper
        to render UI components based on it.
        @param config: UI configuration to save.
        @param user: username
        """
        try:
            ui_config = UiConfig.objects(user=user).get()
        except DoesNotExist:
            ui_config = UiConfig(user=user)
        ui_config.config = config
        ui_config.save()

    @staticmethod
    def get_ui_config(user: str):
        """
        Retrieves UI configuration such as themes, layout type, flags for stepper
        to render UI components based on it.
        @param user: username
        """
        try:
            ui_config = UiConfig.objects(user=user).get()
            config = ui_config.config
        except DoesNotExist:
            config = {}
            AccountProcessor.update_ui_config(config, user)
        return config

    @staticmethod
    def delete_account(account_id: int):
        """
                Delete User Account

                :param account_id: user account id
                :param email: user email
                :return: None
        """
        try:
            account_obj = Account.objects(id=account_id, status=True).get()
        except DoesNotExist:
            raise AppException("Account does not exist!")

        # List all bots for the account
        account_bots = list(AccountProcessor.list_bots(account_id))
        # Delete all account_owned bots
        for bot in account_bots:
            AccountProcessor.delete_bot(bot['_id'])
            UserActivityLogger.add_log(account=account_id, a_type=UserActivityType.delete_bot.value, bot=bot["_id"])

        # Delete all Users for Account
        for user in User.objects(account=account_id, status=True):
            BotAccess.objects(accessor_email=user.email, status__ne=ACTIVITY_STATUS.DELETED.value).update(
                set__status=ACTIVITY_STATUS.DELETED.value)
            user.status = False
            user.save()
            UserActivityLogger.add_log(account=account_id, email=user.email, a_type=UserActivityType.delete_user.value)

        account_obj.status = False
        account_obj.save()
        UserActivityLogger.add_log(account=account_id, a_type=UserActivityType.delete_account.value)

    @staticmethod
    def add_trusted_device(user: Text, fingerprint: Text):
        if not Utility.is_exist(TrustedDevice, raise_error=False, user=user, fingerprint=fingerprint):
            TrustedDevice(user=user, fingerprint=fingerprint).save()

    @staticmethod
    def remove_trusted_device(user: Text, fingerprint: Text):
        try:
            trusted_device = TrustedDevice.objects(user=user, fingerprint=fingerprint).get()
            trusted_device.status = False
            trusted_device.save()
        except DoesNotExist as e:
            logging.exception(e)

    @staticmethod
    def list_trusted_device_fingerprints(user: Text):
        return list(TrustedDevice.objects(user=user, status=True).values_list("fingerprint"))

    @staticmethod
<<<<<<< HEAD
    def get_auditlog_for_user(user, top_n=100):
        auditlog_data_list = []
        try:
            auditlog_data = AuditLogData.objects(user=user)[:top_n]
            for audit_data in auditlog_data:
                dict_data = audit_data.to_mongo().to_dict()
                dict_data.pop('_id')
                dict_data['data'].pop('_id')
                auditlog_data_list.append(dict_data)
        except DoesNotExist:
            return auditlog_data_list
        return auditlog_data_list

    @staticmethod
    def get_accessible_multilingual_bots(bot: Text, email: Text):
        accessible_bots = BotAccess.objects(accessor_email=email, status=ACTIVITY_STATUS.ACTIVE.value).values_list("bot")
        multilingual_bots = list(AccountProcessor.get_multilingual_bots(bot))
        accessible_multilingual_bots = filter(lambda bot_info: bot_info['id'] in accessible_bots, multilingual_bots)
        return list(accessible_multilingual_bots)

    @staticmethod
    def get_multilingual_bots(bot: Text):
        source_bot = AccountProcessor.get_bot(bot)['metadata'].get('source_bot_id')
        if Utility.check_empty_string(source_bot):
            source_bot = bot
        for bot_info in Bot.objects(Q(metadata__source_bot_id=source_bot) | Q(id=bot), status=True):
            bot_id = bot_info["id"].__str__()
            yield {
                "id": bot_id, "name": bot_info["name"], "language": bot_info['metadata']['language']
            }
=======
    def get_auditlog_for_user(user, start_idx: int = 0, page_size: int = 10):
        auditlog_data = AuditLogData.objects(user=user).skip(start_idx).limit(page_size).exclude('id').to_json()
        return json.loads(auditlog_data)
>>>>>>> 1d87bfdf
<|MERGE_RESOLUTION|>--- conflicted
+++ resolved
@@ -859,19 +859,9 @@
         return list(TrustedDevice.objects(user=user, status=True).values_list("fingerprint"))
 
     @staticmethod
-<<<<<<< HEAD
-    def get_auditlog_for_user(user, top_n=100):
-        auditlog_data_list = []
-        try:
-            auditlog_data = AuditLogData.objects(user=user)[:top_n]
-            for audit_data in auditlog_data:
-                dict_data = audit_data.to_mongo().to_dict()
-                dict_data.pop('_id')
-                dict_data['data'].pop('_id')
-                auditlog_data_list.append(dict_data)
-        except DoesNotExist:
-            return auditlog_data_list
-        return auditlog_data_list
+    def get_auditlog_for_user(user, start_idx: int = 0, page_size: int = 10):
+        auditlog_data = AuditLogData.objects(user=user).skip(start_idx).limit(page_size).exclude('id').to_json()
+        return json.loads(auditlog_data)
 
     @staticmethod
     def get_accessible_multilingual_bots(bot: Text, email: Text):
@@ -889,9 +879,4 @@
             bot_id = bot_info["id"].__str__()
             yield {
                 "id": bot_id, "name": bot_info["name"], "language": bot_info['metadata']['language']
-            }
-=======
-    def get_auditlog_for_user(user, start_idx: int = 0, page_size: int = 10):
-        auditlog_data = AuditLogData.objects(user=user).skip(start_idx).limit(page_size).exclude('id').to_json()
-        return json.loads(auditlog_data)
->>>>>>> 1d87bfdf
+            }