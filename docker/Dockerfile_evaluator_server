<<<<<<< HEAD
ARG BASE_IMAGE=kairon-base:latest
FROM $BASE_IMAGE
=======
FROM amazonlinux:2.0.20230307.0

WORKDIR /app
RUN yum update -y
RUN yum -y install wget make gcc openssl-devel bzip2-devel
RUN amazon-linux-extras install python3.8
RUN rm /usr/bin/python
RUN ln -s /usr/bin/python3.8 /usr/bin/python

RUN python -m pip install --upgrade pip
RUN python -m pip install pyyaml
RUN python -m pip install rasa[full]==2.8.15
RUN python -m pip install cython
RUN python -m pip install pandas
RUN python -m pip install pyjwt
RUN python -m pip install passlib[bcrypt]
RUN python -m pip install python-multipart
RUN python -m pip install validators==0.20.0
RUN python -m pip install secure
RUN python -m pip install password-strength
RUN python -m pip install loguru
RUN python -m pip install smart-config==0.1.3
RUN python -m pip install elastic-apm
RUN python -m pip install uvicorn>=0.18.2
RUN python -m pip install fastapi>=0.68.1
RUN python -m pip install websockets==10.1
RUN python -m pip install aiohttp==3.8.0
RUN python -m pip install transformers==4.23.0
RUN python -m pip install fastapi_sso
RUN python -m pip install blinker
RUN python -m pip install json2html
RUN mkdir ssl
RUN python -m pip install numpy==1.22.0
RUN python -m pip install ujson==5.1.0
RUN python -m pip install protobuf==3.20.2
RUN python -m pip install mongoengine==0.23.1
RUN python -m pip install pymongo==3.12.0
RUN python -m pip install pyjwt==2.6.0
RUN python -m pip install uuid6
RUN python -m pip install pydantic==1.10.11
RUN python -m pip install pykka==3.1.1
RUN python -m pip install timeout-decorator==0.5.0
RUN python -m pip install RestrictedPython==6.1
RUN python -m pip install AccessControl==6.1

COPY kairon /app/kairon
COPY system.yaml /app/system.yaml
>>>>>>> 1e33e240

EXPOSE 8087

CMD uvicorn kairon.evaluator.main:app --host","0.0.0.0 --port 8087 --no-server-header --no-access-log<|MERGE_RESOLUTION|>--- conflicted
+++ resolved
@@ -1,7 +1,3 @@
-<<<<<<< HEAD
-ARG BASE_IMAGE=kairon-base:latest
-FROM $BASE_IMAGE
-=======
 FROM amazonlinux:2.0.20230307.0
 
 WORKDIR /app
@@ -48,8 +44,6 @@
 RUN python -m pip install AccessControl==6.1
 
 COPY kairon /app/kairon
-COPY system.yaml /app/system.yaml
->>>>>>> 1e33e240
 
 EXPOSE 8087
 
