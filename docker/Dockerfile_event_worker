FROM amazonlinux:latest

WORKDIR /app
USER root
RUN yum update -y
RUN yum -y install wget make gcc openssl-devel bzip2-devel
RUN amazon-linux-extras install python3.8
RUN rm /usr/bin/python
RUN ln -s /usr/bin/python3.8 /usr/bin/python
RUN python -m pip install --upgrade pip && \
python -m pip install tornado==6.1 && \
python -m pip install mongoengine==0.23.1 && \
python -m pip install smart-config==0.1.3 && \
python -m pip install validators && \
python -m pip install rasa==2.8.15 && \
python -m pip install dnspython && \
python -m pip install pyjwt && \
python -m pip install elastic-apm
RUN python -m pip install pymongo==3.12.0
RUN python -m pip install fastapi>=0.68.1
RUN python -m pip install fastapi_sso
RUN python -m pip install loguru
RUN python -m pip install pydantic~=1.8.2
RUN python -m pip install password-strength
RUN python -m pip install passlib[bcrypt]
RUN python -m pip install cryptography~=3.4.8
RUN python -m pip install websockets==9.1
RUN python -m pip install aiohttp==3.8.0
RUN python -m pip install json2html
RUN python -m pip install nlpaug
RUN python -m pip install torch
RUN python -m pip install regex
RUN python -m pip install nltk==3.6.6
RUN python -m nltk.downloader wordnet
RUN python -m nltk.downloader averaged_perceptron_tagger
RUN python -m nltk.downloader omw-1.4
RUN python -m pip install numpy==1.22.0
RUN python -m pip install ujson==5.1.0
RUN python -m pip install Pillow==9.0.0
RUN python -m pip install blinker
RUN python -m pip install jira
RUN python -m pip install zenpy
RUN python -m pip install pipedrive-python-lib
RUN python -m pip install google-api-python-client
RUN python -m pip install cryptography
RUN python -m pip install dramatiq
RUN python -m pip install dramatiq-mongodb==0.6.1
RUN python -m pip install google-cloud-translate
RUN python -m pip install transformers==4.23.0
RUN python -m pip install numpy==1.22.0
RUN python -m pip install sentence-transformers
RUN python -m pip install keybert
RUN python -m pip install bs4
RUN python -m pip install mongoengine==0.23.1
RUN python -m pip install pymongo==3.12.0
RUN python -m pip install protobuf==3.20.2
RUN python -m pip install torch==1.11.0
RUN python -m pip install pyjwt==2.6.0
RUN python -m pip install openpyxl
RUN python -m pip install uuid6
RUN python -m pip install openai==0.27.0
<<<<<<< HEAD
RUN python -m pip install APScheduler
=======
RUN python -m pip install croniter
>>>>>>> 2f0f7666

RUN mkdir data_generator
RUN mkdir training_data
RUN mkdir testing_data
RUN mkdir models
RUN mkdir -p /home/cache
RUN chmod -R 777 /home/cache
RUN chmod -R 777 /tmp

ENV NUM_PROCESSES=1
ENV NUM_THREADS=1
ENV HF_HOME="/home/cache"
ENV SENTENCE_TRANSFORMERS_HOME="/home/cache"

COPY kairon/ /app/kairon
COPY metadata /app/metadata
COPY augmentation /app/augmentation
COPY template /app/template
COPY system.yaml /app/
COPY email.yaml /app/

EXPOSE 5057

CMD dramatiq kairon.events.broker --processes ${NUM_PROCESSES} --threads ${NUM_THREADS} --verbose<|MERGE_RESOLUTION|>--- conflicted
+++ resolved
@@ -59,11 +59,8 @@
 RUN python -m pip install openpyxl
 RUN python -m pip install uuid6
 RUN python -m pip install openai==0.27.0
-<<<<<<< HEAD
 RUN python -m pip install APScheduler
-=======
 RUN python -m pip install croniter
->>>>>>> 2f0f7666
 
 RUN mkdir data_generator
 RUN mkdir training_data
