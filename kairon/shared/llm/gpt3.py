import json
from typing import Text, Dict, List
from urllib.parse import urljoin

import openai
from loguru import logger as logging
from tiktoken import get_encoding
from tqdm import tqdm

from kairon.exceptions import AppException
from kairon.shared.admin.constants import BotSecretType
from kairon.shared.admin.processor import Sysadmin
from kairon.shared.constants import GPT3ResourceTypes
from kairon.shared.data.constant import DEFAULT_SYSTEM_PROMPT, DEFAULT_CONTEXT_PROMPT
from kairon.shared.data.data_objects import CognitionData
from kairon.shared.llm.base import LLMBase
from kairon.shared.llm.clients.factory import LLMClientFactory
from kairon.shared.models import CognitionDataType
from kairon.shared.rest_client import AioRestClient
from kairon.shared.utils import Utility


class GPT3FAQEmbedding(LLMBase):
    __embedding__ = 1536

    def __init__(self, bot: Text, llm_settings: dict):
        super().__init__(bot)
        self.db_url = Utility.environment['vector']['db']
        self.headers = {}
        if Utility.environment['vector']['key']:
            self.headers = {"api-key": Utility.environment['vector']['key']}
        self.suffix = "_faq_embd"
        self.vector_config = {'size': 1536, 'distance': 'Cosine'}
        self.llm_settings = llm_settings
        self.api_key = Sysadmin.get_bot_secret(bot, BotSecretType.gpt_key.value, raise_err=True)
        self.client = LLMClientFactory.get_resource_provider(llm_settings["provider"])(self.api_key,
                                                                                       **self.llm_settings)
        self.tokenizer = get_encoding("cl100k_base")
        self.EMBEDDING_CTX_LENGTH = 8191
        self.__logs = []

<<<<<<< HEAD
    async def train(self, *args, **kwargs) -> Dict:
        await self.__create_collection__(self.bot + self.suffix)
=======
    def train(self, *args, **kwargs) -> Dict:
        self.__delete_collection()
        self.__create_collection__(self.bot + self.cached_resp_suffix)
>>>>>>> 0037fa36
        count = 0
        collection_group = list(CognitionData.objects.aggregate([
            {
                '$match': {
                    'bot': self.bot
                }
            },
            {
                '$group': {
                    '_id': "$collection",
                    'content': {'$push': "$$ROOT"}
                }
            },
            {
                '$project': {
                    'collection': "$_id",
                    'content': 1,
                    '_id': 0
                }
            }
        ]))
        for collections in collection_group:
            collection = f"{self.bot}{self.suffix}" if collections['collection'] is None else f"{self.bot}_{collections['collection']}{self.suffix}"
            self.__create_collection__(collection)
            for content in tqdm(collections['content'], desc="Training FAQ"):
                if content['content_type'] == CognitionDataType.json.value:
                    if not content['metadata'] or []:
                        search_payload, vector_embeddings = content['data'], json.dumps(content['data'])
                    else:
                        search_payload, vector_embeddings = Utility.get_embeddings_and_payload_data(content['data'], content['metadata'])
                else:
<<<<<<< HEAD
                    search_payload, vector_embeddings = Utility.get_embeddings_and_payload(content.data,
                                                                                           content.metadata)
            else:
                search_payload, vector_embeddings = {'content': content.data}, content.data
            embeddings = await self.__get_embedding(vector_embeddings)
            points = [{'id': content.vector_id, 'vector': embeddings, 'payload': search_payload}]
            await self.__collection_upsert__(self.bot + self.suffix, {'points': points},
                                             err_msg="Unable to train FAQ! Contact support")
            count += 1
=======
                    search_payload, vector_embeddings = {'content': content['data']}, content['data']
                search_payload['collection_name'] = collection
                points = [{'id': content['vector_id'], 'vector': self.__get_embedding(vector_embeddings), 'payload': search_payload}]
                self.__collection_upsert__(collection, {'points': points},
                                           err_msg="Unable to train FAQ! Contact support")
                count += 1
>>>>>>> 0037fa36
        return {"faq": count}

    async def predict(self, query: Text, *args, **kwargs) -> Dict:
        embeddings_created = False
        try:
            query_embedding = await self.__get_embedding(query)
            embeddings_created = True

            system_prompt = kwargs.pop('system_prompt', DEFAULT_SYSTEM_PROMPT)
            context_prompt = kwargs.pop('context_prompt', DEFAULT_CONTEXT_PROMPT)

            context = await self.__attach_similarity_prompt_if_enabled(query_embedding, context_prompt, **kwargs)
            answer = await self.__get_answer(query, system_prompt, context, **kwargs)
            response = {"content": answer}
        except openai.error.APIConnectionError as e:
            logging.exception(e)
            if embeddings_created:
                failure_stage = "Retrieving chat completion for the provided query."
            else:
                failure_stage = "Creating a new embedding for the provided query."
            self.__logs.append({'error': f"{failure_stage} {str(e)}"})
            response = {"is_failure": True, "exception": str(e), "content": None}
        except Exception as e:
            logging.exception(e)
            response = {"is_failure": True, "exception": str(e), "content": None}

        return response

    def truncate_text(self, text: Text) -> Text:
        """
        Truncate text to 8191 tokens for openai
        """
        tokens = self.tokenizer.encode(text)[:self.EMBEDDING_CTX_LENGTH]
        return self.tokenizer.decode(tokens)

    async def __get_embedding(self, text: Text) -> List[float]:
        truncated_text = self.truncate_text(text)
        result, _ = await self.client.invoke(GPT3ResourceTypes.embeddings.value, model="text-embedding-ada-002",
                                             input=truncated_text)
        return result

    async def __get_answer(self, query, system_prompt: Text, context: Text, **kwargs):
        query_prompt = kwargs.get('query_prompt')
        use_query_prompt = kwargs.get('use_query_prompt')
        previous_bot_responses = kwargs.get('previous_bot_responses')
        hyperparameters = kwargs.get('hyperparameters', Utility.get_llm_hyperparameters())
        instructions = kwargs.get('instructions', [])
        instructions = '\n'.join(instructions)

        if use_query_prompt and query_prompt:
            query = await self.__rephrase_query(query, system_prompt, query_prompt, hyperparameters=hyperparameters)
        messages = [
            {"role": "system", "content": system_prompt},
        ]
        if previous_bot_responses:
            messages.extend(previous_bot_responses)
        messages.append({"role": "user", "content": f"{context} \n{instructions} \nQ: {query} \nA:"}) if instructions \
            else messages.append({"role": "user", "content": f"{context} \nQ: {query} \nA:"})

        completion, raw_response = await self.client.invoke(GPT3ResourceTypes.chat_completion.value, messages=messages,
                                                            **hyperparameters)
        self.__logs.append({'messages': messages, 'raw_completion_response': raw_response,
                            'type': 'answer_query', 'hyperparameters': hyperparameters})
        return completion

    async def __rephrase_query(self, query, system_prompt: Text, query_prompt: Text, **kwargs):
        messages = [
            {"role": "system", "content": system_prompt},
            {"role": "user", "content": f"{query_prompt}\n\n Q: {query}\n A:"}
        ]
        hyperparameters = kwargs.get('hyperparameters', Utility.get_llm_hyperparameters())

        completion, raw_response = await self.client.invoke(GPT3ResourceTypes.chat_completion.value, messages=messages,
                                                      **hyperparameters)
        self.__logs.append({'messages': messages, 'raw_completion_response': raw_response,
                            'type': 'rephrase_query', 'hyperparameters': hyperparameters})
        return completion

<<<<<<< HEAD
    async def __create_collection__(self, collection_name: Text):
        client = AioRestClient(False)
        try:
            await client.request(http_url=urljoin(self.db_url, f"/collections/{collection_name}"),
                                 request_method="DELETE",
                                 headers=self.headers,
                                 return_json=False,
                                 timeout=5)

            await client.request(http_url=urljoin(self.db_url, f"/collections/{collection_name}"),
                                 request_method="PUT",
                                 headers=self.headers,
                                 request_body={'name': collection_name, 'vectors': self.vector_config},
                                 return_json=False,
                                 timeout=5)
        finally:
            await client.cleanup()

    async def __collection_upsert__(self, collection_name: Text, data: Dict, err_msg: Text, raise_err=True):
        client = AioRestClient()
        response = await client.request(http_url=urljoin(self.db_url, f"/collections/{collection_name}/points"),
                                        request_method="PUT",
                                        headers=self.headers,
                                        request_body=data,
                                        return_json=True,
                                        timeout=5)
=======
    def __delete_collection(self):
        response = Utility.execute_http_request(http_url=urljoin(self.db_url, "/collections"),
                                     request_method="GET",
                                     headers=self.headers,
                                     return_json=False,
                                     timeout=5)
        response = response.json()
        if response.get('result'):
            for collection in response['result'].get('collections') or []:
                if collection['name'].startswith(self.bot):
                    Utility.execute_http_request(http_url=urljoin(self.db_url, f"/collections/{collection['name']}"),
                                                 request_method="DELETE",
                                                 headers=self.headers,
                                                 return_json=False,
                                                 timeout=5)

    def __create_collection__(self, collection_name: Text):
        Utility.execute_http_request(http_url=urljoin(self.db_url, f"/collections/{collection_name}"),
                                     request_method="PUT",
                                     headers=self.headers,
                                     request_body={'name': collection_name, 'vectors': self.vector_config},
                                     return_json=False,
                                     timeout=5)

    def __collection_upsert__(self, collection_name: Text, data: Dict, err_msg: Text, raise_err=True):
        response = Utility.execute_http_request(http_url=urljoin(self.db_url, f"/collections/{collection_name}/points"),
                                                request_method="PUT",
                                                headers=self.headers,
                                                request_body=data,
                                                return_json=True,
                                                timeout=5)
>>>>>>> 0037fa36
        if not response.get('result'):
            if "status" in response:
                logging.exception(response['status'].get('error'))
                if raise_err:
                    raise AppException(err_msg)

    async def __collection_search__(self, collection_name: Text, vector: List, limit: int, score_threshold: float):
        client = AioRestClient()
        response = await client.request(
            http_url=urljoin(self.db_url, f"/collections/{collection_name}/points/search"),
            request_method="POST",
            headers=self.headers,
            request_body={'vector': vector, 'limit': limit, 'with_payload': True, 'score_threshold': score_threshold},
            return_json=True,
            timeout=5)
        return response

    @property
    def logs(self):
        return self.__logs

    async def __attach_similarity_prompt_if_enabled(self, query_embedding, context_prompt, **kwargs):
        use_similarity_prompt = kwargs.pop('use_similarity_prompt')
        similarity_prompt_name = kwargs.pop('similarity_prompt_name')
        similarity_prompt_instructions = kwargs.pop('similarity_prompt_instructions')
        limit = kwargs.pop('top_results', 10)
        score_threshold = kwargs.pop('similarity_threshold', 0.70)
        if use_similarity_prompt:
<<<<<<< HEAD
            search_result = await self.__collection_search__(self.bot + self.suffix, vector=query_embedding,
                                                             limit=limit, score_threshold=score_threshold)
=======
            collection_name = f"{self.bot}_{kwargs.get('collection')}{self.suffix}" if kwargs.get('collection') else f"{self.bot}{self.suffix}"
            search_result = self.__collection_search__(collection_name, vector=query_embedding,
                                                       limit=limit, score_threshold=score_threshold)
>>>>>>> 0037fa36

            similarity_context = "\n".join([item['payload']['content'] for item in search_result['result']])
            similarity_context = f"{similarity_prompt_name}:\n{similarity_context}\n"
            if similarity_prompt_instructions:
                similarity_context += f"Instructions on how to use {similarity_prompt_name}: {similarity_prompt_instructions}\n"
            context_prompt = f"{context_prompt}\n{similarity_context}"
        return context_prompt<|MERGE_RESOLUTION|>--- conflicted
+++ resolved
@@ -39,63 +39,30 @@
         self.EMBEDDING_CTX_LENGTH = 8191
         self.__logs = []
 
-<<<<<<< HEAD
     async def train(self, *args, **kwargs) -> Dict:
-        await self.__create_collection__(self.bot + self.suffix)
-=======
-    def train(self, *args, **kwargs) -> Dict:
-        self.__delete_collection()
-        self.__create_collection__(self.bot + self.cached_resp_suffix)
->>>>>>> 0037fa36
+        await self.__delete_collection()
         count = 0
-        collection_group = list(CognitionData.objects.aggregate([
-            {
-                '$match': {
-                    'bot': self.bot
-                }
-            },
-            {
-                '$group': {
-                    '_id': "$collection",
-                    'content': {'$push': "$$ROOT"}
-                }
-            },
-            {
-                '$project': {
-                    'collection': "$_id",
-                    'content': 1,
-                    '_id': 0
-                }
-            }
+        collection_groups = list(CognitionData.objects.aggregate([
+            {'$match': {'bot': self.bot}},
+            {'$group': {'_id': "$collection", 'content': {'$push': "$$ROOT"}}},
+            {'$project': {'collection': "$_id", 'content': 1, '_id': 0}}
         ]))
-        for collections in collection_group:
-            collection = f"{self.bot}{self.suffix}" if collections['collection'] is None else f"{self.bot}_{collections['collection']}{self.suffix}"
-            self.__create_collection__(collection)
+        for collections in collection_groups:
+            collection = f"{self.bot}_{collections['collection']}{self.suffix}" if collections['collection'] else f"{self.bot}{self.suffix}" 
+            await self.__create_collection__(collection)
             for content in tqdm(collections['content'], desc="Training FAQ"):
                 if content['content_type'] == CognitionDataType.json.value:
                     if not content['metadata'] or []:
                         search_payload, vector_embeddings = content['data'], json.dumps(content['data'])
                     else:
-                        search_payload, vector_embeddings = Utility.get_embeddings_and_payload_data(content['data'], content['metadata'])
-                else:
-<<<<<<< HEAD
-                    search_payload, vector_embeddings = Utility.get_embeddings_and_payload(content.data,
-                                                                                           content.metadata)
+                        search_payload, vector_embeddings = Utility.get_embeddings_and_payload(content['data'], content['metadata'])
             else:
                 search_payload, vector_embeddings = {'content': content.data}, content.data
+            search_payload['collection_name'] = collection
             embeddings = await self.__get_embedding(vector_embeddings)
-            points = [{'id': content.vector_id, 'vector': embeddings, 'payload': search_payload}]
-            await self.__collection_upsert__(self.bot + self.suffix, {'points': points},
-                                             err_msg="Unable to train FAQ! Contact support")
+            points = [{'id': content['vector_id'], 'vector': embeddings, 'payload': search_payload}]
+            await self.__collection_upsert__(collection, {'points': points}, err_msg="Unable to train FAQ! Contact support")
             count += 1
-=======
-                    search_payload, vector_embeddings = {'content': content['data']}, content['data']
-                search_payload['collection_name'] = collection
-                points = [{'id': content['vector_id'], 'vector': self.__get_embedding(vector_embeddings), 'payload': search_payload}]
-                self.__collection_upsert__(collection, {'points': points},
-                                           err_msg="Unable to train FAQ! Contact support")
-                count += 1
->>>>>>> 0037fa36
         return {"faq": count}
 
     async def predict(self, query: Text, *args, **kwargs) -> Dict:
@@ -173,25 +140,34 @@
         self.__logs.append({'messages': messages, 'raw_completion_response': raw_response,
                             'type': 'rephrase_query', 'hyperparameters': hyperparameters})
         return completion
-
-<<<<<<< HEAD
-    async def __create_collection__(self, collection_name: Text):
+    
+    async def __delete_collections(self):
         client = AioRestClient(False)
         try:
-            await client.request(http_url=urljoin(self.db_url, f"/collections/{collection_name}"),
-                                 request_method="DELETE",
-                                 headers=self.headers,
-                                 return_json=False,
-                                 timeout=5)
-
-            await client.request(http_url=urljoin(self.db_url, f"/collections/{collection_name}"),
-                                 request_method="PUT",
-                                 headers=self.headers,
-                                 request_body={'name': collection_name, 'vectors': self.vector_config},
-                                 return_json=False,
-                                 timeout=5)
+            response = client.request(http_url=urljoin(self.db_url, "/collections"),
+                                      request_method="GET",
+                                      headers=self.headers,
+                                      return_json=False,
+                                      timeout=5)
+            response = await response.json()
+            if response.get('result'):
+                for collection in response['result'].get('collections') or []:
+                    if collection['name'].startswith(self.bot):
+                        await client.request(http_url=urljoin(self.db_url, f"/collections/{collection['name']}"),
+                                             request_method="DELETE",
+                                             headers=self.headers,
+                                             return_json=False,
+                                             timeout=5)
         finally:
-            await client.cleanup()
+            client.cleanup()
+
+    async def __create_collection__(self, collection_name: Text):
+        await AioRestClient().request(http_url=urljoin(self.db_url, f"/collections/{collection_name}"),
+                                      request_method="PUT",
+                                      headers=self.headers,
+                                      request_body={'name': collection_name, 'vectors': self.vector_config},
+                                      return_json=False,
+                                      timeout=5)
 
     async def __collection_upsert__(self, collection_name: Text, data: Dict, err_msg: Text, raise_err=True):
         client = AioRestClient()
@@ -201,39 +177,6 @@
                                         request_body=data,
                                         return_json=True,
                                         timeout=5)
-=======
-    def __delete_collection(self):
-        response = Utility.execute_http_request(http_url=urljoin(self.db_url, "/collections"),
-                                     request_method="GET",
-                                     headers=self.headers,
-                                     return_json=False,
-                                     timeout=5)
-        response = response.json()
-        if response.get('result'):
-            for collection in response['result'].get('collections') or []:
-                if collection['name'].startswith(self.bot):
-                    Utility.execute_http_request(http_url=urljoin(self.db_url, f"/collections/{collection['name']}"),
-                                                 request_method="DELETE",
-                                                 headers=self.headers,
-                                                 return_json=False,
-                                                 timeout=5)
-
-    def __create_collection__(self, collection_name: Text):
-        Utility.execute_http_request(http_url=urljoin(self.db_url, f"/collections/{collection_name}"),
-                                     request_method="PUT",
-                                     headers=self.headers,
-                                     request_body={'name': collection_name, 'vectors': self.vector_config},
-                                     return_json=False,
-                                     timeout=5)
-
-    def __collection_upsert__(self, collection_name: Text, data: Dict, err_msg: Text, raise_err=True):
-        response = Utility.execute_http_request(http_url=urljoin(self.db_url, f"/collections/{collection_name}/points"),
-                                                request_method="PUT",
-                                                headers=self.headers,
-                                                request_body=data,
-                                                return_json=True,
-                                                timeout=5)
->>>>>>> 0037fa36
         if not response.get('result'):
             if "status" in response:
                 logging.exception(response['status'].get('error'))
@@ -262,14 +205,8 @@
         limit = kwargs.pop('top_results', 10)
         score_threshold = kwargs.pop('similarity_threshold', 0.70)
         if use_similarity_prompt:
-<<<<<<< HEAD
-            search_result = await self.__collection_search__(self.bot + self.suffix, vector=query_embedding,
-                                                             limit=limit, score_threshold=score_threshold)
-=======
             collection_name = f"{self.bot}_{kwargs.get('collection')}{self.suffix}" if kwargs.get('collection') else f"{self.bot}{self.suffix}"
-            search_result = self.__collection_search__(collection_name, vector=query_embedding,
-                                                       limit=limit, score_threshold=score_threshold)
->>>>>>> 0037fa36
+            search_result = await self.__collection_search__(collection_name, vector=query_embedding, limit=limit, score_threshold=score_threshold)
 
             similarity_context = "\n".join([item['payload']['content'] for item in search_result['result']])
             similarity_context = f"{similarity_prompt_name}:\n{similarity_context}\n"
