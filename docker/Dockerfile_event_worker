FROM amazonlinux:2.0.20230307.0

WORKDIR /app
USER root
RUN yum update -y
RUN yum -y install wget make gcc openssl-devel bzip2-devel
RUN amazon-linux-extras install python3.8
RUN rm /usr/bin/python
RUN ln -s /usr/bin/python3.8 /usr/bin/python
RUN python -m pip install --upgrade pip && \
python -m pip install tornado==6.1 && \
python -m pip install mongoengine==0.23.1 && \
python -m pip install smart-config==0.1.3 && \
python -m pip install validators && \
python -m pip install rasa==2.8.15 && \
python -m pip install dnspython && \
python -m pip install pyjwt && \
python -m pip install elastic-apm
RUN python -m pip install pymongo==3.12.0
RUN python -m pip install fastapi>=0.68.1
RUN python -m pip install fastapi_sso
RUN python -m pip install loguru
RUN python -m pip install pydantic~=1.8.2
RUN python -m pip install password-strength
RUN python -m pip install passlib[bcrypt]
RUN python -m pip install cryptography~=3.4.8
RUN python -m pip install websockets==9.1
RUN python -m pip install aiohttp==3.8.0
RUN python -m pip install json2html
RUN python -m pip install nlpaug
RUN python -m pip install torch
RUN python -m pip install regex
RUN python -m pip install nltk==3.6.6
RUN python -m nltk.downloader wordnet
RUN python -m nltk.downloader averaged_perceptron_tagger
RUN python -m nltk.downloader omw-1.4
RUN python -m pip install numpy==1.22.0
RUN python -m pip install ujson==5.1.0
RUN python -m pip install Pillow==9.0.0
RUN python -m pip install blinker
RUN python -m pip install jira
RUN python -m pip install zenpy
RUN python -m pip install pipedrive-python-lib
RUN python -m pip install google-api-python-client
RUN python -m pip install cryptography
RUN python -m pip install dramatiq
RUN python -m pip install dramatiq-mongodb==0.6.1
RUN python -m pip install google-cloud-translate
RUN python -m pip install transformers==4.23.0
RUN python -m pip install numpy==1.22.0
RUN python -m pip install sentence-transformers
RUN python -m pip install keybert
RUN python -m pip install bs4
RUN python -m pip install mongoengine==0.23.1
RUN python -m pip install pymongo==3.12.0
RUN python -m pip install protobuf==3.20.2
RUN python -m pip install torch==1.11.0
RUN python -m pip install pyjwt==2.6.0
RUN python -m pip install openpyxl
RUN python -m pip install uuid6
RUN python -m pip install openai==0.27.0
RUN python -m pip install APScheduler
RUN python -m pip install croniter
RUN python -m pip install pydantic==1.10.11
<<<<<<< HEAD
RUN python -m pip install RestrictedPython
RUN python -m pip install AccessControl
RUN python -m pip install pykka
=======
RUN python -m pip install tiktoken
>>>>>>> 5566d962

RUN mkdir data_generator
RUN mkdir training_data
RUN mkdir testing_data
RUN mkdir models
RUN mkdir -p /home/cache
RUN chmod -R 777 /home/cache
RUN chmod -R 777 /tmp

ENV NUM_PROCESSES=1
ENV NUM_THREADS=1
ENV HF_HOME="/home/cache"
ENV SENTENCE_TRANSFORMERS_HOME="/home/cache"

COPY kairon/ /app/kairon
COPY metadata /app/metadata
COPY augmentation /app/augmentation
COPY template /app/template
COPY system.yaml /app/
COPY email.yaml /app/

EXPOSE 5057

CMD dramatiq kairon.events.broker --processes ${NUM_PROCESSES} --threads ${NUM_THREADS} --verbose<|MERGE_RESOLUTION|>--- conflicted
+++ resolved
@@ -62,13 +62,10 @@
 RUN python -m pip install APScheduler
 RUN python -m pip install croniter
 RUN python -m pip install pydantic==1.10.11
-<<<<<<< HEAD
+RUN python -m pip install tiktoken
 RUN python -m pip install RestrictedPython
 RUN python -m pip install AccessControl
 RUN python -m pip install pykka
-=======
-RUN python -m pip install tiktoken
->>>>>>> 5566d962
 
 RUN mkdir data_generator
 RUN mkdir training_data
