--- conflicted
+++ resolved
@@ -497,7 +497,6 @@
             Utility.verify_token('..')
 
     def test_new_user_confirm(self,monkeypatch):
-<<<<<<< HEAD
         AccountProcessor.add_user(
             email="integ2@gmail.com",
             first_name="inteq",
@@ -511,9 +510,6 @@
         monkeypatch.setitem(Utility.email_conf['email']['sender'], "password", "Welcome@1")
         monkeypatch.setitem(Utility.email_conf['email']['sender'], "service", "smtp.gmail.com")
         token = Utility.generate_token('integ2@gmail.com')
-=======
-        monkeypatch.setattr(Utility, 'trigger_smtp', self.mock_smtp)
->>>>>>> 792b42ce
         loop = asyncio.new_event_loop()
         loop.run_until_complete(AccountProcessor.confirm_email(token))
         assert True
@@ -582,14 +578,8 @@
             loop.run_until_complete(AccountProcessor.overwrite_password('eyJ0eXAiOiJKV1QiLCJhbGciOiJIUzI1NiJ9.eyJtYWlsX2lkIjoiaW50ZWcxQGdtYWlsLmNvbSJ9.Ycs1ROb1w6MMsx2WTA4vFu3-jRO8LsXKCQEB3fkoU20', " "))
 
     def test_overwrite_password_with_valid_entries(self, monkeypatch):
-<<<<<<< HEAD
-        monkeypatch.setitem(Utility.email_conf['email']['sender'], "email", "chirontestmail@gmail.com")
-        monkeypatch.setitem(Utility.email_conf['email']['sender'], "password", "Welcome@1")
-        monkeypatch.setitem(Utility.email_conf['email']['sender'], "service", "smtp.gmail.com")
+        monkeypatch.setattr(Utility, 'trigger_smtp', self.mock_smtp)
         token = Utility.generate_token('integ2@gmail.com')
-=======
-        monkeypatch.setattr(Utility, 'trigger_smtp', self.mock_smtp)
->>>>>>> 792b42ce
         loop = asyncio.new_event_loop()
         loop.run_until_complete(AccountProcessor.overwrite_password(token,"Welcome@3"))
         assert True
